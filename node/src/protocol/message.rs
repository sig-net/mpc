--- conflicted
+++ resolved
@@ -1,27 +1,17 @@
-<<<<<<< HEAD
+use super::cryptography::CryptographicError;
 use super::presignature::{self, PresignatureId};
 use super::state::{GeneratingState, NodeState, ResharingState, RunningState};
 use super::triple::TripleId;
-use async_trait::async_trait;
-use cait_sith::protocol::{InitializationError, MessageData, Participant, ProtocolError};
-use near_primitives::hash::CryptoHash;
-use serde::{Deserialize, Serialize};
-use std::collections::{HashMap, VecDeque};
-=======
-use std::collections::{HashMap, VecDeque};
-use std::sync::Arc;
-
 use crate::http_client::SendError;
-
-use super::cryptography::CryptographicError;
-use super::state::{GeneratingState, NodeState, ResharingState, RunningState};
 use async_trait::async_trait;
 use cait_sith::protocol::{InitializationError, MessageData, Participant, ProtocolError};
 use mpc_keys::hpke::{self, Ciphered};
 use near_crypto::Signature;
+use near_primitives::hash::CryptoHash;
 use serde::{Deserialize, Serialize};
+use std::collections::{HashMap, VecDeque};
+use std::sync::Arc;
 use tokio::sync::RwLock;
->>>>>>> 2a76c36d
 
 pub trait MessageCtx {
     fn me(&self) -> Participant;
@@ -58,7 +48,7 @@
     pub data: MessageData,
 }
 
-#[derive(Serialize, Deserialize, Debug)]
+#[derive(Serialize, Deserialize, Debug, PartialEq, Eq)]
 pub struct SignatureMessage {
     pub receipt_id: CryptoHash,
     pub proposer: Participant,
@@ -139,6 +129,8 @@
     Encryption(String),
     #[error("invalid state")]
     InvalidStateHandle(String),
+    #[error("rpc error: {0}")]
+    RpcError(#[from] near_fetch::Error),
 }
 
 impl From<CryptographicError> for MessageHandleError {
@@ -154,6 +146,7 @@
             CryptographicError::DataConversion(e) => Self::DataConversion(e),
             CryptographicError::Encryption(e) => Self::Encryption(e),
             CryptographicError::InvalidStateHandle(e) => Self::InvalidStateHandle(e),
+            CryptographicError::RpcError(e) => Self::RpcError(e),
         }
     }
 }
@@ -223,11 +216,7 @@
         for (id, queue) in queue.presignature_bins.entry(self.epoch).or_default() {
             let mut leftover_messages = Vec::new();
             while let Some(message) = queue.pop_front() {
-<<<<<<< HEAD
-                match self.presignature_manager.get_or_generate(
-=======
-                if let Some(protocol) = presignature_manager.get_or_generate(
->>>>>>> 2a76c36d
+                match presignature_manager.get_or_generate(
                     *id,
                     message.triple0,
                     message.triple1,
@@ -235,7 +224,12 @@
                     &self.public_key,
                     &self.private_share,
                 ) {
-                    Ok(protocol) => protocol.message(message.from, message.data),
+                    Ok(protocol) => {
+                        let mut protocol = protocol
+                            .write()
+                            .map_err(|err| MessageHandleError::SyncError(err.to_string()))?;
+                        protocol.message(message.from, message.data)
+                    }
                     Err(presignature::GenerationError::AlreadyGenerated) => {
                         tracing::info!(id, "presignature already generated, nothing left to do")
                     }
@@ -256,6 +250,8 @@
                 queue.extend(leftover_messages);
             }
         }
+
+        let mut signature_manager = self.signature_manager.write().await;
         for (receipt_id, queue) in queue.signature_bins.entry(self.epoch).or_default() {
             let mut leftover_messages = Vec::new();
             while let Some(message) = queue.pop_front() {
@@ -273,14 +269,19 @@
                 //     continue;
                 // };
                 // TODO: Validate that the message matches our sign_queue
-                match self.signature_manager.get_or_generate(
+                match signature_manager.get_or_generate(
                     *receipt_id,
                     message.proposer,
                     message.presignature_id,
                     message.msg_hash,
-                    &mut self.presignature_manager,
+                    &mut presignature_manager,
                 )? {
-                    Some(protocol) => protocol.message(message.from, message.data),
+                    Some(protocol) => {
+                        let mut protocol = protocol
+                            .write()
+                            .map_err(|err| MessageHandleError::SyncError(err.to_string()))?;
+                        protocol.message(message.from, message.data)
+                    }
                     None => {
                         // Store the message until we are ready to process it
                         leftover_messages.push(message)
