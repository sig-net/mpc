use std::str::FromStr;

use crate::actions::{self, add_latency};
use crate::cluster;

use cait_sith::protocol::Participant;
use cait_sith::triples::{TriplePub, TripleShare};
use cait_sith::PresignOutput;
use crypto_shared::{self, derive_epsilon, derive_key, x_coordinate, ScalarExt};
use deadpool_redis::Runtime;
use elliptic_curve::CurveArithmetic;
use integration_tests_chain_signatures::containers::{self, DockerClient};
use k256::elliptic_curve::point::AffineCoordinates;
use k256::Secp256k1;
use mpc_contract::config::Config;
use mpc_contract::update::ProposeUpdateArgs;
use mpc_node::kdf::into_eth_sig;
use mpc_node::protocol::presignature::{Presignature, PresignatureId, PresignatureManager};
use mpc_node::protocol::triple::{Triple, TripleManager};
use mpc_node::storage;
use mpc_node::util::NearPublicKeyExt as _;
use near_account_id::AccountId;
use test_log::test;
use url::Url;

pub mod nightly;

#[test(tokio::test)]
async fn test_multichain_reshare() -> anyhow::Result<()> {
<<<<<<< HEAD
    let mut nodes = cluster::spawn().wait_for_running().await?;
    nodes.wait().signable().await?;
    let _ = nodes.sign().await?;

    tracing::info!("!!! Add participant 3");
    nodes.join(None).await.unwrap();
    let state = nodes.wait().running().signable().await.unwrap();
    let _ = nodes.sign().await.unwrap();

    tracing::info!("!!! Remove participant 0 and participant 2");
    let account_2 = near_workspaces::types::AccountId::from_str(
        state.participants.keys().nth(2).unwrap().clone().as_ref(),
    )
    .unwrap();
    nodes.leave(Some(&account_2)).await.unwrap();
    let account_0 = near_workspaces::types::AccountId::from_str(
        state.participants.keys().next().unwrap().clone().as_ref(),
    )
    .unwrap();
    let node_cfg_0 = nodes.leave(Some(&account_0)).await.unwrap();
    nodes.wait().running().signable().await.unwrap();
    let _ = nodes.sign().await.unwrap();

    tracing::info!("!!! Try remove participant 3, should fail due to threshold");
    nodes.leave(None).await.unwrap_err();

    tracing::info!("!!! Add participant 5");
    nodes.join(None).await.unwrap();
    nodes.wait().running().signable().await.unwrap();
    let _ = nodes.sign().await.unwrap();

    tracing::info!("!!! Add back participant 0");
    nodes.join(Some(node_cfg_0)).await.unwrap();
    nodes.wait().running().signable().await.unwrap();
    let _ = nodes.sign().await.unwrap();

    Ok(())
=======
    let config = MultichainConfig::default();
    with_multichain_nodes(config.clone(), |mut ctx| {
        Box::pin(async move {
            let state = wait_for::running_mpc(&ctx, Some(0)).await?;
            wait_for::has_at_least_mine_triples(&ctx, 2).await?;
            wait_for::has_at_least_mine_presignatures(&ctx, 1).await?;
            actions::single_signature_production(&ctx, &state).await?;

            tracing::info!("!!! Add participant 3");
            assert!(ctx.add_participant(None).await.is_ok());
            let state = wait_for::running_mpc(&ctx, None).await?;
            wait_for::has_at_least_mine_triples(&ctx, 2).await?;
            wait_for::has_at_least_mine_presignatures(&ctx, 1).await?;
            actions::single_signature_production(&ctx, &state).await?;

            tracing::info!("!!! Remove participant 0 and participant 2");
            let account_2 = near_workspaces::types::AccountId::from_str(
                state.participants.keys().nth(2).unwrap().clone().as_ref(),
            )
            .unwrap();
            assert!(ctx.remove_participant(Some(&account_2)).await.is_ok());
            let account_0 = near_workspaces::types::AccountId::from_str(
                state.participants.keys().next().unwrap().clone().as_ref(),
            )
            .unwrap();
            let node_cfg_0 = ctx.remove_participant(Some(&account_0)).await;
            assert!(node_cfg_0.is_ok());
            let node_cfg_0 = node_cfg_0.unwrap();
            let state = wait_for::running_mpc(&ctx, None).await?;
            wait_for::has_at_least_mine_triples(&ctx, 2).await?;
            wait_for::has_at_least_mine_presignatures(&ctx, 1).await?;
            actions::single_signature_production(&ctx, &state).await?;

            tracing::info!("!!! Try remove participant 3, should fail due to threshold");
            assert!(ctx.remove_participant(None).await.is_err());

            tracing::info!("!!! Add participant 5");
            assert!(ctx.add_participant(None).await.is_ok());
            let state = wait_for::running_mpc(&ctx, None).await?;
            wait_for::has_at_least_mine_triples(&ctx, 2).await?;
            wait_for::has_at_least_mine_presignatures(&ctx, 1).await?;
            actions::single_signature_production(&ctx, &state).await?;

            tracing::info!("!!! Add back participant 0");
            assert!(ctx.add_participant(Some(node_cfg_0)).await.is_ok());
            let state = wait_for::running_mpc(&ctx, None).await?;
            wait_for::has_at_least_mine_triples(&ctx, 2).await?;
            wait_for::has_at_least_mine_presignatures(&ctx, 1).await?;
            actions::single_signature_production(&ctx, &state).await
        })
    })
    .await
>>>>>>> 6185d0aa
}

#[test(tokio::test)]
async fn test_signature_basic() -> anyhow::Result<()> {
    let nodes = cluster::spawn().wait_for_running().await?;
    nodes.wait().signable().await?;
    nodes.sign().await?;

    Ok(())
}

#[test(tokio::test)]
async fn test_signature_rogue() -> anyhow::Result<()> {
    let nodes = cluster::spawn().wait_for_running().await?;
    nodes.wait().signable().await?;
    nodes.sign().rogue_responder().await?;

    Ok(())
}

#[test(tokio::test)]
async fn test_signature_offline_node() -> anyhow::Result<()> {
    let mut nodes = cluster::spawn().wait_for_running().await?;
    nodes.wait().signable().await?;
    let _ = nodes.sign().await?;

    // Kill the node then have presignatures and signature generation only use the active set of nodes
    // to start generating presignatures and signatures.
    let account_id: near_workspaces::types::AccountId = nodes
        .participants()
        .await?
        .keys()
        .last()
        .unwrap()
        .as_str()
        .parse()?;

    nodes.leave(Some(&account_id)).await.unwrap();

    // This could potentially fail and timeout the first time if the participant set picked up is the
    // one with the offline node. This is expected behavior for now if a user submits a request in between
    // a node going offline and the system hasn't detected it yet.
    nodes.wait().signable().await.unwrap();
    let outcome = nodes.sign().await;

    // Try again if the first attempt failed. This second portion should not be needed when the NEP
    // comes in for resumeable MPC.
    if outcome.is_err() {
        // Retry if the first attempt failed.
        nodes.wait().signable().await.unwrap();
        let _outcome = nodes.sign().await.unwrap();
    }

    Ok(())
}

#[test(tokio::test)]
async fn test_key_derivation() -> anyhow::Result<()> {
    let nodes = cluster::spawn().wait_for_running().await?;

    let hd_path = "test";
    let mpc_pk: k256::AffinePoint = nodes.root_public_key().await?.into_affine_point();
    for _ in 0..3 {
        nodes.wait().signable().await?;
        let outcome = nodes.sign().path(hd_path).await?;

        let derivation_epsilon = derive_epsilon(outcome.account.id(), hd_path);
        let user_pk = derive_key(mpc_pk, derivation_epsilon);
        let multichain_sig = into_eth_sig(
            &user_pk,
            &outcome.signature.big_r,
            &outcome.signature.s,
            k256::Scalar::from_bytes(outcome.payload_hash).unwrap(),
        )
        .unwrap();

        // start recovering the address and compare them:
        let user_pk_x = x_coordinate(&user_pk);
        let user_pk_y_parity = match user_pk.y_is_odd().unwrap_u8() {
            1 => secp256k1::Parity::Odd,
            0 => secp256k1::Parity::Even,
            _ => unreachable!(),
        };
        let user_pk_x = secp256k1::XOnlyPublicKey::from_slice(&user_pk_x.to_bytes()).unwrap();
        let user_secp_pk =
            secp256k1::PublicKey::from_x_only_public_key(user_pk_x, user_pk_y_parity);
        let user_addr = actions::public_key_to_address(&user_secp_pk);
        let r = x_coordinate(&multichain_sig.big_r.affine_point);
        let s = multichain_sig.s;
        let signature_for_recovery: [u8; 64] = {
            let mut signature = [0u8; 64];
            signature[..32].copy_from_slice(&r.to_bytes());
            signature[32..].copy_from_slice(&s.scalar.to_bytes());
            signature
        };
        let recovered_addr = web3::signing::recover(
            &outcome.payload_hash,
            &signature_for_recovery,
            multichain_sig.recovery_id as i32,
        )
        .unwrap();
        assert_eq!(user_addr, recovered_addr);
    }

    Ok(())
}

#[test(tokio::test)]
async fn test_triple_persistence() -> anyhow::Result<()> {
    let docker_client = DockerClient::default();
    let docker_network = "test-triple-persistence";
    docker_client.create_network(docker_network).await?;
    let redis = containers::Redis::run(&docker_client, docker_network).await;
    let redis_url = Url::parse(redis.internal_address.as_str())?;
    let redis_cfg = deadpool_redis::Config::from_url(redis_url);
    let redis_pool = redis_cfg.create_pool(Some(Runtime::Tokio1)).unwrap();
    let triple_storage =
        storage::triple_storage::init(&redis_pool, &AccountId::from_str("test.near").unwrap());

    let mut triple_manager = TripleManager::new(
        Participant::from(0),
        5,
        123,
        &AccountId::from_str("test.near").unwrap(),
        &triple_storage,
    );

    let triple_id_1: u64 = 1;
    let triple_1 = dummy_triple(triple_id_1);
    let triple_id_2: u64 = 2;
    let triple_2 = dummy_triple(triple_id_2);

    // Check that the storage is empty at the start
    assert!(!triple_manager.contains(&triple_id_1).await);
    assert!(!triple_manager.contains_mine(&triple_id_1).await);
    assert_eq!(triple_manager.len_generated().await, 0);
    assert_eq!(triple_manager.len_mine().await, 0);
    assert!(triple_manager.is_empty().await);
    assert_eq!(triple_manager.len_potential().await, 0);

    triple_manager.insert(triple_1, false).await;
    triple_manager.insert(triple_2, false).await;

    // Check that the storage contains the foreign triple
    assert!(triple_manager.contains(&triple_id_1).await);
    assert!(triple_manager.contains(&triple_id_2).await);
    assert!(!triple_manager.contains_mine(&triple_id_1).await);
    assert!(!triple_manager.contains_mine(&triple_id_2).await);
    assert_eq!(triple_manager.len_generated().await, 2);
    assert_eq!(triple_manager.len_mine().await, 0);
    assert_eq!(triple_manager.len_potential().await, 2);

    // Take triple and check that it is removed from the storage
    triple_manager
        .take_two(triple_id_1, triple_id_2)
        .await
        .unwrap();
    assert!(!triple_manager.contains(&triple_id_1).await);
    assert!(!triple_manager.contains(&triple_id_2).await);
    assert!(!triple_manager.contains_mine(&triple_id_1).await);
    assert!(!triple_manager.contains_mine(&triple_id_2).await);
    assert_eq!(triple_manager.len_generated().await, 0);
    assert_eq!(triple_manager.len_mine().await, 0);
    assert_eq!(triple_manager.len_potential().await, 0);

    let mine_id_1: u64 = 3;
    let mine_triple_1 = dummy_triple(mine_id_1);
    let mine_id_2: u64 = 4;
    let mine_triple_2 = dummy_triple(mine_id_2);

    // Add mine triple and check that it is in the storage
    triple_manager.insert(mine_triple_1, true).await;
    triple_manager.insert(mine_triple_2, true).await;
    assert!(triple_manager.contains(&mine_id_1).await);
    assert!(triple_manager.contains(&mine_id_2).await);
    assert!(triple_manager.contains_mine(&mine_id_1).await);
    assert!(triple_manager.contains_mine(&mine_id_2).await);
    assert_eq!(triple_manager.len_generated().await, 2);
    assert_eq!(triple_manager.len_mine().await, 2);
    assert_eq!(triple_manager.len_potential().await, 2);

    // Take mine triple and check that it is removed from the storage
    triple_manager.take_two_mine().await.unwrap();
    assert!(!triple_manager.contains(&mine_id_1).await);
    assert!(!triple_manager.contains(&mine_id_2).await);
    assert!(!triple_manager.contains_mine(&mine_id_1).await);
    assert!(!triple_manager.contains_mine(&mine_id_2).await);
    assert_eq!(triple_manager.len_generated().await, 0);
    assert_eq!(triple_manager.len_mine().await, 0);
    assert!(triple_manager.is_empty().await);
    assert_eq!(triple_manager.len_potential().await, 0);

    Ok(())
}

#[test(tokio::test)]
async fn test_presignature_persistence() -> anyhow::Result<()> {
    let docker_client = DockerClient::default();
    let docker_network = "test-presignature-persistence";
    docker_client.create_network(docker_network).await?;
    let redis = containers::Redis::run(&docker_client, docker_network).await;
    let redis_url = Url::parse(redis.internal_address.as_str())?;
    let redis_cfg = deadpool_redis::Config::from_url(redis_url);
    let redis_pool = redis_cfg.create_pool(Some(Runtime::Tokio1)).unwrap();
    let presignature_storage = storage::presignature_storage::init(
        &redis_pool,
        &AccountId::from_str("test.near").unwrap(),
    );
    let mut presignature_manager = PresignatureManager::new(
        Participant::from(0),
        5,
        123,
        &AccountId::from_str("test.near").unwrap(),
        &presignature_storage,
    );

    let presignature = dummy_presignature();
    let presignature_id: PresignatureId = presignature.id;

    // Check that the storage is empty at the start
    assert!(!presignature_manager.contains(&presignature_id).await);
    assert!(!presignature_manager.contains_mine(&presignature_id).await);
    assert_eq!(presignature_manager.len_generated().await, 0);
    assert_eq!(presignature_manager.len_mine().await, 0);
    assert!(presignature_manager.is_empty().await);
    assert_eq!(presignature_manager.len_potential().await, 0);

    presignature_manager.insert(presignature, false).await;

    // Check that the storage contains the foreign presignature
    assert!(presignature_manager.contains(&presignature_id).await);
    assert!(!presignature_manager.contains_mine(&presignature_id).await);
    assert_eq!(presignature_manager.len_generated().await, 1);
    assert_eq!(presignature_manager.len_mine().await, 0);
    assert_eq!(presignature_manager.len_potential().await, 1);

    // Take presignature and check that it is removed from the storage
    presignature_manager.take(presignature_id).await.unwrap();
    assert!(!presignature_manager.contains(&presignature_id).await);
    assert!(!presignature_manager.contains_mine(&presignature_id).await);
    assert_eq!(presignature_manager.len_generated().await, 0);
    assert_eq!(presignature_manager.len_mine().await, 0);
    assert_eq!(presignature_manager.len_potential().await, 0);

    let mine_presignature = dummy_presignature();
    let mine_presig_id: PresignatureId = mine_presignature.id;

    // Add mine presignature and check that it is in the storage
    presignature_manager.insert(mine_presignature, true).await;
    assert!(presignature_manager.contains(&mine_presig_id).await);
    assert!(presignature_manager.contains_mine(&mine_presig_id).await);
    assert_eq!(presignature_manager.len_generated().await, 1);
    assert_eq!(presignature_manager.len_mine().await, 1);
    assert_eq!(presignature_manager.len_potential().await, 1);

    // Take mine presignature and check that it is removed from the storage
    presignature_manager.take_mine().await.unwrap();
    assert!(!presignature_manager.contains(&mine_presig_id).await);
    assert!(!presignature_manager.contains_mine(&mine_presig_id).await);
    assert_eq!(presignature_manager.len_generated().await, 0);
    assert_eq!(presignature_manager.len_mine().await, 0);
    assert!(presignature_manager.is_empty().await);
    assert_eq!(presignature_manager.len_potential().await, 0);

    Ok(())
}

fn dummy_presignature() -> Presignature {
    Presignature {
        id: 1,
        output: PresignOutput {
            big_r: <Secp256k1 as CurveArithmetic>::AffinePoint::default(),
            k: <Secp256k1 as CurveArithmetic>::Scalar::ZERO,
            sigma: <Secp256k1 as CurveArithmetic>::Scalar::ONE,
        },
        participants: vec![Participant::from(1), Participant::from(2)],
    }
}

fn dummy_triple(id: u64) -> Triple {
    Triple {
        id,
        share: TripleShare {
            a: <Secp256k1 as CurveArithmetic>::Scalar::ZERO,
            b: <Secp256k1 as CurveArithmetic>::Scalar::ZERO,
            c: <Secp256k1 as CurveArithmetic>::Scalar::ZERO,
        },
        public: TriplePub {
            big_a: <k256::Secp256k1 as CurveArithmetic>::AffinePoint::default(),
            big_b: <k256::Secp256k1 as CurveArithmetic>::AffinePoint::default(),
            big_c: <k256::Secp256k1 as CurveArithmetic>::AffinePoint::default(),
            participants: vec![Participant::from(1), Participant::from(2)],
            threshold: 5,
        },
    }
}

#[test(tokio::test)]
async fn test_signature_offline_node_back_online() -> anyhow::Result<()> {
    let mut nodes = cluster::spawn().wait_for_running().await?;
    nodes.wait().signable().await?;
    let _ = nodes.sign().await?;

    // Kill node 2
    let account_id: near_workspaces::types::AccountId = nodes
        .participants()
        .await?
        .keys()
        .last()
        .unwrap()
        .as_str()
        .parse()?;
    let killed = nodes.kill_node(&account_id).await;

    // Start the killed node again
    nodes.restart_node(killed).await?;

    // Check that we can sign again
    nodes.wait().signable().await?;
    let _ = nodes.sign().await?;

    Ok(())
}

#[test(tokio::test)]
async fn test_lake_congestion() -> anyhow::Result<()> {
<<<<<<< HEAD
    let nodes = cluster::spawn().await?;
    // Currently, with a 10+-1 latency it cannot generate enough tripplets in time
    // with a 5+-1 latency it fails to wait for signature response
    add_latency(&nodes.nodes.proxy_name_for_node(0), true, 1.0, 2_000, 200).await?;
    add_latency(&nodes.nodes.proxy_name_for_node(1), true, 1.0, 2_000, 200).await?;
    add_latency(&nodes.nodes.proxy_name_for_node(2), true, 1.0, 2_000, 200).await?;

    // Also mock lake indexer in high load that it becomes slower to finish process
    // sig req and write to s3
    // with a 1s latency it fails to wait for signature response in time
    add_latency("lake-s3", false, 1.0, 100, 10).await?;

    nodes.wait().running().signable().await?;
    nodes.sign().await.unwrap();

    Ok(())
=======
    with_multichain_nodes(MultichainConfig::default(), |ctx| {
        Box::pin(async move {
            // Currently, with a 10+-1 latency it cannot generate enough tripplets in time
            // with a 5+-1 latency it fails to wait for signature response
            add_latency(&ctx.nodes.proxy_name_for_node(0), true, 1.0, 2_000, 200).await?;
            add_latency(&ctx.nodes.proxy_name_for_node(1), true, 1.0, 2_000, 200).await?;
            add_latency(&ctx.nodes.proxy_name_for_node(2), true, 1.0, 2_000, 200).await?;

            // Also mock lake indexer in high load that it becomes slower to finish process
            // sig req and write to s3
            // with a 1s latency it fails to wait for signature response in time
            add_latency("lake-s3", false, 1.0, 100, 10).await?;

            let state_0 = wait_for::running_mpc(&ctx, Some(0)).await?;
            assert_eq!(state_0.participants.len(), 3);
            wait_for::has_at_least_mine_triples(&ctx, 2).await?;
            wait_for::has_at_least_mine_presignatures(&ctx, 1).await?;
            actions::single_signature_rogue_responder(&ctx, &state_0).await?;
            Ok(())
        })
    })
    .await
>>>>>>> 6185d0aa
}

#[test(tokio::test)]
async fn test_multichain_reshare_with_lake_congestion() -> anyhow::Result<()> {
    let mut nodes = cluster::spawn().await?;

    // add latency to node1->rpc, but not node0->rpc
    add_latency(&nodes.nodes.proxy_name_for_node(1), true, 1.0, 1_000, 100).await?;
    // remove node2, node0 and node1 should still reach concensus
    // this fails if the latency above is too long (10s)
    nodes.leave(None).await.unwrap();

    let state = nodes.wait().running().await?;
    assert!(state.participants.len() == 2);

    // Going below T should error out
    nodes.leave(None).await.unwrap_err();
    let state = nodes.wait().running().await?;
    assert!(state.participants.len() == 2);

    nodes.join(None).await.unwrap();
    // add latency to node2->rpc
    add_latency(&nodes.nodes.proxy_name_for_node(2), true, 1.0, 1_000, 100).await?;
    let state = nodes.wait().running().await?;
    assert!(state.participants.len() == 3);

    nodes.leave(None).await.unwrap();
    let state = nodes.wait().running().await?;
    assert!(state.participants.len() == 2);

    // make sure signing works after reshare
    nodes.wait().signable().await?;
    nodes.sign().await.unwrap();

    Ok(())
}

#[test(tokio::test)]
async fn test_multichain_update_contract() -> anyhow::Result<()> {
    let nodes = cluster::spawn().wait_for_running().await?;
    nodes.wait().signable().await?;
    nodes.sign().await.unwrap();

    // Perform update to the contract and see that the nodes are still properly running and picking
    // up the new contract by first upgrading the contract, then trying to generate a new signature.
    let id = nodes.propose_update_contract_default().await;
    nodes.vote_update(id).await;
    nodes.wait().signable().await?;
    nodes.sign().await.unwrap();

    // Now do a config update and see if that also updates the same:
    let id = nodes
        .propose_update(ProposeUpdateArgs {
            code: None,
            config: Some(Config::default()),
        })
        .await;
    nodes.vote_update(id).await;
    nodes.wait().signable().await?;
    nodes.sign().await.unwrap();

    Ok(())
}

#[test(tokio::test)]
async fn test_batch_random_signature() -> anyhow::Result<()> {
    let nodes = cluster::spawn().wait_for_running().await?;
    actions::batch_random_signature_production(&nodes).await?;
    Ok(())
}

#[test(tokio::test)]
async fn test_batch_duplicate_signature() -> anyhow::Result<()> {
    let nodes = cluster::spawn().wait_for_running().await?;
    actions::batch_duplicate_signature_production(&nodes).await?;
    Ok(())
}<|MERGE_RESOLUTION|>--- conflicted
+++ resolved
@@ -27,26 +27,19 @@
 
 #[test(tokio::test)]
 async fn test_multichain_reshare() -> anyhow::Result<()> {
-<<<<<<< HEAD
     let mut nodes = cluster::spawn().wait_for_running().await?;
     nodes.wait().signable().await?;
     let _ = nodes.sign().await?;
 
     tracing::info!("!!! Add participant 3");
     nodes.join(None).await.unwrap();
-    let state = nodes.wait().running().signable().await.unwrap();
+    let _state = nodes.wait().running().signable().await.unwrap();
     let _ = nodes.sign().await.unwrap();
 
     tracing::info!("!!! Remove participant 0 and participant 2");
-    let account_2 = near_workspaces::types::AccountId::from_str(
-        state.participants.keys().nth(2).unwrap().clone().as_ref(),
-    )
-    .unwrap();
+    let account_2 = nodes.account_id(2).clone();
     nodes.leave(Some(&account_2)).await.unwrap();
-    let account_0 = near_workspaces::types::AccountId::from_str(
-        state.participants.keys().next().unwrap().clone().as_ref(),
-    )
-    .unwrap();
+    let account_0 = nodes.account_id(0).clone();
     let node_cfg_0 = nodes.leave(Some(&account_0)).await.unwrap();
     nodes.wait().running().signable().await.unwrap();
     let _ = nodes.sign().await.unwrap();
@@ -65,60 +58,6 @@
     let _ = nodes.sign().await.unwrap();
 
     Ok(())
-=======
-    let config = MultichainConfig::default();
-    with_multichain_nodes(config.clone(), |mut ctx| {
-        Box::pin(async move {
-            let state = wait_for::running_mpc(&ctx, Some(0)).await?;
-            wait_for::has_at_least_mine_triples(&ctx, 2).await?;
-            wait_for::has_at_least_mine_presignatures(&ctx, 1).await?;
-            actions::single_signature_production(&ctx, &state).await?;
-
-            tracing::info!("!!! Add participant 3");
-            assert!(ctx.add_participant(None).await.is_ok());
-            let state = wait_for::running_mpc(&ctx, None).await?;
-            wait_for::has_at_least_mine_triples(&ctx, 2).await?;
-            wait_for::has_at_least_mine_presignatures(&ctx, 1).await?;
-            actions::single_signature_production(&ctx, &state).await?;
-
-            tracing::info!("!!! Remove participant 0 and participant 2");
-            let account_2 = near_workspaces::types::AccountId::from_str(
-                state.participants.keys().nth(2).unwrap().clone().as_ref(),
-            )
-            .unwrap();
-            assert!(ctx.remove_participant(Some(&account_2)).await.is_ok());
-            let account_0 = near_workspaces::types::AccountId::from_str(
-                state.participants.keys().next().unwrap().clone().as_ref(),
-            )
-            .unwrap();
-            let node_cfg_0 = ctx.remove_participant(Some(&account_0)).await;
-            assert!(node_cfg_0.is_ok());
-            let node_cfg_0 = node_cfg_0.unwrap();
-            let state = wait_for::running_mpc(&ctx, None).await?;
-            wait_for::has_at_least_mine_triples(&ctx, 2).await?;
-            wait_for::has_at_least_mine_presignatures(&ctx, 1).await?;
-            actions::single_signature_production(&ctx, &state).await?;
-
-            tracing::info!("!!! Try remove participant 3, should fail due to threshold");
-            assert!(ctx.remove_participant(None).await.is_err());
-
-            tracing::info!("!!! Add participant 5");
-            assert!(ctx.add_participant(None).await.is_ok());
-            let state = wait_for::running_mpc(&ctx, None).await?;
-            wait_for::has_at_least_mine_triples(&ctx, 2).await?;
-            wait_for::has_at_least_mine_presignatures(&ctx, 1).await?;
-            actions::single_signature_production(&ctx, &state).await?;
-
-            tracing::info!("!!! Add back participant 0");
-            assert!(ctx.add_participant(Some(node_cfg_0)).await.is_ok());
-            let state = wait_for::running_mpc(&ctx, None).await?;
-            wait_for::has_at_least_mine_triples(&ctx, 2).await?;
-            wait_for::has_at_least_mine_presignatures(&ctx, 1).await?;
-            actions::single_signature_production(&ctx, &state).await
-        })
-    })
-    .await
->>>>>>> 6185d0aa
 }
 
 #[test(tokio::test)]
@@ -147,15 +86,7 @@
 
     // Kill the node then have presignatures and signature generation only use the active set of nodes
     // to start generating presignatures and signatures.
-    let account_id: near_workspaces::types::AccountId = nodes
-        .participants()
-        .await?
-        .keys()
-        .last()
-        .unwrap()
-        .as_str()
-        .parse()?;
-
+    let account_id = nodes.account_ids().into_iter().last().unwrap().clone();
     nodes.leave(Some(&account_id)).await.unwrap();
 
     // This could potentially fail and timeout the first time if the participant set picked up is the
@@ -423,14 +354,7 @@
     let _ = nodes.sign().await?;
 
     // Kill node 2
-    let account_id: near_workspaces::types::AccountId = nodes
-        .participants()
-        .await?
-        .keys()
-        .last()
-        .unwrap()
-        .as_str()
-        .parse()?;
+    let account_id = nodes.account_id(2).clone();
     let killed = nodes.kill_node(&account_id).await;
 
     // Start the killed node again
@@ -445,7 +369,6 @@
 
 #[test(tokio::test)]
 async fn test_lake_congestion() -> anyhow::Result<()> {
-<<<<<<< HEAD
     let nodes = cluster::spawn().await?;
     // Currently, with a 10+-1 latency it cannot generate enough tripplets in time
     // with a 5+-1 latency it fails to wait for signature response
@@ -462,30 +385,6 @@
     nodes.sign().await.unwrap();
 
     Ok(())
-=======
-    with_multichain_nodes(MultichainConfig::default(), |ctx| {
-        Box::pin(async move {
-            // Currently, with a 10+-1 latency it cannot generate enough tripplets in time
-            // with a 5+-1 latency it fails to wait for signature response
-            add_latency(&ctx.nodes.proxy_name_for_node(0), true, 1.0, 2_000, 200).await?;
-            add_latency(&ctx.nodes.proxy_name_for_node(1), true, 1.0, 2_000, 200).await?;
-            add_latency(&ctx.nodes.proxy_name_for_node(2), true, 1.0, 2_000, 200).await?;
-
-            // Also mock lake indexer in high load that it becomes slower to finish process
-            // sig req and write to s3
-            // with a 1s latency it fails to wait for signature response in time
-            add_latency("lake-s3", false, 1.0, 100, 10).await?;
-
-            let state_0 = wait_for::running_mpc(&ctx, Some(0)).await?;
-            assert_eq!(state_0.participants.len(), 3);
-            wait_for::has_at_least_mine_triples(&ctx, 2).await?;
-            wait_for::has_at_least_mine_presignatures(&ctx, 1).await?;
-            actions::single_signature_rogue_responder(&ctx, &state_0).await?;
-            Ok(())
-        })
-    })
-    .await
->>>>>>> 6185d0aa
 }
 
 #[test(tokio::test)]
