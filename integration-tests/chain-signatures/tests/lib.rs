--- conflicted
+++ resolved
@@ -68,19 +68,13 @@
         let voting_participants = participants
             .iter()
             .take(state.threshold)
+            .cloned()
             .collect::<Vec<_>>();
-<<<<<<< HEAD
         vote_join(
-            &voting_participants,
-            self.nodes.ctx().mpc_contract.id(),
-            &account_id,
-            self.cfg.threshold,
-=======
-        assert!(vote_join(
             &voting_participants,
             self.contract().id(),
             node_account.id(),
->>>>>>> d8d8e386
+            self.cfg.threshold,
         )
         .await?;
 
@@ -107,23 +101,11 @@
             .iter()
             .filter(|account| account.id() != &kick)
             .take(state.threshold)
-<<<<<<< HEAD
-            .collect::<Vec<_>>();
-
-        tracing::info!("Removing vote from: {:?}", voting_accounts);
-        let results = vote_leave(
-            &voting_accounts,
-            self.nodes.ctx().mpc_contract.id(),
-            leaving_account_id,
-        )
-        .await;
-=======
             .cloned()
             .collect::<Vec<_>>();
 
         tracing::info!(?voting_accounts, %kick, "kicking participant");
         let results = vote_leave(&voting_accounts, self.contract().id(), &kick).await;
->>>>>>> d8d8e386
         // Check if any result has failures, and return early with an error if so
         if results
             .iter()
