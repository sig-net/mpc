[package]
name = "integration-tests-chain-signatures"
version = "0.1.0"
edition = "2021"
publish = false


[dependencies]
anyhow = { version = "1.0", features = ["backtrace"] }
async-process = "1"
bollard = "0.13"
futures = "0.3"
generic-array = { version = "0.14.7", default-features = false }
glob = "0.3.0"
hex = "0.4.3"
hyper = { version = "0.14", features = ["full"] }
once_cell = "1"
rand = "0.7"
reqwest = "0.11.16"
serde = "1"
serde_json = "1"
testcontainers = { version = "0.15", features = ["experimental"] }
tokio = { version = "1.28", features = ["full"] }
tracing = "0.1"
tracing-subscriber = { version = "0.3", features = ["env-filter"] }

# crypto dependencies
cait-sith = { git = "https://github.com/LIT-Protocol/cait-sith.git", features = [
    "k256",
], rev = "8ad2316" }
elliptic-curve = { version = "0.13.5", default-features = false }
k256 = { version = "0.13.1", features = ["sha256", "ecdsa", "serde"] }

# near dependencies
near-account-id = "1"
near-crypto = "0.21"
near-fetch = "0.3.1"
near-jsonrpc-client = "0.9"
near-primitives = "0.21"
near-lake-framework = { git = "https://github.com/near/near-lake-framework-rs", branch = "dmd/bump-dependencies" }
near-lake-primitives = { git = "https://github.com/near/near-lake-framework-rs", branch = "dmd/bump-dependencies" }
near-workspaces = { git = "https://github.com/near/near-workspaces-rs.git", branch = "feat/upgrade-near-deps" }

# local chain-signatures depencencies
crypto-shared = { path = "../../chain-signatures/crypto-shared" }
mpc-contract = { path = "../../chain-signatures/contract" }
mpc-keys = { path = "../../chain-signatures/keys" }
mpc-recovery-node = { path = "../../chain-signatures/node" }
<<<<<<< HEAD
clap = { version = "4.5.4", features = ["derive"] }
=======
lazy_static = "1.4.0"
>>>>>>> e5c91e20

[dev-dependencies]
backon = "0.4"
test-log = { version = "0.2.12", features = ["log", "trace"] }

# crypto dependencies
ecdsa = "0.16.9"
ethers-core = "2.0.13"
web3 = "0.19.0"
secp256k1 = "0.28.2"

[build-dependencies]
anyhow = "1"
async-process = "1"
tokio = { version = "1", features = ["full"] }

[workspace] # used to ignore higher level workspace

[features]
default = []
docker-test = []<|MERGE_RESOLUTION|>--- conflicted
+++ resolved
@@ -46,11 +46,8 @@
 mpc-contract = { path = "../../chain-signatures/contract" }
 mpc-keys = { path = "../../chain-signatures/keys" }
 mpc-recovery-node = { path = "../../chain-signatures/node" }
-<<<<<<< HEAD
 clap = { version = "4.5.4", features = ["derive"] }
-=======
 lazy_static = "1.4.0"
->>>>>>> e5c91e20
 
 [dev-dependencies]
 backon = "0.4"
