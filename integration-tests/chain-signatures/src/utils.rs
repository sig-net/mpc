--- conflicted
+++ resolved
@@ -102,16 +102,6 @@
     Ok(())
 }
 
-<<<<<<< HEAD
-pub struct Proof {}
-
-pub async fn get_proof(_addr: &str, _id: TransactionOrReceiptId) -> anyhow::Result<Proof> {
-    todo!()
-}
-
-pub async fn verify_proof(_addr: &str, _proof: Proof) -> anyhow::Result<bool> {
-    todo!()
-=======
 pub async fn clear_local_sk_shares(sk_local_path: Option<String>) -> anyhow::Result<()> {
     if let Some(sk_share_local_path) = sk_local_path {
         let pattern = format!("{sk_share_local_path}*");
@@ -129,5 +119,14 @@
         }
     }
     Ok(())
->>>>>>> 3b530636
+}
+
+pub struct Proof {}
+
+pub async fn get_proof(_addr: &str, _id: TransactionOrReceiptId) -> anyhow::Result<Proof> {
+    todo!()
+}
+
+pub async fn verify_proof(_addr: &str, _proof: Proof) -> anyhow::Result<bool> {
+    todo!()
 }