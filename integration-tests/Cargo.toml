[package]
name = "integration-tests"
version = "0.1.0"
edition = "2021"
publish = false


[dependencies]
anyhow.workspace = true
async-process = "1"
backon = "0.4"
bollard = "0.17.0"
clap.workspace = true
deadpool-redis.workspace = true
futures = "0.3"
generic-array = { version = "0.14.7", default-features = false }
hex.workspace = true
hyper.workspace = true
rand.workspace = true
reqwest.workspace = true
serde_json.workspace = true
shell-escape = "0.1.5"
testcontainers = { version = "0.23.1" }
tokio.workspace = true
tracing.workspace = true
tracing-subscriber.workspace = true
thiserror.workspace = true
url.workspace = true
web3.workspace = true

# crypto dependencies
ecdsa = "0.16.9"
ethers-core = "2.0.13"
cait-sith = { git = "https://github.com/sig-net/cait-sith", rev = "9f34e8c", features = ["k256"] }
elliptic-curve = { version = "0.13.5", default-features = false }
k256 = { version = "0.13.1", features = ["sha256", "ecdsa", "serde"] }
secp256k1 = "0.28.2"

# near dependencies
near-account-id.workspace = true
near-crypto = "0.26.0"
near-fetch = "0.6.0"
near-sdk.workspace = true
near-jsonrpc-client = "0.13.0"
near-primitives = "0.26.0"
near-workspaces = { git = "https://github.com/near/near-workspaces-rs", branch = "phuong/tmp-node-2.3.0" }

# local chain-signatures dependencies
mpc-crypto.workspace = true
mpc-contract.workspace = true
mpc-keys.workspace = true
mpc-node.workspace = true
mpc-primitives.workspace = true

[dev-dependencies]
criterion = "0.5.1"
test-log = { version = "0.2.12", features = ["log", "trace"] }

[build-dependencies]
anyhow.workspace = true
async-process = "1"
<<<<<<< HEAD
tokio = { version = "1", features = ["full"] }

[[bench]]
name = "sign"
path = "benches/sign.rs"
harness = false

[workspace] # used to ignore higher level workspace
=======
tokio.workspace = true
>>>>>>> 5811b47b

[features]
default = []
docker-test = []<|MERGE_RESOLUTION|>--- conflicted
+++ resolved
@@ -20,7 +20,7 @@
 reqwest.workspace = true
 serde_json.workspace = true
 shell-escape = "0.1.5"
-testcontainers = { version = "0.23.1" }
+testcontainers = "0.23.1"
 tokio.workspace = true
 tracing.workspace = true
 tracing-subscriber.workspace = true
@@ -59,19 +59,14 @@
 [build-dependencies]
 anyhow.workspace = true
 async-process = "1"
-<<<<<<< HEAD
-tokio = { version = "1", features = ["full"] }
+tokio.workspace = true
+
 
 [[bench]]
 name = "sign"
 path = "benches/sign.rs"
 harness = false
 
-[workspace] # used to ignore higher level workspace
-=======
-tokio.workspace = true
->>>>>>> 5811b47b
-
 [features]
 default = []
 docker-test = []