--- conflicted
+++ resolved
@@ -69,21 +69,12 @@
             running_threshold: 120,
             behind_threshold: 120,
         };
-<<<<<<< HEAD
-        let eth = mpc_node::indexer_eth::EthArgs {
-            eth_account_sk: Some(cfg.eth.account_sk.clone()),
-            eth_rpc_ws_url: Some(cfg.eth.rpc_ws_url.clone()),
-            eth_rpc_http_url: Some(cfg.eth.rpc_http_url.clone()),
-            eth_contract_address: Some(cfg.eth.contract_address.clone()),
-        };
+        let eth = mpc_node::indexer_eth::EthArgs::from_config(cfg.eth.clone());
         let sol = mpc_node::indexer_sol::SolArgs {
             sol_account_sk: Some(cfg.sol.account_sk.clone()),
             sol_rpc_url: Some(cfg.sol.rpc_url.clone()),
             sol_program_address: Some(cfg.sol.program_address.clone()),
         };
-=======
-        let eth = mpc_node::indexer_eth::EthArgs::from_config(cfg.eth.clone());
->>>>>>> 7dc353d5
         let near_rpc = ctx.lake_indexer.rpc_host_address.clone();
         let mpc_contract_id = ctx.mpc_contract.id().clone();
         let cli = mpc_node::cli::Cli::Start {
@@ -185,21 +176,13 @@
             behind_threshold: 120,
         };
 
-<<<<<<< HEAD
-        let eth = mpc_node::indexer_eth::EthArgs {
-            eth_account_sk: Some(config.cfg.eth.account_sk.clone()),
-            eth_rpc_ws_url: Some(config.cfg.eth.rpc_ws_url.clone()),
-            eth_rpc_http_url: Some(config.cfg.eth.rpc_http_url.clone()),
-            eth_contract_address: Some(config.cfg.eth.contract_address.clone()),
-        };
+        let eth = EthArgs::from_config(config.cfg.eth.clone());
         let sol = mpc_node::indexer_sol::SolArgs {
+            // TODO: add from config
             sol_account_sk: Some(config.cfg.sol.account_sk.clone()),
             sol_rpc_url: Some(config.cfg.sol.rpc_url.clone()),
             sol_program_address: Some(config.cfg.sol.program_address.clone()),
         };
-=======
-        let eth = EthArgs::from_config(config.cfg.eth.clone());
->>>>>>> 7dc353d5
         let cli = mpc_node::cli::Cli::Start {
             near_rpc: config.near_rpc.clone(),
             mpc_contract_id: ctx.mpc_contract.id().clone(),
