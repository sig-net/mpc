use std::fmt;
use std::future::IntoFuture;

use cait_sith::FullSignature;
use k256::Secp256k1;
use mpc_contract::errors;
<<<<<<< HEAD
use mpc_contract::primitives::SignRequest;
use mpc_primitives::{SignId, Signature};
=======
use mpc_contract::primitives::{SignRequest, SignatureRequest};
use mpc_crypto::{
    derive_epsilon_near, ScalarExt as _, SerializableAffinePoint, SerializableScalar,
    SignatureResponse,
};
>>>>>>> 52acf975
use near_crypto::InMemorySigner;
use near_fetch::ops::AsyncTransactionStatus;
use near_workspaces::types::{Gas, NearToken};
use near_workspaces::{Account, AccountId};
use rand::Rng;

use crate::actions::{self, wait_for};
use crate::cluster::Cluster;

pub const SIGN_GAS: Gas = Gas::from_tgas(50);
pub const SIGN_DEPOSIT: NearToken = NearToken::from_yoctonear(1);

pub struct SignOutcome {
    /// The account that signed the payload.
    pub account: Account,

    /// Underlying rogue account that responded to the signature request if we wanted
    /// to test the rogue behavior.
    pub rogue: Option<Account>,

    pub payload: [u8; 32],
    pub payload_hash: [u8; 32],
    pub signature: FullSignature<Secp256k1>,
}

impl fmt::Debug for SignOutcome {
    fn fmt(&self, f: &mut fmt::Formatter<'_>) -> fmt::Result {
        f.debug_struct("SignOutcome")
            .field("account", &self.account)
            .field("rogue", &self.rogue)
            .field("payload", &self.payload)
            .field("payload_hash", &self.payload_hash)
            .field("signature_big_r", &self.signature.big_r)
            .field("signature_s", &self.signature.s)
            .finish()
    }
}

pub struct SignAction<'a> {
    nodes: &'a Cluster,
    count: usize,
    account: Option<Account>,
    payload: Option<[u8; 32]>,
    path: String,
    key_version: u32,
    gas: Gas,
    deposit: NearToken,
    execute_rogue: bool,
}

impl<'a> SignAction<'a> {
    pub fn new(nodes: &'a Cluster) -> Self {
        Self {
            nodes,
            count: 1,
            account: None,
            payload: None,
            path: "test".into(),
            key_version: 0,
            gas: SIGN_GAS,
            deposit: SIGN_DEPOSIT,
            execute_rogue: false,
        }
    }
}

impl SignAction<'_> {
    /// Specify how many sign calls to be performed sequentially. If not specified, only
    /// one sign call will be performed.
    pub fn many(mut self, count: usize) -> Self {
        self.count = count;
        self
    }

    /// Set the account to sign with. If not set, a new account will be created.
    pub fn account(mut self, account: Account) -> Self {
        self.account = Some(account);
        self
    }

    /// Set the payload of this sign call. The keccak hash of this payload will be signed.
    pub fn payload(mut self, payload: [u8; 32]) -> Self {
        self.payload = Some(payload);
        self
    }

    /// Set the derivation path of this sign call.
    pub fn path(mut self, path: &str) -> Self {
        self.path = path.into();
        self
    }

    /// Set the key version of this sign call. If not set, the default key version will be used.
    pub fn key_version(mut self, key_version: u32) -> Self {
        self.key_version = key_version;
        self
    }

    /// Set the gas for this sign call. If not set, the default gas will be used.
    pub fn gas(mut self, gas: Gas) -> Self {
        self.gas = gas;
        self
    }

    /// Set the deposit for this sign call. If not set, the default deposit will be used.
    pub fn deposit(mut self, deposit: NearToken) -> Self {
        self.deposit = deposit;
        self
    }

    pub fn rogue_responder(mut self) -> Self {
        self.execute_rogue = true;
        self
    }
}

impl<'a> IntoFuture for SignAction<'a> {
    type Output = anyhow::Result<SignOutcome>;
    type IntoFuture =
        std::pin::Pin<Box<dyn std::future::Future<Output = Self::Output> + Send + 'a>>;

    fn into_future(self) -> Self::IntoFuture {
        Box::pin(self.execute())
    }
}

// Helper methods for the SignAction
impl SignAction<'_> {
    async fn execute(mut self) -> anyhow::Result<SignOutcome> {
        let state = self.nodes.expect_running().await?;
        let account = self.account_or_new().await;
        let payload = self.payload_or_random();
        let payload_hash = self.payload_hash();
        let status = self.transact_sign(&account, payload_hash).await?;

        // We have to use seperate transactions because one could fail.
        // This leads to a potential race condition where this transaction could get sent after the signature completes, but I think that's unlikely
        let rogue = if self.execute_rogue {
            let (rogue, rogue_status) = self
                .transact_rogue_respond(payload_hash, account.id())
                .await?;
            let err = wait_for::rogue_message_responded(rogue_status).await?;

            assert!(err.contains(&errors::RespondError::InvalidSignature.to_string()));
            Some(rogue)
        } else {
            None
        };

        let signature = wait_for::signature_responded(status).await?;
        let mut mpc_pk_bytes = vec![0x04];
        mpc_pk_bytes.extend_from_slice(&state.public_key.as_bytes()[1..]);

        // Useful for populating the "signatures_havent_changed" test's hardcoded values
        // tracing::warn!(
        //     "ref_string: big_r={}, s={}, mpc_pk_bytes={}, payload_hash={}, account_id={}",
        //     hex::encode(signature.big_r.to_encoded_point(true).to_bytes()),
        //     hex::encode(signature.s.to_bytes()),
        //     hex::encode(&mpc_pk_bytes),
        //     hex::encode(payload_hash),
        //     account.id(),
        // );
        actions::validate_signature(account.id(), &mpc_pk_bytes, payload_hash, &signature).await?;

        Ok(SignOutcome {
            account,
            rogue,
            signature,
            payload,
            payload_hash,
        })
    }

    async fn account_or_new(&self) -> Account {
        if let Some(account) = &self.account {
            account.clone()
        } else {
            self.nodes.worker().dev_create_account().await.unwrap()
        }
    }

    fn payload_or_random(&mut self) -> [u8; 32] {
        let payload = self.payload.unwrap_or_else(|| rand::thread_rng().gen());
        self.payload = Some(payload);
        payload
    }

    fn payload_hash(&mut self) -> [u8; 32] {
        web3::signing::keccak256(&self.payload_or_random())
    }

    async fn transact_sign(
        &self,
        account: &Account,
        payload_hashed: [u8; 32],
    ) -> anyhow::Result<AsyncTransactionStatus> {
        let signer = InMemorySigner {
            account_id: account.id().clone(),
            public_key: account.secret_key().public_key().to_string().parse()?,
            secret_key: account.secret_key().to_string().parse()?,
        };
        let request = SignRequest {
            payload: payload_hashed,
            path: self.path.clone(),
            key_version: self.key_version,
        };
        let status = self
            .nodes
            .rpc_client
            .call(&signer, self.nodes.contract().id(), "sign")
            .args_json(serde_json::json!({
                "request": request,
            }))
            .gas(self.gas)
            .deposit(self.deposit)
            .transact_async()
            .await?;
        Ok(status)
    }

    async fn transact_rogue_respond(
        &self,
        payload_hash: [u8; 32],
        predecessor: &AccountId,
    ) -> anyhow::Result<(Account, AsyncTransactionStatus)> {
        let rogue = self.nodes.worker().dev_create_account().await?;
        let signer = InMemorySigner {
            account_id: rogue.id().clone(),
            public_key: rogue.secret_key().public_key().clone().into(),
            secret_key: rogue.secret_key().to_string().parse()?,
        };
<<<<<<< HEAD
=======
        let epsilon = derive_epsilon_near(predecessor, &self.path);

        let request = SignatureRequest {
            payload_hash: Scalar::from_bytes(payload_hash).unwrap().into(),
            epsilon: SerializableScalar { scalar: epsilon },
        };
>>>>>>> 52acf975

        let big_r = serde_json::from_value(
            "02EC7FA686BB430A4B700BDA07F2E07D6333D9E33AEEF270334EB2D00D0A6FEC6C".into(),
        )?; // Fake BigR
        let s = serde_json::from_value(
            "20F90C540EE00133C911EA2A9ADE2ABBCC7AD820687F75E011DFEEC94DB10CD6".into(),
        )?; // Fake S

        let signature = Signature {
            big_r,
            s,
            recovery_id: 0,
        };

        let sign_id = SignId::from_parts(predecessor, &payload_hash, &self.path, self.key_version);
        let status = self
            .nodes
            .rpc_client
            .call(&signer, self.nodes.contract().id(), "respond")
            .args_json(serde_json::json!({
                "sign_id": sign_id,
                "signature": signature,
            }))
            .max_gas()
            .transact_async()
            .await?;

        Ok((rogue, status))
    }
}<|MERGE_RESOLUTION|>--- conflicted
+++ resolved
@@ -4,16 +4,8 @@
 use cait_sith::FullSignature;
 use k256::Secp256k1;
 use mpc_contract::errors;
-<<<<<<< HEAD
 use mpc_contract::primitives::SignRequest;
 use mpc_primitives::{SignId, Signature};
-=======
-use mpc_contract::primitives::{SignRequest, SignatureRequest};
-use mpc_crypto::{
-    derive_epsilon_near, ScalarExt as _, SerializableAffinePoint, SerializableScalar,
-    SignatureResponse,
-};
->>>>>>> 52acf975
 use near_crypto::InMemorySigner;
 use near_fetch::ops::AsyncTransactionStatus;
 use near_workspaces::types::{Gas, NearToken};
@@ -245,15 +237,6 @@
             public_key: rogue.secret_key().public_key().clone().into(),
             secret_key: rogue.secret_key().to_string().parse()?,
         };
-<<<<<<< HEAD
-=======
-        let epsilon = derive_epsilon_near(predecessor, &self.path);
-
-        let request = SignatureRequest {
-            payload_hash: Scalar::from_bytes(payload_hash).unwrap().into(),
-            epsilon: SerializableScalar { scalar: epsilon },
-        };
->>>>>>> 52acf975
 
         let big_r = serde_json::from_value(
             "02EC7FA686BB430A4B700BDA07F2E07D6333D9E33AEEF270334EB2D00D0A6FEC6C".into(),
