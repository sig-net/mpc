pub mod actions;
pub mod cluster;
pub mod containers;
pub mod execute;
pub mod local;
pub mod utils;

use cluster::spawner::ClusterSpawner;
use containers::Container;
use deadpool_redis::Pool;
use mpc_node::indexer_eth::EthConfig;
use mpc_node::indexer_sol::SolConfig;
use std::collections::HashMap;

use self::local::NodeEnvConfig;
use crate::containers::DockerClient;
use crate::containers::LocalStack;

use anyhow::Context as _;
use bollard::exec::{CreateExecOptions, StartExecResults};
use futures::StreamExt;
use mpc_contract::config::{PresignatureConfig, ProtocolConfig, TripleConfig};
use mpc_contract::primitives::CandidateInfo;
use mpc_node::gcp::GcpService;
use mpc_node::storage::triple_storage::TripleStorage;
use mpc_node::{mesh, node_client, storage};
use near_crypto::KeyFile;
use near_workspaces::network::{Sandbox, ValidatorKey};
use near_workspaces::types::{KeyType, SecretKey};
use near_workspaces::{Account, AccountId, Contract, Worker};
use serde_json::json;

#[derive(Clone, Debug)]
pub struct NodeConfig {
    pub nodes: usize,
    pub threshold: usize,
    pub protocol: ProtocolConfig,
<<<<<<< HEAD
    pub eth: EthConfig,
    pub sol: SolConfig,
=======
    pub eth: Option<EthConfig>,
>>>>>>> 7dc353d5
}

impl Default for NodeConfig {
    fn default() -> Self {
        Self {
            nodes: 3,
            threshold: 2,
            protocol: ProtocolConfig {
                max_concurrent_generation: 16,
                max_concurrent_introduction: 2,
                triple: TripleConfig {
                    min_triples: 8,
                    max_triples: 80,
                    ..Default::default()
                },
                presignature: PresignatureConfig {
                    min_presignatures: 2,
                    max_presignatures: 20,
                    ..Default::default()
                },
                ..Default::default()
            },
<<<<<<< HEAD
            eth: EthConfig {
                rpc_http_url: "http://localhost:8545".to_string(),
                rpc_ws_url: "ws://localhost:8545".to_string(),
                contract_address: "0xe7f1725E7734CE288F8367e1Bb143E90bb3F0512".to_string(),
                account_sk: "5de4111afa1a4b94908f83103eb1f1706367c2e68ca870fc3fb9a804cdab365a"
                    .to_string(),
            },
            sol: SolConfig {
                account_sk: "fS5jS6X5qvaquBV1bg2YWBdYeCiRSUwNAdNpgNkjS72oNxUJcZJZduaq2oCcXJb8erTbtqqq4wxriUmRJk7bMDw"
                    .to_string(),
                rpc_url: "https://api.devnet.solana.com".to_string(),
                program_address: "4kZoBXmUBLveRS3sboGF557tYsR7SzLDsWmP4sz7VQEs".to_string(),
            },
=======
            eth: None,
>>>>>>> 7dc353d5
        }
    }
}

pub enum Nodes {
    Local {
        next_id: usize,
        ctx: Context,
        nodes: Vec<local::Node>,
    },
    Docker {
        next_id: usize,
        ctx: Context,
        nodes: Vec<containers::Node>,
    },
}

impl Nodes {
    pub fn len(&self) -> usize {
        match self {
            Nodes::Local { nodes, .. } => nodes.len(),
            Nodes::Docker { nodes, .. } => nodes.len(),
        }
    }

    pub fn is_empty(&self) -> bool {
        self.len() == 0
    }

    pub fn ctx(&self) -> &Context {
        match self {
            Nodes::Local { ctx, .. } => ctx,
            Nodes::Docker { ctx, .. } => ctx,
        }
    }

    pub fn url(&self, id: usize) -> &str {
        match self {
            Nodes::Local { nodes, .. } => &nodes[id].address,
            Nodes::Docker { nodes, .. } => &nodes[id].address,
        }
    }

    pub fn near_accounts(&self) -> Vec<&Account> {
        match self {
            Nodes::Local { nodes, .. } => nodes.iter().map(|node| &node.account).collect(),
            Nodes::Docker { nodes, .. } => nodes.iter().map(|node| &node.account).collect(),
        }
    }

    pub async fn start_node(
        &mut self,
        cfg: &NodeConfig,
        new_account: &Account,
    ) -> anyhow::Result<usize> {
        tracing::info!(id = %new_account.id(), "adding one more node");
        match self {
            Nodes::Local {
                next_id,
                ctx,
                nodes,
            } => {
                nodes.push(local::Node::run(*next_id, ctx, cfg, new_account).await?);
                *next_id += 1;
                Ok(nodes.len() - 1)
            }
            Nodes::Docker {
                next_id,
                ctx,
                nodes,
            } => {
                nodes.push(containers::Node::run(*next_id, ctx, cfg, new_account).await?);
                *next_id += 1;
                Ok(nodes.len() - 1)
            }
        }
    }

    pub async fn kill_node(&mut self, account_id: &AccountId) -> NodeEnvConfig {
        let killed_node_config = match self {
            Nodes::Local { nodes, .. } => {
                let index = nodes
                    .iter()
                    .position(|node| node.account.id() == account_id)
                    .unwrap();
                nodes.remove(index).kill()
            }
            Nodes::Docker { nodes, .. } => {
                let index = nodes
                    .iter()
                    .position(|node| node.account.id() == account_id)
                    .unwrap();
                nodes.remove(index).kill().await
            }
        };

        // wait for the node to be removed from the network
        tokio::time::sleep(std::time::Duration::from_secs(3)).await;

        killed_node_config
    }

    pub fn kill_all(&mut self) {
        match self {
            Nodes::Local { nodes, .. } => {
                for node in nodes.drain(..) {
                    node.kill();
                }
            }
            Nodes::Docker { nodes, .. } => {
                for node in nodes.drain(..) {
                    tokio::spawn(node.kill());
                }
            }
        }
    }

    pub async fn restart_node(&mut self, config: NodeEnvConfig) -> anyhow::Result<()> {
        tracing::info!(node_account_id = %config.account.id(), "restarting node");
        match self {
            Nodes::Local {
                next_id,
                ctx,
                nodes,
            } => {
                nodes.push(local::Node::spawn(*next_id, ctx, config).await?);
                *next_id += 1;
            }
            Nodes::Docker {
                next_id,
                ctx,
                nodes,
            } => {
                nodes.push(containers::Node::spawn(*next_id, ctx, config).await?);
                *next_id += 1;
            }
        }
        // wait for the node to be added to the network
        tokio::time::sleep(std::time::Duration::from_secs(3)).await;

        Ok(())
    }

    pub async fn triple_storage(&self, redis_pool: &Pool, account_id: &AccountId) -> TripleStorage {
        storage::triple_storage::init(redis_pool, account_id)
    }

    pub async fn gcp_services(&self) -> anyhow::Result<Vec<GcpService>> {
        let mut gcp_services = Vec::new();
        match self {
            Nodes::Local { nodes, .. } => {
                for node in nodes {
                    gcp_services.push(
                        GcpService::init(node.account.id(), &self.ctx().storage_options).await?,
                    );
                }
            }
            Nodes::Docker { nodes, .. } => {
                for node in nodes {
                    gcp_services.push(
                        GcpService::init(node.account.id(), &self.ctx().storage_options).await?,
                    );
                }
            }
        }
        Ok(gcp_services)
    }

    pub fn proxy_name_for_node(&self, id: usize) -> String {
        let account_id = self.near_accounts();
        format!("rpc_from_node_{}", account_id[id].id())
    }

    pub fn contract(&self) -> &Contract {
        &self.ctx().mpc_contract
    }
}

impl Drop for Nodes {
    fn drop(&mut self) {
        self.kill_all();
    }
}

pub struct Context {
    pub docker_client: DockerClient,
    pub docker_network: String,
    pub release: bool,

    pub localstack: containers::LocalStack,
    pub lake_indexer: containers::LakeIndexer,
    pub worker: Worker<Sandbox>,
    pub mpc_contract: Contract,
    pub redis: containers::Redis,
    pub storage_options: storage::Options,
    pub mesh_options: mesh::Options,
    pub message_options: node_client::Options,
}

pub async fn setup(spawner: &mut ClusterSpawner) -> anyhow::Result<Context> {
    let LakeIndexerCtx {
        localstack,
        lake_indexer,
        worker,
    } = initialize_lake_indexer(spawner).await?;
    spawner.create_accounts(&worker).await;

    let mpc_contract = worker
        .dev_deploy(&std::fs::read(
            execute::target_dir()
                .context("could not find target dir")?
                .join("wasm32-unknown-unknown/release/mpc_contract.wasm"),
        )?)
        .await?;
    tracing::info!(contract_id = %mpc_contract.id(), "deployed mpc contract");

    let redis = containers::Redis::run(spawner).await;
    let sk_share_local_path = spawner.tmp_dir.join("secrets");
    std::fs::create_dir_all(&sk_share_local_path).expect("could not create secrets dir");
    let sk_share_local_path = sk_share_local_path.to_string_lossy().to_string();

    let storage_options = mpc_node::storage::Options {
        env: spawner.env.clone(),
        gcp_project_id: spawner.gcp_project_id.clone(),
        sk_share_secret_id: None,
        sk_share_local_path: Some(sk_share_local_path),
        redis_url: redis.internal_address.clone(),
    };

    let mesh_options = mpc_node::mesh::Options {
        ping_interval: 1000,
    };

    let message_options = node_client::Options {
        timeout: 1000,
        state_timeout: 1000,
    };

    Ok(Context {
        docker_client: spawner.docker.clone(),
        docker_network: spawner.network.clone(),
        release: spawner.release,
        localstack,
        lake_indexer,
        worker,
        mpc_contract,
        redis,
        storage_options,
        mesh_options,
        message_options,
    })
}

pub async fn docker(spawner: &mut ClusterSpawner) -> anyhow::Result<Nodes> {
    let ctx = setup(spawner).await?;
    let cfg = &spawner.cfg;

    let node_futures = spawner
        .accounts
        .iter()
        .enumerate()
        .map(|(node_id, account)| containers::Node::run(node_id, &ctx, cfg, account));
    let nodes = futures::future::join_all(node_futures)
        .await
        .into_iter()
        .collect::<Result<Vec<_>, _>>()?;
    let candidates: HashMap<AccountId, CandidateInfo> = spawner
        .accounts
        .iter()
        .zip(&nodes)
        .map(|(account, node)| {
            (
                account.id().clone(),
                CandidateInfo {
                    account_id: account.id().as_str().parse().unwrap(),
                    url: node.address.clone(),
                    cipher_pk: node.cipher_sk.public_key().to_bytes(),
                    sign_pk: node.sign_sk.public_key().to_string().parse().unwrap(),
                },
            )
        })
        .collect();
    ctx.mpc_contract
        .call("init")
        .args_json(json!({
            "threshold": cfg.threshold,
            "candidates": candidates
        }))
        .transact()
        .await?
        .into_result()?;

    Ok(Nodes::Docker {
        next_id: nodes.len(),
        ctx,
        nodes,
    })
}

pub async fn dry_host(spawner: &mut ClusterSpawner) -> anyhow::Result<Context> {
    let ctx = setup(spawner).await?;
    let cfg = &spawner.cfg;

    let mut node_cfgs = Vec::new();
    for (node_id, account) in spawner.accounts.iter().enumerate() {
        node_cfgs.push(local::Node::dry_run(node_id, &ctx, account, cfg).await?);
    }

    let candidates: HashMap<AccountId, CandidateInfo> = spawner
        .accounts
        .iter()
        .zip(&node_cfgs)
        .map(|(account, node_cfg)| {
            (
                account.id().clone(),
                CandidateInfo {
                    account_id: account.id().as_str().parse().unwrap(),
                    url: format!("http://127.0.0.1:{0}", node_cfg.web_port),
                    cipher_pk: node_cfg.cipher_sk.public_key().to_bytes(),
                    sign_pk: node_cfg.sign_sk.public_key().to_string().parse().unwrap(),
                },
            )
        })
        .collect();

    println!("\nPlease call below to update localnet:\n");
    let near_rpc = ctx.lake_indexer.rpc_host_address.clone();
    println!("near config add-connection --network-name local --connection-name local --rpc-url {} --wallet-url http://127.0.0.1/ --explorer-transaction-url http://127.0.0.1:6666/", near_rpc);
    println!("\nAfter run the nodes, please call the following command to init contract: ");
    let args = json!({
        "threshold": cfg.threshold,
        "candidates": candidates
    })
    .to_string();
    let sk = SecretKey::from_seed(KeyType::ED25519, "testificate");

    println!("near contract call-function as-transaction {} init json-args '{}' prepaid-gas '100.0 Tgas' attached-deposit '0 NEAR' sign-as {} network-config local sign-with-plaintext-private-key --signer-public-key {} --signer-private-key {} send",
             ctx.mpc_contract.id(),
             args,
             ctx.mpc_contract.id(),
             sk.public_key(),
             sk
    );
    println!();

    Ok(ctx)
}

pub async fn host(spawner: &mut ClusterSpawner) -> anyhow::Result<Nodes> {
    let ctx = setup(spawner).await?;
    let cfg = &spawner.cfg;

    let node_futures = spawner
        .accounts
        .iter()
        .enumerate()
        .map(|(node_id, account)| local::Node::run(node_id, &ctx, cfg, account));
    let nodes = futures::future::join_all(node_futures)
        .await
        .into_iter()
        .collect::<Result<Vec<_>, _>>()?;
    let candidates: HashMap<AccountId, CandidateInfo> = spawner
        .accounts
        .iter()
        .zip(&nodes)
        .map(|(account, node)| {
            (
                account.id().clone(),
                CandidateInfo {
                    account_id: account.id().as_str().parse().unwrap(),
                    url: node.address.clone(),
                    cipher_pk: node.cipher_sk.public_key().to_bytes(),
                    sign_pk: node.sign_sk.public_key().to_string().parse().unwrap(),
                },
            )
        })
        .collect();
    ctx.mpc_contract
        .call("init")
        .args_json(json!({
            "threshold": cfg.threshold,
            "candidates": candidates
        }))
        .transact()
        .await?
        .into_result()?;

    Ok(Nodes::Local {
        next_id: nodes.len(),
        ctx,
        nodes,
    })
}

pub async fn run(spawner: &mut ClusterSpawner) -> anyhow::Result<Nodes> {
    #[cfg(feature = "docker-test")]
    return docker(spawner).await;

    #[cfg(not(feature = "docker-test"))]
    return host(spawner).await;
}

pub async fn dry_run(spawner: &mut ClusterSpawner) -> anyhow::Result<Context> {
    #[cfg(feature = "docker-test")]
    unimplemented!("dry_run only works with native node");

    #[cfg(not(feature = "docker-test"))]
    return dry_host(spawner).await;
}

async fn fetch_from_validator(
    docker_client: &DockerClient,
    container: &Container,
    path: &str,
) -> anyhow::Result<Vec<u8>> {
    tracing::info!(path, "fetching data from validator");
    let create_result = docker_client
        .docker
        .create_exec(
            container.id(),
            CreateExecOptions::<&str> {
                attach_stdout: Some(true),
                attach_stderr: Some(true),
                cmd: Some(vec!["cat", path]),
                ..Default::default()
            },
        )
        .await?;

    let start_result = docker_client
        .docker
        .start_exec(&create_result.id, None)
        .await?;

    match start_result {
        StartExecResults::Attached { mut output, .. } => {
            let mut stream_contents = Vec::new();
            while let Some(chunk) = output.next().await {
                stream_contents.extend_from_slice(&chunk?.into_bytes());
            }

            tracing::info!("data fetched");
            Ok(stream_contents)
        }
        StartExecResults::Detached => unreachable!("unexpected detached output"),
    }
}

async fn fetch_validator_keys(
    docker_client: &DockerClient,
    container: &Container,
) -> anyhow::Result<KeyFile> {
    let _span = tracing::info_span!("fetch_validator_keys");
    let key_data =
        fetch_from_validator(docker_client, container, "/root/.near/validator_key.json").await?;
    Ok(serde_json::from_slice(&key_data)?)
}

pub struct LakeIndexerCtx {
    pub localstack: containers::LocalStack,
    pub lake_indexer: containers::LakeIndexer,
    pub worker: Worker<Sandbox>,
}

pub async fn initialize_lake_indexer(spawner: &ClusterSpawner) -> anyhow::Result<LakeIndexerCtx> {
    let s3_bucket = "near-lake-custom";
    let s3_region = "us-east-1";
    let localstack = LocalStack::run(spawner, s3_bucket, s3_region).await;

    let lake_indexer =
        containers::LakeIndexer::run(spawner, &localstack.s3_address, s3_bucket, s3_region).await;

    let validator_key = fetch_validator_keys(&spawner.docker, &lake_indexer.container).await?;

    tracing::info!("initializing sandbox worker");
    let worker = near_workspaces::sandbox()
        // use not proxied rpc address because workspace is used in setup (create dev account, deploy
        // contract which we can assume succeed
        .rpc_addr(&lake_indexer.rpc_host_address)
        .validator_key(ValidatorKey::Known(
            validator_key.account_id.to_string().parse()?,
            validator_key.secret_key.to_string().parse()?,
        ))
        .await?;

    Ok(LakeIndexerCtx {
        localstack,
        lake_indexer,
        worker,
    })
}<|MERGE_RESOLUTION|>--- conflicted
+++ resolved
@@ -35,12 +35,8 @@
     pub nodes: usize,
     pub threshold: usize,
     pub protocol: ProtocolConfig,
-<<<<<<< HEAD
-    pub eth: EthConfig,
-    pub sol: SolConfig,
-=======
     pub eth: Option<EthConfig>,
->>>>>>> 7dc353d5
+    pub sol: SolConfig, // TODO solana: should this be optional?
 }
 
 impl Default for NodeConfig {
@@ -63,23 +59,13 @@
                 },
                 ..Default::default()
             },
-<<<<<<< HEAD
-            eth: EthConfig {
-                rpc_http_url: "http://localhost:8545".to_string(),
-                rpc_ws_url: "ws://localhost:8545".to_string(),
-                contract_address: "0xe7f1725E7734CE288F8367e1Bb143E90bb3F0512".to_string(),
-                account_sk: "5de4111afa1a4b94908f83103eb1f1706367c2e68ca870fc3fb9a804cdab365a"
-                    .to_string(),
-            },
-            sol: SolConfig {
+            eth: None,
+            sol: SolConfig { // TODO solana: should this be None as in Ethereum?
                 account_sk: "fS5jS6X5qvaquBV1bg2YWBdYeCiRSUwNAdNpgNkjS72oNxUJcZJZduaq2oCcXJb8erTbtqqq4wxriUmRJk7bMDw"
                     .to_string(),
                 rpc_url: "https://api.devnet.solana.com".to_string(),
                 program_address: "4kZoBXmUBLveRS3sboGF557tYsR7SzLDsWmP4sz7VQEs".to_string(),
             },
-=======
-            eth: None,
->>>>>>> 7dc353d5
         }
     }
 }
