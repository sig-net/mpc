use std::fs::File;
use std::io::Write;
use std::str::FromStr;
use std::vec;

use clap::Parser;
use integration_tests::containers::DockerClient;
use integration_tests::{dry_run, run, utils, NodeConfig};
use near_account_id::AccountId;
use near_crypto::PublicKey;
use serde_json::json;
use tokio::signal;
use tracing_subscriber::EnvFilter;

mod commands;

#[derive(Parser, Debug)]
enum Cli {
    /// Spin up dependent services and mpc nodes
    SetupEnv {
        #[arg(short, long, default_value_t = 3)]
        nodes: usize,
        #[arg(short, long, default_value_t = 2)]
        threshold: usize,
        #[arg(long, default_value = "ws://localhost:8545")]
        eth_rpc_ws_url: String,
        #[arg(long, default_value = "http://localhost:8545")]
<<<<<<< HEAD
        eth_rpc_url: String,
        #[arg(long, default_value = "0xe7f1725E7734CE288F8367e1Bb143E90bb3F0512")]
=======
        eth_rpc_http_url: String,
        #[arg(long, default_value = "99bbA657f2BbC93c02D617f8bA121cB8Fc104Acf")]
>>>>>>> 4e189712
        eth_contract_address: String,
        #[arg(
            long,
            default_value = "5de4111afa1a4b94908f83103eb1f1706367c2e68ca870fc3fb9a804cdab365a"
        )]
        eth_account_sk: String,
    },
    /// Spin up dependent services but not mpc nodes
    DepServices,
    /// Generate example commands to interact with the contract
    ContractCommands,
}

#[tokio::main]
async fn main() -> anyhow::Result<()> {
    let subscriber = tracing_subscriber::fmt()
        .with_thread_ids(true)
        .with_env_filter(EnvFilter::from_default_env());
    subscriber.init();
    let docker_client = DockerClient::default();

    match Cli::parse() {
        Cli::SetupEnv {
            nodes,
            threshold,
            eth_rpc_ws_url,
            eth_rpc_http_url,
            eth_contract_address,
            eth_account_sk,
        } => {
            println!(
                "Setting up an environment with {} nodes, {} threshold ...",
                nodes, threshold
            );
            let config = NodeConfig {
                nodes,
                threshold,
                eth_rpc_ws_url,
                eth_rpc_http_url,
                eth_contract_address,
                eth_account_sk,
                ..Default::default()
            };
            println!("Full config: {:?}", config);
            let nodes = run(config.clone(), &docker_client).await?;
            let ctx = nodes.ctx();
            let urls: Vec<_> = (0..config.nodes).map(|i| nodes.url(i)).collect();
            let near_accounts = nodes.near_accounts();
            let sk_local_path = nodes.ctx().storage_options.sk_share_local_path.clone();

            println!("\nEnvironment is ready:");
            println!("  docker-network: {}", ctx.docker_network);
            println!("  release:        {}", ctx.release);

            println!("\nExternal services:");
            println!("  lake_indexer:  {}", ctx.lake_indexer.rpc_host_address);
            println!("  redis:  {}", ctx.redis.internal_address);

            println!("\nNodes:");
            for i in 0..urls.len() {
                println!("  Node {}", i);
                println!("    Url: {}", urls[i]);
                let account_id = near_accounts[i].id();
                println!("    Account: {}", account_id);
                let sk = near_accounts[i].secret_key();
                println!("    Secret Key: {}", sk);
                let pk = sk.public_key();
                println!("    Public Key: {}", pk);
            }

            signal::ctrl_c().await.expect("Failed to listen for event");
            println!("Received Ctrl-C");
            utils::clear_local_sk_shares(sk_local_path).await?;
            println!("Clean up finished");
        }
        Cli::DepServices => {
            println!("Setting up dependency services");
            let config = NodeConfig::default();
            let _ctx = dry_run(config.clone(), &docker_client).await?;

            println!("Press Ctrl-C to stop dependency services");
            signal::ctrl_c().await.expect("Failed to listen for event");
            println!("Received Ctrl-C");
            println!("Stopped dependency services");
        }
        Cli::ContractCommands => {
            println!("Building a doc with example commands");
            let path = "../chain-signatures/contract/EXAMPLE.md";
            let mut file = File::create(path)?;
            let mut doc: Vec<String> = vec![];
            let contract_account_id = AccountId::from_str("v1.signer-dev.testnet")?;
            let caller_account_id = AccountId::from_str("caller.testnet")?;
            let public_key: PublicKey =
                "ed25519:J75xXmF7WUPS3xCm3hy2tgwLCKdYM1iJd4BWF8sWVnae".parse()?;

            doc.push(
                "# Iteracting with contract using NEAR CLI\nAll data is fake and used for example purposes\nIt's necessary to update script after contract API changes\n## User contract API"
                .to_string()
            );

            doc.push(commands::sing_command(
                &contract_account_id,
                &caller_account_id,
            )?);
            doc.push(format!("near view {} public_key", contract_account_id));

            doc.push(format!(
                "near view {} derived_public_key {}",
                contract_account_id,
                serde_json::to_string(&json!({"path": "test","predecessor": caller_account_id}))?
            ));

            doc.push(format!(
                "near view {} latest_key_version",
                contract_account_id
            ));

            doc.push(format!(
                "near view {} experimental_signature_deposit",
                contract_account_id
            ));

            doc.push(format!(
                "\n## Node API\n\n{}\n\n{}",
                commands::respond_command(&contract_account_id, &caller_account_id,)?,
                commands::join_command(&contract_account_id, &caller_account_id,)?
            ));

            doc.push(format!(
                "near call {} vote_join '{{\"candidate\":\"{}\"}}' --accountId {} --gas 300000000000000",
                contract_account_id, caller_account_id, caller_account_id
            ));

            doc.push(format!(
                "near call {} vote_leave '{{\"kick\":\"{}\"}}' --accountId {} --gas 300000000000000",
                contract_account_id, caller_account_id, caller_account_id
            ));

            doc.push(format!(
                "near call {} vote_pk '{{\"public_key\": {}}}' --accountId {} --gas 300000000000000",
                contract_account_id, public_key, caller_account_id
            ));

            doc.push(format!(
                "near call {} vote_reshared '{{\"epoch\": 1}}' --accountId {} --gas 300000000000000",
                contract_account_id, caller_account_id
            ));

            doc.push(commands::proposed_updates_command(
                &contract_account_id,
                &caller_account_id,
            )?);

            doc.push(format!(
                "near call {} vote_update '{{\"id\": 0}}' --accountId {} --gas 300000000000000",
                contract_account_id, caller_account_id
            ));

            doc.push(format!(
                "\n## Contract developer helper API\n\n{}\n\n{}",
                commands::init_command(&contract_account_id, &caller_account_id,)?,
                commands::init_running_command(&contract_account_id, &caller_account_id,)?
            ));

            doc.push(format!("near view {} migrate", contract_account_id));

            doc.push(format!("near view {} state", contract_account_id));

            doc.push(format!("near view {} config", contract_account_id));

            doc.push(format!("near view {} version", contract_account_id));

            for arg in doc {
                file.write_all(arg.as_bytes())?;
                file.write_all("\n\n".as_bytes())?;
            }
        }
    }

    Ok(())
}<|MERGE_RESOLUTION|>--- conflicted
+++ resolved
@@ -25,13 +25,8 @@
         #[arg(long, default_value = "ws://localhost:8545")]
         eth_rpc_ws_url: String,
         #[arg(long, default_value = "http://localhost:8545")]
-<<<<<<< HEAD
-        eth_rpc_url: String,
+        eth_rpc_http_url: String,
         #[arg(long, default_value = "0xe7f1725E7734CE288F8367e1Bb143E90bb3F0512")]
-=======
-        eth_rpc_http_url: String,
-        #[arg(long, default_value = "99bbA657f2BbC93c02D617f8bA121cB8Fc104Acf")]
->>>>>>> 4e189712
         eth_contract_address: String,
         #[arg(
             long,
