use std::fs::File;
use std::io::Write;
use std::str::FromStr;
use std::vec;

use clap::Parser;
use integration_tests::cluster::spawner::ClusterSpawner;
use integration_tests::NodeConfig;
use mpc_node::indexer_eth::EthConfig;
use near_account_id::AccountId;
use near_crypto::PublicKey;
use serde_json::json;
use tokio::signal;
use tracing_subscriber::EnvFilter;

mod commands;

#[derive(Parser, Debug)]
enum Cli {
    /// Spin up dependent services and mpc nodes
    SetupEnv {
        #[arg(short, long, default_value_t = 3)]
        nodes: usize,
        #[arg(short, long, default_value_t = 2)]
        threshold: usize,
        #[arg(long, default_value = "http://localhost:8545")]
        eth_consensus_rpc_http_url: String,
        #[arg(long, default_value = "http://localhost:8545")]
        eth_execution_rpc_http_url: String,
        #[arg(long, default_value = "e7f1725E7734CE288F8367e1Bb143E90bb3F0512")]
        eth_contract_address: String,
        #[arg(
            long,
            default_value = "5de4111afa1a4b94908f83103eb1f1706367c2e68ca870fc3fb9a804cdab365a"
        )]
        eth_account_sk: String,
        #[arg(long, default_value = "sepolia")]
        eth_network: String,
        #[arg(long, default_value = "/tmp/data")]
        eth_helios_data_path: String,
        #[arg(long, default_value = "10000")]
        eth_refresh_finalized_interval: u64,
    },
    /// Spin up dependent services but not mpc nodes
    DepServices,
    /// Generate example commands to interact with the contract
    ContractCommands,
}

#[tokio::main]
async fn main() -> anyhow::Result<()> {
    let subscriber = tracing_subscriber::fmt()
        .with_thread_ids(true)
        .with_env_filter(EnvFilter::from_default_env());
    subscriber.init();

    match Cli::parse() {
        Cli::SetupEnv {
            nodes,
            threshold,
            eth_consensus_rpc_http_url,
            eth_execution_rpc_http_url,
            eth_contract_address,
            eth_account_sk,
            eth_network,
            eth_helios_data_path,
<<<<<<< HEAD
            ..
=======
            eth_refresh_finalized_interval,
>>>>>>> 055d08e3
        } => {
            println!(
                "Setting up an environment with {} nodes, {} threshold ...",
                nodes, threshold
            );
            let config = NodeConfig {
                nodes,
                threshold,
                eth: Some(EthConfig {
                    account_sk: eth_account_sk,
                    consensus_rpc_http_url: eth_consensus_rpc_http_url,
                    execution_rpc_http_url: eth_execution_rpc_http_url,
                    contract_address: eth_contract_address,
                    network: eth_network,
                    helios_data_path: eth_helios_data_path,
<<<<<<< HEAD
=======
                    refresh_finalized_interval: eth_refresh_finalized_interval,
>>>>>>> 055d08e3
                }),
                ..Default::default()
            };
            println!("Full config: {:?}", config);
            let mut spawner = ClusterSpawner::default()
                .config(config)
                .init_network()
                .await?;

            let nodes = spawner.run().await?;
            let ctx = nodes.ctx();
            let urls: Vec<_> = (0..spawner.cfg.nodes).map(|i| nodes.url(i)).collect();
            let near_accounts = nodes.near_accounts();

            println!("\nEnvironment is ready:");
            println!("  docker-network: {}", ctx.docker_network);
            println!("  release:        {}", ctx.release);

            println!("\nExternal services:");
            println!("  lake_indexer:  {}", ctx.lake_indexer.rpc_host_address);
            println!("  redis:  {}", ctx.redis.internal_address);

            println!("\nNodes:");
            for i in 0..urls.len() {
                println!("  Node {}", i);
                println!("    Url: {}", urls[i]);
                let account_id = near_accounts[i].id();
                println!("    Account: {}", account_id);
                let sk = near_accounts[i].secret_key();
                println!("    Secret Key: {}", sk);
                let pk = sk.public_key();
                println!("    Public Key: {}", pk);
            }

            signal::ctrl_c().await.expect("Failed to listen for event");
            println!("Received Ctrl-C");
            println!("Clean up finished");
        }
        Cli::DepServices => {
            println!("Setting up dependency services");
            let mut spawner = ClusterSpawner::default().init_network().await?;
            let _ctx = spawner.dry_run().await?;

            println!("Press Ctrl-C to stop dependency services");
            signal::ctrl_c().await.expect("Failed to listen for event");
            println!("Received Ctrl-C");
            println!("Stopped dependency services");
        }
        Cli::ContractCommands => {
            println!("Building a doc with example commands");
            let path = "../chain-signatures/contract/EXAMPLE.md";
            let mut file = File::create(path)?;
            let mut doc: Vec<String> = vec![];
            let contract_account_id = AccountId::from_str("dev.sig-net.testnet")?;
            let caller_account_id = AccountId::from_str("caller.testnet")?;
            let public_key: PublicKey =
                "ed25519:J75xXmF7WUPS3xCm3hy2tgwLCKdYM1iJd4BWF8sWVnae".parse()?;

            doc.push(
                "# Iteracting with contract using NEAR CLI\nAll data is fake and used for example purposes\nIt's necessary to update script after contract API changes\n## User contract API"
                .to_string()
            );

            doc.push(commands::sign_command(
                &contract_account_id,
                &caller_account_id,
            )?);
            doc.push(format!("near view {} public_key", contract_account_id));

            doc.push(format!(
                "near view {} derived_public_key {}",
                contract_account_id,
                serde_json::to_string(&json!({"path": "test","predecessor": caller_account_id}))?
            ));

            doc.push(format!(
                "near view {} latest_key_version",
                contract_account_id
            ));

            doc.push(format!(
                "near view {} experimental_signature_deposit",
                contract_account_id
            ));

            doc.push(format!(
                "\n## Node API\n\n{}\n\n{}",
                commands::respond_command(&contract_account_id, &caller_account_id,)?,
                commands::join_command(&contract_account_id, &caller_account_id,)?
            ));

            doc.push(format!(
                "near call {} vote_join '{{\"candidate\":\"{}\"}}' --accountId {} --gas 300000000000000",
                contract_account_id, caller_account_id, caller_account_id
            ));

            doc.push(format!(
                "near call {} vote_leave '{{\"kick\":\"{}\"}}' --accountId {} --gas 300000000000000",
                contract_account_id, caller_account_id, caller_account_id
            ));

            doc.push(format!(
                "near call {} vote_pk '{{\"public_key\": {}}}' --accountId {} --gas 300000000000000",
                contract_account_id, public_key, caller_account_id
            ));

            doc.push(format!(
                "near call {} vote_reshared '{{\"epoch\": 1}}' --accountId {} --gas 300000000000000",
                contract_account_id, caller_account_id
            ));

            doc.push(commands::proposed_updates_command(
                &contract_account_id,
                &caller_account_id,
            )?);

            doc.push(format!(
                "near call {} vote_update '{{\"id\": 0}}' --accountId {} --gas 300000000000000",
                contract_account_id, caller_account_id
            ));

            doc.push(format!(
                "\n## Contract developer helper API\n\n{}\n\n{}",
                commands::init_command(&contract_account_id, &caller_account_id,)?,
                commands::init_running_command(&contract_account_id, &caller_account_id,)?
            ));

            doc.push(format!("near view {} migrate", contract_account_id));

            doc.push(format!("near view {} state", contract_account_id));

            doc.push(format!("near view {} config", contract_account_id));

            doc.push(format!("near view {} version", contract_account_id));

            for arg in doc {
                file.write_all(arg.as_bytes())?;
                file.write_all("\n\n".as_bytes())?;
            }
        }
    }

    Ok(())
}<|MERGE_RESOLUTION|>--- conflicted
+++ resolved
@@ -64,11 +64,7 @@
             eth_account_sk,
             eth_network,
             eth_helios_data_path,
-<<<<<<< HEAD
-            ..
-=======
             eth_refresh_finalized_interval,
->>>>>>> 055d08e3
         } => {
             println!(
                 "Setting up an environment with {} nodes, {} threshold ...",
@@ -84,10 +80,7 @@
                     contract_address: eth_contract_address,
                     network: eth_network,
                     helios_data_path: eth_helios_data_path,
-<<<<<<< HEAD
-=======
                     refresh_finalized_interval: eth_refresh_finalized_interval,
->>>>>>> 055d08e3
                 }),
                 ..Default::default()
             };
