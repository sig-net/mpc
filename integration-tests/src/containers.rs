--- conflicted
+++ resolved
@@ -118,21 +118,13 @@
             running_threshold: 120,
             behind_threshold: 120,
         };
-<<<<<<< HEAD
-        let eth_args = mpc_node::indexer_eth::EthArgs {
-            eth_account_sk: Some(config.cfg.eth.account_sk.clone()),
-            eth_rpc_ws_url: Some(config.cfg.eth.rpc_ws_url.clone()),
-            eth_rpc_http_url: Some(config.cfg.eth.rpc_http_url.clone()),
-            eth_contract_address: Some(config.cfg.eth.contract_address.clone()),
-        };
+        let eth_args = EthArgs::from_config(config.cfg.eth.clone());
         let sol_args = mpc_node::indexer_sol::SolArgs {
+            // TODO solana: add from config
             sol_account_sk: Some(config.cfg.sol.account_sk.clone()),
             sol_rpc_url: Some(config.cfg.sol.rpc_url.clone()),
             sol_program_address: Some(config.cfg.sol.program_address.clone()),
         };
-=======
-        let eth_args = EthArgs::from_config(config.cfg.eth.clone());
->>>>>>> 7dc353d5
         let args = mpc_node::cli::Cli::Start {
             near_rpc: config.near_rpc.clone(),
             mpc_contract_id: ctx.mpc_contract.id().clone(),
