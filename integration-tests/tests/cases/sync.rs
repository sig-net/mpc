--- conflicted
+++ resolved
@@ -86,25 +86,12 @@
     for i in 0..10 {
         let t = dummy_triple(i);
         triple_set.insert(t.id);
-<<<<<<< HEAD
-        triples.reserve(i).await.unwrap().insert(t, me).await;
-=======
-        triples.reserve(i, me).await.unwrap().insert(t, me).await;
->>>>>>> 5c634af2
+        assert!(triples.reserve(i).await.unwrap().insert(t, me).await);
     }
     for i in 0..10 {
         let p = dummy_presignature(i);
         presignature_set.insert(p.id);
-<<<<<<< HEAD
-        presignatures.reserve(i).await.unwrap().insert(p, me).await;
-=======
-        presignatures
-            .reserve(i, me)
-            .await
-            .unwrap()
-            .insert(p, me)
-            .await;
->>>>>>> 5c634af2
+        assert!(presignatures.reserve(i).await.unwrap().insert(p, me).await);
     }
 
     // Give it some time for sync to process the inserts
