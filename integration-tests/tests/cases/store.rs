use cait_sith::protocol::Participant;
use cait_sith::triples::{TriplePub, TripleShare};
use cait_sith::PresignOutput;
use elliptic_curve::CurveArithmetic;
use integration_tests::cluster::spawner::ClusterSpawner;
use integration_tests::containers;
use k256::Secp256k1;
use mpc_node::protocol::presignature::{Presignature, PresignatureManager};
use mpc_node::protocol::triple::{Triple, TripleManager};
use mpc_node::protocol::MessageChannel;
use test_log::test;

#[test(tokio::test)]
async fn test_triple_persistence() -> anyhow::Result<()> {
    let spawner = ClusterSpawner::default()
        .network("test-triple-persistence")
        .init_network()
        .await?;

    let node0 = Participant::from(0);
    let node1 = Participant::from(1);
    let (_, _, msg) = MessageChannel::new();
    let node0_id = "party0.near".parse().unwrap();
    let redis = containers::Redis::run(&spawner).await;
    let triple_storage = redis.triple_storage(&node0_id);
    let triple_manager = TripleManager::new(node0, 5, 123, &node0_id, &triple_storage, msg);

    let triple_id1: u64 = 1;
    let triple_id2: u64 = 2;

    // Check that the storage is empty at the start
    assert!(!triple_manager.contains(triple_id1).await);
    assert!(!triple_manager.contains_mine(triple_id1).await);
    assert_eq!(triple_manager.len_generated().await, 0);
    assert_eq!(triple_manager.len_mine().await, 0);
    assert!(triple_manager.is_empty().await);
    assert_eq!(triple_manager.len_potential().await, 0);

    triple_manager
        .reserve(triple_id1)
        .await
        .unwrap()
        .insert(dummy_triple(triple_id1), node1)
        .await;
    triple_manager
        .reserve(triple_id2)
        .await
        .unwrap()
        .insert(dummy_triple(triple_id2), node1)
        .await;

    // Check that the storage contains the foreign triple
    assert!(triple_manager.contains(triple_id1).await);
    assert!(triple_manager.contains(triple_id2).await);
    assert!(!triple_manager.contains_mine(triple_id1).await);
    assert!(!triple_manager.contains_mine(triple_id2).await);
    assert_eq!(triple_manager.len_generated().await, 2);
    assert_eq!(triple_manager.len_mine().await, 0);
    assert_eq!(triple_manager.len_potential().await, 2);

    // Take triple and check that it is removed from the storage and added to used set
    triple_manager
        .take_two(triple_id1, triple_id2, node1)
        .await
        .unwrap();
    assert!(!triple_manager.contains(triple_id1).await);
    assert!(!triple_manager.contains(triple_id2).await);
    assert!(!triple_manager.contains_mine(triple_id1).await);
    assert!(!triple_manager.contains_mine(triple_id2).await);
    assert_eq!(triple_manager.len_generated().await, 0);
    assert_eq!(triple_manager.len_mine().await, 0);
    assert_eq!(triple_manager.len_potential().await, 0);
    assert!(triple_storage.contains_used(triple_id1).await);
    assert!(triple_storage.contains_used(triple_id2).await);

    // Attempt to re-reserve used triples and check that it cannot be reserved since it is used.
    assert!(triple_manager.reserve(triple_id1).await.is_none());
    assert!(triple_manager.reserve(triple_id2).await.is_none());
    assert!(!triple_manager.contains(triple_id1).await);
    assert!(!triple_manager.contains(triple_id2).await);

<<<<<<< HEAD
    let mine_id1: u64 = 3;
    let mine_id2: u64 = 4;

    // Add mine triple and check that it is in the storage
    triple_manager
        .reserve(mine_id1)
        .await
        .unwrap()
        .insert(dummy_triple(mine_id1), node0)
        .await;
    triple_manager
        .reserve(mine_id2)
        .await
        .unwrap()
        .insert(dummy_triple(mine_id2), node0)
        .await;
    assert!(triple_manager.contains(mine_id1).await);
    assert!(triple_manager.contains(mine_id2).await);
    assert!(triple_manager.contains_mine(mine_id1).await);
    assert!(triple_manager.contains_mine(mine_id2).await);
=======
    let id3 = 3;
    let id4: u64 = 4;

    // check that reserve and unreserve works:
    let slot = triple_manager.reserve(id3).await.unwrap();
    slot.unreserve().await;

    // Add mine triple and check that it is in the storage
    triple_manager
        .reserve(id3)
        .await
        .unwrap()
        .insert(dummy_triple(id3), node0)
        .await;
    triple_manager
        .reserve(id4)
        .await
        .unwrap()
        .insert(dummy_triple(id4), node0)
        .await;
    assert!(triple_manager.contains(id3).await);
    assert!(triple_manager.contains(id4).await);
    assert!(triple_manager.contains_mine(id3).await);
    assert!(triple_manager.contains_mine(id4).await);
>>>>>>> ce718cd2
    assert_eq!(triple_manager.len_generated().await, 2);
    assert_eq!(triple_manager.len_mine().await, 2);
    assert_eq!(triple_manager.len_potential().await, 2);

    // Take mine triple and check that it is removed from the storage and added to used set
    triple_manager.take_two_mine().await.unwrap();
<<<<<<< HEAD
    assert!(!triple_manager.contains(mine_id1).await);
    assert!(!triple_manager.contains(mine_id2).await);
    assert!(!triple_manager.contains_mine(mine_id1).await);
    assert!(!triple_manager.contains_mine(mine_id2).await);
=======
    assert!(!triple_manager.contains(id3).await);
    assert!(!triple_manager.contains(id4).await);
    assert!(!triple_manager.contains_mine(id3).await);
    assert!(!triple_manager.contains_mine(id4).await);
>>>>>>> ce718cd2
    assert_eq!(triple_manager.len_generated().await, 0);
    assert_eq!(triple_manager.len_mine().await, 0);
    assert!(triple_manager.is_empty().await);
    assert_eq!(triple_manager.len_potential().await, 0);
<<<<<<< HEAD
    assert!(triple_storage.contains_used(mine_id1).await);
    assert!(triple_storage.contains_used(mine_id2).await);

    // Attempt to re-insert used mine triples and check that it fails
    assert!(triple_manager.reserve(mine_id1).await.is_none());
    assert!(triple_manager.reserve(mine_id2).await.is_none());
    assert!(!triple_manager.contains(mine_id1).await);
    assert!(!triple_manager.contains(mine_id2).await);
=======
    assert!(triple_storage.contains_used(id3).await);
    assert!(triple_storage.contains_used(id4).await);

    // Attempt to re-insert used mine triples and check that it fails
    assert!(triple_manager.reserve(id3).await.is_none());
    assert!(triple_manager.reserve(id4).await.is_none());
    assert!(!triple_manager.contains(id3).await);
    assert!(!triple_manager.contains(id4).await);
>>>>>>> ce718cd2

    assert!(triple_storage.clear().await);
    // Have our node0 observe shares for triples 10 to 15 where node1 is owner.
    for id in 10..=15 {
        triple_manager
            .reserve(id)
            .await
            .unwrap()
            .insert(dummy_triple(id), node1)
            .await;
    }

    // Have our node0 own 16 to 20
    for id in 16..=20 {
        triple_manager
            .reserve(id)
            .await
            .unwrap()
            .insert(dummy_triple(id), node0)
            .await;
    }

    // Let's say Node1 somehow used up triple 10, 11, 12 so we only have 13,14,15
    let mut outdated = triple_storage.remove_outdated(node1, &[13, 14, 15]).await;
    outdated.sort();
    assert_eq!(outdated, vec![10, 11, 12]);

    assert_eq!(triple_manager.len_generated().await, 8);
    assert_eq!(triple_manager.len_mine().await, 5);
    assert_eq!(triple_manager.len_potential().await, 8);

    Ok(())
}

#[test(tokio::test)]
async fn test_presignature_persistence() -> anyhow::Result<()> {
    let spawner = ClusterSpawner::default()
        .network("test-presignature-persistence")
        .init_network()
        .await?;

    let node0 = Participant::from(0);
    let node1 = Participant::from(1);
    let (_, _, msg) = MessageChannel::new();
    let node0_id = "party0.near".parse().unwrap();
    let redis = containers::Redis::run(&spawner).await;
    let triple_storage = redis.triple_storage(&node0_id);
    let presignature_storage = redis.presignature_storage(&node0_id);
    let mut presignature_manager = PresignatureManager::new(
        Participant::from(0),
        5,
        123,
        &node0_id,
        &triple_storage,
        &presignature_storage,
        msg,
    );

    let id = 1;
    let presignature = dummy_presignature(id);

    // Check that the storage is empty at the start
    assert!(!presignature_manager.contains(id).await);
    assert!(!presignature_manager.contains_mine(id).await);
    assert_eq!(presignature_manager.len_generated().await, 0);
    assert_eq!(presignature_manager.len_mine().await, 0);
    assert!(presignature_manager.is_empty().await);
    assert_eq!(presignature_manager.len_potential().await, 0);

    // check that reserve then dropping unreserves the slot:
    let slot = presignature_manager.reserve(presignature.id).await.unwrap();
    if let Some(task) = slot.unreserve() {
        task.await.unwrap();
    }

    // Insert presignature owned by node1, with our node0 view being that it is a foreign presignature
    assert!(
        presignature_manager
            .reserve(presignature.id)
            .await
            .unwrap()
            .insert(presignature, node1)
            .await
    );

    // Check that the storage contains the foreign presignature
    assert!(presignature_manager.contains(id).await);
    assert!(!presignature_manager.contains_mine(id).await);
    assert_eq!(presignature_manager.len_generated().await, 1);
    assert_eq!(presignature_manager.len_mine().await, 0);
    assert_eq!(presignature_manager.len_potential().await, 1);

    // Take presignature and check that it is removed from the storage and added to used set
    presignature_manager.take(id, node1).await.unwrap();
    assert!(!presignature_manager.contains(id).await);
    assert!(!presignature_manager.contains_mine(id).await);
    assert_eq!(presignature_manager.len_generated().await, 0);
    assert_eq!(presignature_manager.len_mine().await, 0);
    assert_eq!(presignature_manager.len_potential().await, 0);
    assert!(presignature_storage.contains_used(id).await);

    // Attempt to re-insert used presignature and check that it fails
    assert!(presignature_manager.reserve(id).await.is_none());
    assert!(!presignature_manager.contains(id).await);

    let id2 = 2;
    let mine_presignature = dummy_presignature(id2);

    // Add a presignature to our own node0
    assert!(
        presignature_manager
            .reserve(id2)
            .await
            .unwrap()
            .insert(mine_presignature, node0)
            .await
    );

    assert!(presignature_manager.contains(id2).await);
    assert!(presignature_manager.contains_mine(id2).await);
    assert_eq!(presignature_manager.len_generated().await, 1);
    assert_eq!(presignature_manager.len_mine().await, 1);
    assert_eq!(presignature_manager.len_potential().await, 1);

    // Take mine presignature and check that it is removed from the storage and added to used set
    presignature_manager.take_mine().await.unwrap();
    assert!(!presignature_manager.contains(id2).await);
    assert!(!presignature_manager.contains_mine(id2).await);
    assert_eq!(presignature_manager.len_generated().await, 0);
    assert_eq!(presignature_manager.len_mine().await, 0);
    assert!(presignature_manager.is_empty().await);
    assert_eq!(presignature_manager.len_potential().await, 0);
    assert!(presignature_storage.contains_used(id2).await);

    // Attempt to re-insert used mine presignature and check that it fails
    assert!(presignature_manager.reserve(id2).await.is_none());
    assert!(!presignature_manager.contains(id2).await);

    presignature_storage.clear().await;
    // Have our node0 observe shares for triples 10 to 15 where node1 is owner.
    for id in 10..=15 {
        presignature_manager
            .reserve(id)
            .await
            .unwrap()
            .insert(dummy_presignature(id), node1)
            .await;
    }

    // Have our node0 own 16 to 20
    for id in 16..=20 {
        presignature_manager
            .reserve(id)
            .await
            .unwrap()
            .insert(dummy_presignature(id), node0)
            .await;
    }

    // Let's say Node1 somehow used up triple 10, 11, 12 so we only have 13,14,15
    let mut outdated = presignature_storage
        .remove_outdated(node1, &[13, 14, 15])
        .await;
    outdated.sort();
    assert_eq!(outdated, vec![10, 11, 12]);

    assert_eq!(presignature_manager.len_generated().await, 8);
    assert_eq!(presignature_manager.len_mine().await, 5);
    assert_eq!(presignature_manager.len_potential().await, 8);

    Ok(())
}

fn dummy_presignature(id: u64) -> Presignature {
    Presignature {
        id,
        output: PresignOutput {
            big_r: <Secp256k1 as CurveArithmetic>::AffinePoint::default(),
            k: <Secp256k1 as CurveArithmetic>::Scalar::ZERO,
            sigma: <Secp256k1 as CurveArithmetic>::Scalar::ONE,
        },
        participants: vec![Participant::from(1), Participant::from(2)],
    }
}

fn dummy_triple(id: u64) -> Triple {
    Triple {
        id,
        share: TripleShare {
            a: <Secp256k1 as CurveArithmetic>::Scalar::ZERO,
            b: <Secp256k1 as CurveArithmetic>::Scalar::ZERO,
            c: <Secp256k1 as CurveArithmetic>::Scalar::ZERO,
        },
        public: TriplePub {
            big_a: <k256::Secp256k1 as CurveArithmetic>::AffinePoint::default(),
            big_b: <k256::Secp256k1 as CurveArithmetic>::AffinePoint::default(),
            big_c: <k256::Secp256k1 as CurveArithmetic>::AffinePoint::default(),
            participants: vec![Participant::from(1), Participant::from(2)],
            threshold: 5,
        },
    }
}<|MERGE_RESOLUTION|>--- conflicted
+++ resolved
@@ -79,30 +79,8 @@
     assert!(!triple_manager.contains(triple_id1).await);
     assert!(!triple_manager.contains(triple_id2).await);
 
-<<<<<<< HEAD
-    let mine_id1: u64 = 3;
-    let mine_id2: u64 = 4;
-
-    // Add mine triple and check that it is in the storage
-    triple_manager
-        .reserve(mine_id1)
-        .await
-        .unwrap()
-        .insert(dummy_triple(mine_id1), node0)
-        .await;
-    triple_manager
-        .reserve(mine_id2)
-        .await
-        .unwrap()
-        .insert(dummy_triple(mine_id2), node0)
-        .await;
-    assert!(triple_manager.contains(mine_id1).await);
-    assert!(triple_manager.contains(mine_id2).await);
-    assert!(triple_manager.contains_mine(mine_id1).await);
-    assert!(triple_manager.contains_mine(mine_id2).await);
-=======
     let id3 = 3;
-    let id4: u64 = 4;
+    let id4 = 4;
 
     // check that reserve and unreserve works:
     let slot = triple_manager.reserve(id3).await.unwrap();
@@ -125,38 +103,20 @@
     assert!(triple_manager.contains(id4).await);
     assert!(triple_manager.contains_mine(id3).await);
     assert!(triple_manager.contains_mine(id4).await);
->>>>>>> ce718cd2
     assert_eq!(triple_manager.len_generated().await, 2);
     assert_eq!(triple_manager.len_mine().await, 2);
     assert_eq!(triple_manager.len_potential().await, 2);
 
     // Take mine triple and check that it is removed from the storage and added to used set
     triple_manager.take_two_mine().await.unwrap();
-<<<<<<< HEAD
-    assert!(!triple_manager.contains(mine_id1).await);
-    assert!(!triple_manager.contains(mine_id2).await);
-    assert!(!triple_manager.contains_mine(mine_id1).await);
-    assert!(!triple_manager.contains_mine(mine_id2).await);
-=======
     assert!(!triple_manager.contains(id3).await);
     assert!(!triple_manager.contains(id4).await);
     assert!(!triple_manager.contains_mine(id3).await);
     assert!(!triple_manager.contains_mine(id4).await);
->>>>>>> ce718cd2
     assert_eq!(triple_manager.len_generated().await, 0);
     assert_eq!(triple_manager.len_mine().await, 0);
     assert!(triple_manager.is_empty().await);
     assert_eq!(triple_manager.len_potential().await, 0);
-<<<<<<< HEAD
-    assert!(triple_storage.contains_used(mine_id1).await);
-    assert!(triple_storage.contains_used(mine_id2).await);
-
-    // Attempt to re-insert used mine triples and check that it fails
-    assert!(triple_manager.reserve(mine_id1).await.is_none());
-    assert!(triple_manager.reserve(mine_id2).await.is_none());
-    assert!(!triple_manager.contains(mine_id1).await);
-    assert!(!triple_manager.contains(mine_id2).await);
-=======
     assert!(triple_storage.contains_used(id3).await);
     assert!(triple_storage.contains_used(id4).await);
 
@@ -165,7 +125,6 @@
     assert!(triple_manager.reserve(id4).await.is_none());
     assert!(!triple_manager.contains(id3).await);
     assert!(!triple_manager.contains(id4).await);
->>>>>>> ce718cd2
 
     assert!(triple_storage.clear().await);
     // Have our node0 observe shares for triples 10 to 15 where node1 is owner.
