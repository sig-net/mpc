use near_sdk::borsh::{self, BorshDeserialize, BorshSerialize};
use near_sdk::serde::{Deserialize, Serialize};
use near_sdk::{env, near_bindgen, AccountId, PanicOnDefault, PublicKey};
use std::collections::{BTreeMap, HashSet};

type ParticipantId = u32;

pub mod hpke {
    pub type PublicKey = [u8; 32];
}

#[derive(
    Serialize,
    Deserialize,
    BorshDeserialize,
    BorshSerialize,
    Clone,
    Hash,
    PartialEq,
    Eq,
    PartialOrd,
    Ord,
    Debug,
)]
pub struct ParticipantInfo {
    pub id: ParticipantId,
    pub account_id: AccountId,
    pub url: String,
    /// The public key used for encrypting messages.
    pub cipher_pk: hpke::PublicKey,
    /// The public key used for verifying messages.
    pub sign_pk: PublicKey,
}

#[derive(BorshDeserialize, BorshSerialize, Serialize, Deserialize, Debug)]
pub struct InitializingContractState {
    pub participants: BTreeMap<AccountId, ParticipantInfo>,
    pub threshold: usize,
    pub pk_votes: BTreeMap<PublicKey, HashSet<ParticipantId>>,
}

#[derive(BorshDeserialize, BorshSerialize, Serialize, Deserialize, Debug)]
pub struct RunningContractState {
    pub epoch: u64,
<<<<<<< HEAD
    pub participants: BTreeMap<AccountId, ParticipantInfo>,
=======
    // TODO: why is this account id for participants instead of participant id?
    pub participants: HashMap<AccountId, ParticipantInfo>,
>>>>>>> 2a76c36d
    pub threshold: usize,
    pub public_key: PublicKey,
    pub candidates: BTreeMap<ParticipantId, ParticipantInfo>,
    pub join_votes: BTreeMap<ParticipantId, HashSet<ParticipantId>>,
    pub leave_votes: BTreeMap<ParticipantId, HashSet<ParticipantId>>,
}

#[derive(BorshDeserialize, BorshSerialize, Serialize, Deserialize, Debug)]
pub struct ResharingContractState {
    pub old_epoch: u64,
    pub old_participants: BTreeMap<AccountId, ParticipantInfo>,
    // TODO: only store diff to save on storage
    pub new_participants: BTreeMap<AccountId, ParticipantInfo>,
    pub threshold: usize,
    pub public_key: PublicKey,
    pub finished_votes: HashSet<ParticipantId>,
}

#[derive(BorshDeserialize, BorshSerialize, Serialize, Deserialize, Debug)]
pub enum ProtocolContractState {
    Initializing(InitializingContractState),
    Running(RunningContractState),
    Resharing(ResharingContractState),
}

#[near_bindgen]
#[derive(BorshDeserialize, BorshSerialize, PanicOnDefault)]
pub struct MpcContract {
    protocol_state: ProtocolContractState,
}

#[near_bindgen]
impl MpcContract {
    #[init]
    pub fn init(threshold: usize, participants: BTreeMap<AccountId, ParticipantInfo>) -> Self {
        MpcContract {
            protocol_state: ProtocolContractState::Initializing(InitializingContractState {
                participants,
                threshold,
                pk_votes: BTreeMap::new(),
            }),
        }
    }

    pub fn state(self) -> ProtocolContractState {
        self.protocol_state
    }

    pub fn join(
        &mut self,
        participant_id: ParticipantId,
        url: String,
        cipher_pk: hpke::PublicKey,
        sign_pk: PublicKey,
    ) {
        match &mut self.protocol_state {
            ProtocolContractState::Running(RunningContractState {
                participants,
                candidates,
                ..
            }) => {
                let account_id = env::signer_account_id();
                if participants.contains_key(&account_id) {
                    env::panic_str("this participant is already in the participant set");
                }
                candidates.insert(
                    participant_id,
                    ParticipantInfo {
                        id: participant_id,
                        account_id,
                        url,
                        cipher_pk,
                        sign_pk,
                    },
                );
            }
            _ => env::panic_str("protocol state can't accept new participants right now"),
        }
    }

    pub fn vote_join(&mut self, participant: ParticipantId) -> bool {
        match &mut self.protocol_state {
            ProtocolContractState::Running(RunningContractState {
                epoch,
                participants,
                threshold,
                public_key,
                candidates,
                join_votes,
                ..
            }) => {
                let voting_participant = participants
                    .get(&env::signer_account_id())
                    .unwrap_or_else(|| {
                        env::panic_str("calling account is not in the participant set")
                    });
                let candidate = candidates
                    .get(&participant)
                    .unwrap_or_else(|| env::panic_str("candidate is not registered"));
                let voted = join_votes.entry(participant).or_default();
                voted.insert(voting_participant.id);
                if voted.len() >= *threshold {
                    let mut new_participants = participants.clone();
                    new_participants.insert(candidate.account_id.clone(), candidate.clone());
                    self.protocol_state =
                        ProtocolContractState::Resharing(ResharingContractState {
                            old_epoch: *epoch,
                            old_participants: participants.clone(),
                            new_participants,
                            threshold: *threshold,
                            public_key: public_key.clone(),
                            finished_votes: HashSet::new(),
                        });
                    true
                } else {
                    false
                }
            }
            _ => env::panic_str("protocol state can't accept new participants right now"),
        }
    }

    pub fn vote_leave(&mut self, participant: ParticipantId) -> bool {
        match &mut self.protocol_state {
            ProtocolContractState::Running(RunningContractState {
                epoch,
                participants,
                threshold,
                public_key,
                candidates,
                leave_votes,
                ..
            }) => {
                let voting_participant = participants
                    .get(&env::signer_account_id())
                    .unwrap_or_else(|| {
                        env::panic_str("calling account is not in the participant set")
                    });
                let candidate = candidates
                    .get(&participant)
                    .unwrap_or_else(|| env::panic_str("candidate is not registered"));
                let voted = leave_votes.entry(participant).or_default();
                voted.insert(voting_participant.id);
                if voted.len() >= *threshold {
                    let mut new_participants = participants.clone();
                    new_participants.remove(&candidate.account_id);
                    self.protocol_state =
                        ProtocolContractState::Resharing(ResharingContractState {
                            old_epoch: *epoch,
                            old_participants: participants.clone(),
                            new_participants,
                            threshold: *threshold,
                            public_key: public_key.clone(),
                            finished_votes: HashSet::new(),
                        });
                    true
                } else {
                    false
                }
            }
            _ => env::panic_str("protocol state can't kick participants right now"),
        }
    }

    pub fn vote_pk(&mut self, public_key: PublicKey) -> bool {
        match &mut self.protocol_state {
            ProtocolContractState::Initializing(InitializingContractState {
                participants,
                threshold,
                pk_votes,
            }) => {
                let voting_participant = participants
                    .get(&env::signer_account_id())
                    .unwrap_or_else(|| {
                        env::panic_str("calling account is not in the participant set")
                    });
                let voted = pk_votes.entry(public_key.clone()).or_default();
                voted.insert(voting_participant.id);
                if voted.len() >= *threshold {
                    self.protocol_state = ProtocolContractState::Running(RunningContractState {
                        epoch: 0,
                        participants: participants.clone(),
                        threshold: *threshold,
                        public_key,
                        candidates: BTreeMap::new(),
                        join_votes: BTreeMap::new(),
                        leave_votes: BTreeMap::new(),
                    });
                    true
                } else {
                    false
                }
            }
            ProtocolContractState::Running(state) if state.public_key == public_key => true,
            ProtocolContractState::Resharing(state) if state.public_key == public_key => true,
            _ => env::panic_str("can't change public key anymore"),
        }
    }

    pub fn vote_reshared(&mut self, epoch: u64) -> bool {
        match &mut self.protocol_state {
            ProtocolContractState::Resharing(ResharingContractState {
                old_epoch,
                old_participants,
                new_participants,
                threshold,
                public_key,
                finished_votes,
            }) => {
                if *old_epoch + 1 != epoch {
                    env::panic_str("mismatched epochs");
                }
                let voting_participant = old_participants
                    .get(&env::signer_account_id())
                    .unwrap_or_else(|| {
                        env::panic_str("calling account is not in the old participant set")
                    });
                finished_votes.insert(voting_participant.id);
                if finished_votes.len() >= *threshold {
                    self.protocol_state = ProtocolContractState::Running(RunningContractState {
                        epoch: *old_epoch + 1,
                        participants: new_participants.clone(),
                        threshold: *threshold,
                        public_key: public_key.clone(),
                        candidates: BTreeMap::new(),
                        join_votes: BTreeMap::new(),
                        leave_votes: BTreeMap::new(),
                    });
                    true
                } else {
                    false
                }
            }
            ProtocolContractState::Running(state) => {
                if state.epoch == epoch {
                    true
                } else {
                    env::panic_str("protocol is not resharing right now")
                }
            }
            _ => env::panic_str("protocol is not resharing right now"),
        }
    }

    #[allow(unused_variables)]
    pub fn sign(&mut self, payload: [u8; 32]) -> [u8; 32] {
        near_sdk::env::random_seed_array()
    }

    #[allow(unused_variables)]
    pub fn respond(&mut self, receipt_id: [u8; 32], big_r: String, s: String) {}
}<|MERGE_RESOLUTION|>--- conflicted
+++ resolved
@@ -42,12 +42,8 @@
 #[derive(BorshDeserialize, BorshSerialize, Serialize, Deserialize, Debug)]
 pub struct RunningContractState {
     pub epoch: u64,
-<<<<<<< HEAD
+    // TODO: why is this account id for participants instead of participant id?
     pub participants: BTreeMap<AccountId, ParticipantInfo>,
-=======
-    // TODO: why is this account id for participants instead of participant id?
-    pub participants: HashMap<AccountId, ParticipantInfo>,
->>>>>>> 2a76c36d
     pub threshold: usize,
     pub public_key: PublicKey,
     pub candidates: BTreeMap<ParticipantId, ParticipantInfo>,
