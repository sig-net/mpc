pub mod kdf;
pub mod types;

use k256::elliptic_curve::sec1::FromEncodedPoint;
use k256::EncodedPoint;
<<<<<<< HEAD
pub use kdf::{derive_epsilon, derive_key, x_coordinate};
pub use types::{PublicKey, ScalarExt};
=======
pub use kdf::{derive_epsilon_near, derive_key, x_coordinate};
pub use types::{
    PublicKey, ScalarExt, SerializableAffinePoint, SerializableScalar, SignatureResponse,
};
>>>>>>> 52acf975

// Our wasm runtime doesn't support good syncronous entropy.
// We could use something VRF + pseudorandom here, but someone would likely shoot themselves in the foot with it.
// Our crypto libraries should definately panic, because they normally expect randomness to be private
#[cfg(target_arch = "wasm32")]
use getrandom::{register_custom_getrandom, Error};
#[cfg(target_arch = "wasm32")]
pub fn randomness_unsupported(_: &mut [u8]) -> Result<(), Error> {
    Err(Error::UNSUPPORTED)
}
#[cfg(target_arch = "wasm32")]
register_custom_getrandom!(randomness_unsupported);

pub fn near_public_key_to_affine_point(pk: near_sdk::PublicKey) -> PublicKey {
    let mut bytes = pk.into_bytes();
    bytes[0] = 0x04;
    let point = EncodedPoint::from_bytes(bytes).unwrap();
    PublicKey::from_encoded_point(&point).unwrap()
}<|MERGE_RESOLUTION|>--- conflicted
+++ resolved
@@ -3,15 +3,8 @@
 
 use k256::elliptic_curve::sec1::FromEncodedPoint;
 use k256::EncodedPoint;
-<<<<<<< HEAD
-pub use kdf::{derive_epsilon, derive_key, x_coordinate};
+pub use kdf::{derive_epsilon_near, derive_key, x_coordinate};
 pub use types::{PublicKey, ScalarExt};
-=======
-pub use kdf::{derive_epsilon_near, derive_key, x_coordinate};
-pub use types::{
-    PublicKey, ScalarExt, SerializableAffinePoint, SerializableScalar, SignatureResponse,
-};
->>>>>>> 52acf975
 
 // Our wasm runtime doesn't support good syncronous entropy.
 // We could use something VRF + pseudorandom here, but someone would likely shoot themselves in the foot with it.
