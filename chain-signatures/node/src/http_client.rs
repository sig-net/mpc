--- conflicted
+++ resolved
@@ -11,9 +11,8 @@
 use tokio_retry::strategy::{jitter, ExponentialBackoff};
 use tokio_retry::Retry;
 
-<<<<<<< HEAD
 use near_account_id::AccountId;
-=======
+
 #[derive(Debug, Clone, clap::Parser)]
 #[group(id = "message_options")]
 pub struct Options {
@@ -26,7 +25,6 @@
         vec!["--timeout".to_string(), self.timeout.to_string()]
     }
 }
->>>>>>> ecc6fd32
 
 #[derive(Debug, thiserror::Error)]
 pub enum SendError {
@@ -101,27 +99,17 @@
 pub struct MessageQueue {
     deque: VecDeque<(ParticipantInfo, MpcMessage, Instant)>,
     seen_counts: HashSet<String>,
-<<<<<<< HEAD
     account_id: AccountId,
+    message_options: Options,
 }
 
 impl MessageQueue {
-    pub fn new(id: &AccountId) -> Self {
+    pub fn new(id: &AccountId, options: Options) -> Self {
         Self {
             deque: VecDeque::new(),
             seen_counts: HashSet::new(),
             account_id: id.clone(),
-=======
-    message_options: Options,
-}
-
-impl MessageQueue {
-    pub fn new(options: Options) -> Self {
-        Self {
-            deque: VecDeque::default(),
-            seen_counts: HashSet::default(),
             message_options: options,
->>>>>>> ecc6fd32
         }
     }
 
@@ -190,30 +178,13 @@
                 crate::metrics::NUM_SEND_ENCRYPTED_TOTAL
                     .with_label_values(&[account_id.as_str()])
                     .inc();
-<<<<<<< HEAD
-=======
-                if let Err(err) = send_encrypted(
-                    from,
-                    client,
-                    &info.url,
-                    encrypted_partition,
-                    Duration::from_millis(self.message_options.timeout),
-                )
-                .await
-                {
-                    crate::metrics::NUM_SEND_ENCRYPTED_FAILURE
-                        .with_label_values(&[account_id.as_str()])
-                        .inc();
-                    crate::metrics::FAILED_SEND_ENCRYPTED_LATENCY
-                        .with_label_values(&[account_id.as_str()])
-                        .observe(start.elapsed().as_millis() as f64);
->>>>>>> ecc6fd32
 
                 tasks.spawn(send_encrypted(
                     from,
                     client.clone(),
                     info.url.clone(),
                     encrypted_partition,
+                    Duration::from_millis(self.message_options.timeout),
                 ));
             }
         }
