use crate::config::{Config, ContractConfig, NetworkConfig};
use crate::indexer_eth::EthConfig;
use crate::indexer_sol::SolConfig;
use crate::protocol::signature::SignRequest;
use crate::protocol::{Chain, ProtocolState};
use crate::util::AffinePointExt as _;
use anchor_lang::prelude::{Accounts, AnchorDeserialize, AnchorSerialize, Signer};
use solana_sdk::commitment_config::CommitmentConfig;
use solana_sdk::pubkey::Pubkey;
use solana_sdk::signer::keypair::Keypair;

use alloy::primitives::Address;
use alloy::providers::fillers::{FillProvider, JoinFill, WalletFiller};
use alloy::providers::RootProvider;
use cait_sith::protocol::Participant;
use cait_sith::FullSignature;
use k256::Secp256k1;
use mpc_keys::hpke;
use mpc_primitives::SignId;
use mpc_primitives::Signature;

use alloy::contract::{ContractInstance, Interface};
use alloy::dyn_abi::DynSolValue;
use alloy::network::EthereumWallet;
use alloy::primitives::U256;
use alloy::providers::ProviderBuilder;
use alloy::transports::http::{Client as ReqwestClient, Http};
use alloy_signer_local::PrivateKeySigner;
use k256::elliptic_curve::point::AffineCoordinates;
use k256::elliptic_curve::sec1::ToEncodedPoint;
use near_account_id::AccountId;
use near_crypto::InMemorySigner;
use near_fetch::result::ExecutionFinalResult;
use serde_json::json;
use std::str::FromStr;
use std::sync::Arc;
use std::time::{Duration, Instant};
use tokio::sync::{mpsc, RwLock};
use url::Url;

/// The maximum amount of times to retry publishing a signature.
const MAX_PUBLISH_RETRY: usize = 6;
/// The maximum number of concurrent RPC requests the system can make
const MAX_CONCURRENT_RPC_REQUESTS: usize = 1024;
/// The update interval to fetch and update the contract state and config
const UPDATE_INTERVAL: Duration = Duration::from_secs(3);

type EthHttp = Http<ReqwestClient>;

type EthContractFillProvider = FillProvider<
    JoinFill<
        JoinFill<
            alloy::providers::Identity,
            JoinFill<
                alloy::providers::fillers::GasFiller,
                JoinFill<
                    alloy::providers::fillers::BlobGasFiller,
                    JoinFill<
                        alloy::providers::fillers::NonceFiller,
                        alloy::providers::fillers::ChainIdFiller,
                    >,
                >,
            >,
        >,
        WalletFiller<EthereumWallet>,
    >,
    RootProvider<Http<ReqwestClient>>,
    Http<ReqwestClient>,
    alloy::network::Ethereum,
>;

type EthContractInstance = ContractInstance<EthHttp, EthContractFillProvider>;

struct PublishAction {
    public_key: mpc_crypto::PublicKey,
    request: SignRequest,
    output: FullSignature<Secp256k1>,
    timestamp: Instant,
    retry_count: usize,
}

enum RpcAction {
    Publish(PublishAction),
}

#[derive(Clone)]
pub struct RpcChannel {
    tx: mpsc::Sender<RpcAction>,
}

impl RpcChannel {
    pub fn publish(
        &self,
        public_key: mpc_crypto::PublicKey,
        request: SignRequest,
        output: FullSignature<Secp256k1>,
    ) {
        let rpc = self.clone();
        tokio::spawn(async move {
            if let Err(err) = rpc
                .tx
                .send(RpcAction::Publish(PublishAction {
                    public_key,
                    request,
                    output,
                    timestamp: Instant::now(),
                    retry_count: 0,
                }))
                .await
            {
                tracing::error!(%err, "failed to send publish action");
            }
        });
    }
}

#[derive(Clone)]
pub struct NodeStateWatcher {
    account_id: AccountId,
    // TODO: use tokio::watch channel in the future.
    contract_state: Arc<RwLock<Option<ProtocolState>>>,
}

impl NodeStateWatcher {
    pub fn new(id: &AccountId) -> Self {
        Self {
            account_id: id.clone(),
            contract_state: Arc::new(RwLock::new(None)),
        }
    }

    pub fn mock(id: &AccountId, state: ProtocolState) -> Self {
        Self {
            account_id: id.clone(),
            contract_state: Arc::new(RwLock::new(Some(state))),
        }
    }

    pub fn account_id(&self) -> &AccountId {
        &self.account_id
    }

    pub fn state(&self) -> &Arc<RwLock<Option<ProtocolState>>> {
        &self.contract_state
    }

    pub async fn me(&self) -> Option<Participant> {
        let state = self.contract_state.read().await;
        match state.as_ref()? {
            ProtocolState::Initializing(_) => None,
            ProtocolState::Running(state) => state
                .participants
                .find_participant(&self.account_id)
                .copied(),
            ProtocolState::Resharing(state) => state
                .new_participants
                .find_participant(&self.account_id)
                .copied(),
        }
    }

    pub async fn threshold(&self) -> Option<usize> {
        let state = self.contract_state.read().await;
        match state.as_ref()? {
            ProtocolState::Initializing(_) => None,
            ProtocolState::Running(state) => Some(state.threshold),
            ProtocolState::Resharing(state) => Some(state.threshold),
        }
    }

    pub async fn info(&self) -> Option<(usize, Participant)> {
        let state = self.contract_state.read().await;
        match state.as_ref()? {
            ProtocolState::Initializing(_) => None,
            ProtocolState::Running(state) => Some((
                state.threshold,
                *state.participants.find_participant(&self.account_id)?,
            )),
            ProtocolState::Resharing(state) => Some((
                state.threshold,
                *state.new_participants.find_participant(&self.account_id)?,
            )),
        }
    }
}

pub struct RpcExecutor {
    near: NearClient,
    eth: Option<EthClient>,
    solana: Option<SolanaClient>,
    action_rx: mpsc::Receiver<RpcAction>,
}

impl RpcExecutor {
    pub fn new(
        near: &NearClient,
        eth: &Option<EthConfig>,
        solana: &Option<SolConfig>,
    ) -> (RpcChannel, Self) {
        let eth = eth.as_ref().map(EthClient::new);
        let solana = solana.as_ref().map(SolanaClient::new);
        let (tx, rx) = mpsc::channel(MAX_CONCURRENT_RPC_REQUESTS);
        (
            RpcChannel { tx },
            Self {
                near: near.clone(),
                eth,
                solana,
                action_rx: rx,
            },
        )
    }

    pub async fn run(
        mut self,
        contract_state: Arc<RwLock<Option<ProtocolState>>>,
        config: Arc<RwLock<Config>>,
    ) {
        // spin up update task for updating contract state and config
        let near_account_id = self.near.my_account_id.clone();
        let near = self.near.clone();
        tokio::spawn(async move {
            let mut interval = tokio::time::interval(UPDATE_INTERVAL);
            loop {
                interval.tick().await;
                tokio::spawn(update_contract(near.clone(), contract_state.clone()));
                tokio::spawn(update_config(near.clone(), config.clone()));
            }
        });

        // process incoming actions related to RPC
        loop {
            let Some(action) = self.action_rx.recv().await else {
                tracing::error!("rpc channel closed unexpectedly");
                return;
            };
            let task = match action {
                RpcAction::Publish(action) => execute_publish(
                    self.client(&action.request.indexed.chain),
                    action,
                    near_account_id.clone(),
                ),
            };
            tokio::spawn(task);
        }
    }

    /// Get the client for the given chain
    fn client(&self, chain: &Chain) -> ChainClient {
        match chain {
            Chain::NEAR => ChainClient::Near(self.near.clone()),
            Chain::Ethereum => {
                if let Some(eth) = &self.eth {
                    ChainClient::Ethereum(eth.clone())
                } else {
                    ChainClient::Err("no eth client available for node")
                }
            }
            Chain::Solana => {
                if let Some(sol) = &self.solana {
                    ChainClient::Solana(sol.clone())
                } else {
                    ChainClient::Err("no solana client available for node")
                }
            }
        }
    }
}

#[derive(Clone)]
pub struct NearClient {
    client: near_fetch::Client,
    contract_id: AccountId,
    my_addr: Url,
    my_account_id: AccountId,
    signer: InMemorySigner,
    cipher_pk: hpke::PublicKey,
    sign_pk: near_crypto::PublicKey,
}

impl NearClient {
    pub fn new(
        near_rpc: &str,
        my_addr: &Url,
        network: &NetworkConfig,
        contract_id: &AccountId,
        signer: InMemorySigner,
    ) -> Self {
        Self {
            client: near_fetch::Client::new(near_rpc),
            contract_id: contract_id.clone(),
            my_addr: my_addr.clone(),
            my_account_id: signer.account_id.clone(),
            signer,
            cipher_pk: network.cipher_sk.public_key(),
            sign_pk: network.sign_sk.public_key(),
        }
    }

    pub fn rpc_addr(&self) -> String {
        self.client.rpc_addr()
    }

    pub async fn fetch_state(&self) -> anyhow::Result<ProtocolState> {
        let contract_state: mpc_contract::ProtocolContractState = self
            .client
            .view(&self.contract_id, "state")
            .await
            .inspect_err(|err| {
                tracing::warn!(%err, "failed to fetch protocol state");
            })?
            .json()?;

        let protocol_state: ProtocolState = contract_state.try_into().map_err(|_| {
            let msg = "failed to parse protocol state, has it been initialized?".to_string();
            tracing::error!(msg);
            anyhow::anyhow!(msg)
        })?;

        tracing::debug!(?protocol_state, "protocol state");
        Ok(protocol_state)
    }

    pub async fn fetch_config(&self, original: &Config) -> anyhow::Result<Config> {
        let contract_config: ContractConfig = self
            .client
            .view(&self.contract_id, "config")
            .await
            .inspect_err(|err| {
                tracing::warn!(%err, "failed to fetch contract config");
            })?
            .json()?;
        tracing::debug!(?contract_config, "contract config");
        Config::try_from_contract(contract_config, original).ok_or_else(|| {
            let msg = "failed to parse contract config";
            tracing::error!(msg);
            anyhow::anyhow!(msg)
        })
    }

    pub async fn vote_public_key(
        &self,
        public_key: &near_crypto::PublicKey,
    ) -> anyhow::Result<bool> {
        tracing::info!(%public_key, signer_id = %self.signer.account_id, "voting for public key");
        let result = self
            .client
            .call(&self.signer, &self.contract_id, "vote_pk")
            .args_json(json!({
                "public_key": public_key
            }))
            .max_gas()
            .retry_exponential(10, 5)
            .transact()
            .await
            .inspect_err(|err| {
                tracing::warn!(%err, "failed to vote for public key");
            })?
            .json()?;

        Ok(result)
    }

    pub async fn vote_reshared(&self, epoch: u64) -> anyhow::Result<bool> {
        tracing::info!(%epoch, signer_id = %self.signer.account_id, "voting for reshared");
        let result = self
            .client
            .call(&self.signer, &self.contract_id, "vote_reshared")
            .args_json(json!({
                "epoch": epoch
            }))
            .max_gas()
            .retry_exponential(10, 5)
            .transact()
            .await
            .inspect_err(|err| {
                tracing::warn!(%err, "failed to vote for reshared");
            })?
            .json()?;

        Ok(result)
    }

    pub async fn propose_join(&self) -> anyhow::Result<()> {
        tracing::info!(signer_id = %self.signer.account_id, "joining the protocol");
        self.client
            .call(&self.signer, &self.contract_id, "join")
            .args_json(json!({
                "url": self.my_addr,
                "cipher_pk": self.cipher_pk.to_bytes(),
                "sign_pk": self.sign_pk,
            }))
            .max_gas()
            .retry_exponential(10, 3)
            .transact()
            .await?
            .into_result()?;

        Ok(())
    }

    pub async fn call_respond(
        &self,
        id: &SignId,
        response: &Signature,
    ) -> Result<ExecutionFinalResult, near_fetch::Error> {
        self.client
            .call(&self.signer, &self.contract_id, "respond")
            .args_json(json!({
                "sign_id": id,
                "signature": response,
            }))
            .max_gas()
            .transact()
            .await
    }
}

#[derive(Clone)]
pub struct EthClient {
    contract: EthContractInstance,
}

impl EthClient {
    pub fn new(eth: &EthConfig) -> Self {
        let signer: PrivateKeySigner = eth
            .account_sk
            .parse()
            .expect("cannot parse Eth account sk into PrivateKeySigner");
        let wallet = EthereumWallet::from(signer.clone());
        let provider = ProviderBuilder::new()
            .with_recommended_fillers()
            .wallet(wallet)
            .on_http(eth.execution_rpc_http_url.parse().unwrap());
        // Create a contract instance.
        let json: serde_json::Value = serde_json::from_slice(include_bytes!(
            "../../contract-eth/artifacts/contracts/ChainSignatures.sol/ChainSignatures.json"
        ))
        .unwrap();

        // Get `abi` from the artifact.
        let abi_value = json.get("abi").expect("Failed to get ABI from artifact");
        let abi = serde_json::from_str(&abi_value.to_string()).unwrap();

        let contract = ContractInstance::new(
            Address::from_str(&format!("0x{}", eth.contract_address)).unwrap(),
            provider.clone(),
            Interface::new(abi),
        );
        Self { contract }
    }
}

#[derive(Clone)]
pub struct SolanaClient {
    client: Arc<anchor_client::Client<Arc<Keypair>>>,
    program_id: Pubkey,
    payer: Arc<Keypair>,
}

impl SolanaClient {
    pub fn new(sol: &SolConfig) -> Self {
        let keypair = Keypair::from_base58_string(&sol.account_sk);
        let payer = Arc::new(keypair);
        let cluster =
            anchor_client::Cluster::Custom(sol.rpc_url.clone(), sol.rpc_url.replace("http", "ws"));
        let client = anchor_client::Client::new_with_options(
            cluster,
            payer.clone(),
            CommitmentConfig::confirmed(),
        );
        Self {
            client: Arc::new(client),
            program_id: Pubkey::from_str(&sol.program_address).unwrap(),
            payer,
        }
    }
}

/// Client related to a specific chain
pub enum ChainClient {
    Err(&'static str),
    Near(NearClient),
    Ethereum(EthClient),
    Solana(SolanaClient),
}

async fn update_contract(near: NearClient, contract_state: Arc<RwLock<Option<ProtocolState>>>) {
    match near.fetch_state().await {
        Ok(state) => {
            *contract_state.write().await = Some(state);
        }
        Err(error) => {
            tracing::error!(?error, "could not fetch contract state");
        }
    }
}

async fn update_config(near: NearClient, config: Arc<RwLock<Config>>) {
    let mut config = config.write().await;
    if let Err(error) = config.fetch_inplace(&near).await {
        tracing::error!(?error, "could not fetch contract config");
    }
}

/// Publish the signature and retry if it fails
async fn execute_publish(
    client: ChainClient,
    mut action: PublishAction,
    near_account_id: AccountId,
) {
    let chain = action.request.indexed.chain;
    tracing::info!(
        sign_id = ?action.request.indexed.id,
        chain = ?chain,
        started_at = ?action.timestamp.elapsed(),
        "trying to publish signature",
    );
    let expected_public_key =
        mpc_crypto::derive_key(action.public_key, action.request.indexed.args.epsilon);

    // We do this here, rather than on the client side, so we can use the ecrecover system function on NEAR to validate our signature
    let Ok(signature) = crate::kdf::into_eth_sig(
        &expected_public_key,
        &action.output.big_r,
        &action.output.s,
        action.request.indexed.args.payload,
    ) else {
        tracing::error!(
            sign_id = ?action.request.indexed.id,
            "failed to generate a recovery id; trashing publish request",
        );
        return;
    };

    loop {
        let publish = match &client {
            ChainClient::Near(near) => {
                try_publish_near(near, &action, &action.timestamp, &signature)
                    .await
                    .map_err(|_| ())
            }
            ChainClient::Ethereum(eth) => {
                try_publish_eth(
                    eth,
                    &action,
                    &action.timestamp,
                    &signature,
                    &near_account_id,
                )
                .await
            }
            ChainClient::Solana(sol) => {
                try_publish_sol(sol, &action, &action.timestamp, &signature)
                    .await
                    .map_err(|_| ())
            }
            ChainClient::Err(msg) => {
                tracing::warn!(msg, "no client for chain");
                Ok(())
            }
        };
        if publish.is_ok() {
            break;
        }

        action.retry_count += 1;
        tokio::time::sleep(Duration::from_millis(100)).await;
        if action.retry_count >= MAX_PUBLISH_RETRY {
            tracing::info!(
                sign_id = ?action.request.indexed.id,
                elapsed = ?action.timestamp.elapsed(),
                "exceeded max retries, trashing publish request",
            );
            break;
        } else {
            tracing::info!(
                sign_id = ?action.request.indexed.id,
                retry_count = action.retry_count,
                elapsed = ?action.timestamp.elapsed(),
                "failed to publish, retrying"
            );
        }
    }
}

async fn try_publish_near(
    near: &NearClient,
    action: &PublishAction,
    timestamp: &Instant,
    signature: &Signature,
) -> Result<(), near_fetch::Error> {
    let chain = action.request.indexed.chain;
    let outcome = near
        .call_respond(&action.request.indexed.id, signature)
        .await
        .inspect_err(|err| {
            tracing::error!(
                sign_id = ?action.request.indexed.id,
                ?err,
                "failed to publish signature",
            );
            crate::metrics::SIGNATURE_PUBLISH_FAILURES
                .with_label_values(&[chain.as_str(), near.my_account_id.as_str()])
                .inc();
        })?;

    let _: () = outcome.json().inspect_err(|err| {
        tracing::error!(
            sign_id = ?action.request.indexed.id,
            big_r = signature.big_r.to_base58(),
            s = ?signature.s,
            ?err,
            "smart contract threw error",
        );
        crate::metrics::SIGNATURE_PUBLISH_RESPONSE_ERRORS
            .with_label_values(&[near.my_account_id.as_str()])
            .inc();
    })?;
    tracing::info!(
        sign_id = ?action.request.indexed.id,
        big_r = signature.big_r.to_base58(),
        s = ?signature.s,
        elapsed = ?timestamp.elapsed(),
        "published signature sucessfully",
    );

    crate::metrics::NUM_SIGN_SUCCESS
        .with_label_values(&[chain.as_str(), near.my_account_id.as_str()])
        .inc();
    crate::metrics::SIGN_TOTAL_LATENCY
        .with_label_values(&[chain.as_str(), near.my_account_id.as_str()])
        .observe(action.request.indexed.timestamp.elapsed().as_secs_f64());
    crate::metrics::SIGN_RESPOND_LATENCY
        .with_label_values(&[chain.as_str(), near.my_account_id.as_str()])
        .observe(timestamp.elapsed().as_secs_f64());
    if action.request.indexed.timestamp.elapsed().as_secs() <= 30 {
        crate::metrics::NUM_SIGN_SUCCESS_30S
            .with_label_values(&[chain.as_str(), near.my_account_id.as_str()])
            .inc();
    }

    Ok(())
}

async fn try_publish_eth(
    eth: &EthClient,
    action: &PublishAction,
    timestamp: &Instant,
    signature: &Signature,
    near_account_id: &AccountId,
) -> Result<(), ()> {
    let params = [DynSolValue::Array(vec![DynSolValue::Tuple(vec![
        DynSolValue::FixedBytes(action.request.indexed.id.request_id.into(), 32),
        DynSolValue::Tuple(vec![
            DynSolValue::Tuple(vec![
                DynSolValue::from(U256::from_be_slice(&signature.big_r.x())),
                DynSolValue::from(U256::from_be_slice(
                    signature.big_r.to_encoded_point(false).y().unwrap(),
                )),
            ]),
            DynSolValue::from(U256::from_be_slice(&signature.s.to_bytes())),
            DynSolValue::from(signature.recovery_id),
        ]),
    ])])];

    let result = eth
        .contract
        .function("respond", &params)
        .unwrap()
        .gas(40000)
        .send()
        .await
        .map_err(|err| {
            tracing::error!(
                sign_id = ?action.request.indexed.id,
                error = ?err,
                "failed to publish ethereum signature"
            );
            crate::metrics::SIGNATURE_PUBLISH_FAILURES
                .with_label_values(&[
                    action.request.indexed.chain.as_str(),
                    near_account_id.as_str(),
                ])
                .inc();
        })?
        .watch()
        .await;

    let chain = action.request.indexed.chain;
    match result {
        Ok(tx_hash) => {
            tracing::info!(
                sign_id = ?action.request.indexed.id,
                tx_hash = ?tx_hash,
                elapsed = ?timestamp.elapsed(),
                "published ethereum signature successfully"
            );
            crate::metrics::NUM_SIGN_SUCCESS
                .with_label_values(&[chain.as_str(), near_account_id.as_str()])
                .inc();
            crate::metrics::SIGN_TOTAL_LATENCY
                .with_label_values(&[chain.as_str(), near_account_id.as_str()])
                .observe(action.request.indexed.timestamp.elapsed().as_secs_f64());
            crate::metrics::SIGN_RESPOND_LATENCY
                .with_label_values(&[chain.as_str(), near_account_id.as_str()])
                .observe(timestamp.elapsed().as_secs_f64());
            if action.request.indexed.timestamp.elapsed().as_secs() <= 30 {
                crate::metrics::NUM_SIGN_SUCCESS_30S
                    .with_label_values(&[chain.as_str(), near_account_id.as_str()])
                    .inc();
            }
            Ok(())
        }
        Err(err) => {
            tracing::error!(
                sign_id = ?action.request.indexed.id,
                error = ?err,
                "failed to publish ethereum signature"
            );
            crate::metrics::SIGNATURE_PUBLISH_FAILURES
                .with_label_values(&[chain.as_str(), near_account_id.as_str()])
                .inc();
            Err(())
        }
    }
<<<<<<< HEAD
    // TODO: add metrics for Ethereum
}

use chain_signatures_project::accounts::Respond as SolanaRespondAccount;
use chain_signatures_project::instruction::Respond as SolanaRespond;
use chain_signatures_project::AffinePoint as SolanaContractAffinePoint;
use chain_signatures_project::Signature as SolanaContractSignature;
use solana_sdk::signature::Signer as SolanaSigner;
async fn try_publish_sol(
    sol: &SolanaClient,
    action: &PublishAction,
    timestamp: &Instant,
    signature: &Signature,
) -> Result<(), ()> {
    let program = sol.client.program(sol.program_id).map_err(|_| ())?;

    let request_ids = vec![action.request.indexed.id.request_id];
    let signature = SolanaContractSignature {
        big_r: SolanaContractAffinePoint {
            x: signature.big_r.to_encoded_point(false).as_bytes()[1..33]
                .try_into()
                .unwrap(),
            y: signature.big_r.to_encoded_point(false).as_bytes()[33..65]
                .try_into()
                .unwrap(),
        },
        s: signature.s.to_bytes().into(),
        recovery_id: signature.recovery_id,
    };

    let tx = program
        .request()
        .signer(sol.payer.clone())
        .accounts(SolanaRespondAccount {
            responder: sol.payer.clone().try_pubkey().unwrap(),
        })
        .args(SolanaRespond {
            request_ids,
            signatures: vec![signature],
        })
        .send()
        .await
        .map_err(|err| {
            tracing::error!(
                sign_id = ?action.request.indexed.id,
                error = ?err,
                "failed to publish solana signature"
            );
            crate::metrics::SIGNATURE_PUBLISH_FAILURES
                .with_label_values(&[Chain::Solana.as_str(), "solana"])
                .inc();
        })?;

    tracing::info!(
        sign_id = ?action.request.indexed.id,
        tx_hash = ?tx,
        elapsed = ?timestamp.elapsed(),
        "published solana signature successfully"
    );

    crate::metrics::NUM_SIGN_SUCCESS
        .with_label_values(&[Chain::Solana.as_str(), "solana"])
        .inc();
    crate::metrics::SIGN_TOTAL_LATENCY
        .with_label_values(&[Chain::Solana.as_str(), "solana"])
        .observe(action.request.indexed.timestamp.elapsed().as_secs_f64());
    crate::metrics::SIGN_RESPOND_LATENCY
        .with_label_values(&[Chain::Solana.as_str(), "solana"])
        .observe(timestamp.elapsed().as_secs_f64());

    if action.request.indexed.timestamp.elapsed().as_secs() <= 30 {
        crate::metrics::NUM_SIGN_SUCCESS_30S
            .with_label_values(&[Chain::Solana.as_str(), "solana"])
            .inc();
    }

    Ok(())
=======
>>>>>>> 7dc353d5
}<|MERGE_RESOLUTION|>--- conflicted
+++ resolved
@@ -4,7 +4,6 @@
 use crate::protocol::signature::SignRequest;
 use crate::protocol::{Chain, ProtocolState};
 use crate::util::AffinePointExt as _;
-use anchor_lang::prelude::{Accounts, AnchorDeserialize, AnchorSerialize, Signer};
 use solana_sdk::commitment_config::CommitmentConfig;
 use solana_sdk::pubkey::Pubkey;
 use solana_sdk::signer::keypair::Keypair;
@@ -724,8 +723,6 @@
             Err(())
         }
     }
-<<<<<<< HEAD
-    // TODO: add metrics for Ethereum
 }
 
 use chain_signatures_project::accounts::Respond as SolanaRespondAccount;
@@ -802,6 +799,4 @@
     }
 
     Ok(())
-=======
->>>>>>> 7dc353d5
 }