--- conflicted
+++ resolved
@@ -475,14 +475,8 @@
     timestamp: &Instant,
     signature: &Signature,
 ) -> Result<(), ()> {
-<<<<<<< HEAD
-    let params = [
+    let params = [Token::Array(vec![Token::Tuple(vec![
         Token::FixedBytes(action.request.indexed.id.request_id.to_vec()),
-=======
-    let ToPublish { request_id, .. } = to_publish;
-    let params = [Token::Array(vec![Token::Tuple(vec![
-        Token::FixedBytes(request_id.to_vec()),
->>>>>>> 52acf975
         Token::Tuple(vec![
             Token::Tuple(vec![
                 Token::Uint(U256::from_big_endian(&signature.big_r.x())),
