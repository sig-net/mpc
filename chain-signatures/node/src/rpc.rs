use crate::config::{Config, ContractConfig, NetworkConfig};
use crate::indexer_eth::EthConfig;
use crate::indexer_sol::SolConfig;
use crate::protocol::contract::primitives::{ParticipantMap, Participants};
use crate::protocol::contract::RunningContractState;
use crate::protocol::signature::SignRequest;
use crate::protocol::{Chain, ProtocolState};
use crate::util::AffinePointExt as _;
use solana_sdk::commitment_config::CommitmentConfig;
use solana_sdk::pubkey::Pubkey;
use solana_sdk::signer::keypair::Keypair;

use alloy::primitives::Address;
use alloy::providers::fillers::{FillProvider, JoinFill, WalletFiller};
use alloy::providers::{Provider, RootProvider};
use alloy::rpc::types::TransactionReceipt;
use cait_sith::protocol::Participant;
use cait_sith::FullSignature;
use k256::{AffinePoint, Secp256k1};
use mpc_keys::hpke;
use mpc_primitives::SignId;
use mpc_primitives::Signature;

use alloy::contract::{ContractInstance, Interface};
use alloy::dyn_abi::DynSolValue;
use alloy::network::EthereumWallet;
use alloy::primitives::U256;
use alloy::providers::ProviderBuilder;
use alloy_signer_local::PrivateKeySigner;
use k256::elliptic_curve::point::AffineCoordinates;
use k256::elliptic_curve::sec1::ToEncodedPoint;
use near_account_id::AccountId;
use near_crypto::InMemorySigner;
use near_fetch::result::ExecutionFinalResult;
use serde_json::json;
use std::collections::HashMap;
use std::str::FromStr;
use std::sync::Arc;
use std::time::{Duration, Instant};
use tokio::sync::{mpsc, watch};
use url::Url;

/// The maximum amount of times to retry publishing a signature.
const MAX_PUBLISH_RETRY: usize = 6;
/// The maximum number of concurrent RPC requests the system can make
const MAX_CONCURRENT_RPC_REQUESTS: usize = 1024;
/// The update interval to fetch and update the contract state and config
const UPDATE_INTERVAL: Duration = Duration::from_secs(10);
/// The interval to batch send Ethereum responses
const ETH_RESPOND_BATCH_INTERVAL: Duration = Duration::from_millis(2000);
/// The batch size for Ethereum responses
const ETH_RESPOND_BATCH_SIZE: usize = 10;

type EthContractFillProvider = FillProvider<
    JoinFill<
        JoinFill<
            alloy::providers::Identity,
            JoinFill<
                alloy::providers::fillers::GasFiller,
                JoinFill<
                    alloy::providers::fillers::BlobGasFiller,
                    JoinFill<
                        alloy::providers::fillers::NonceFiller,
                        alloy::providers::fillers::ChainIdFiller,
                    >,
                >,
            >,
        >,
        WalletFiller<EthereumWallet>,
    >,
    RootProvider,
>;

type EthContractInstance = ContractInstance<EthContractFillProvider>;

#[derive(Clone)]
struct PublishAction {
    public_key: mpc_crypto::PublicKey,
    request: SignRequest,
    output: FullSignature<Secp256k1>,
    timestamp: Instant,
    retry_count: usize,
}

enum RpcAction {
    Publish(PublishAction),
}

#[derive(Clone)]
pub struct RpcChannel {
    tx: mpsc::Sender<RpcAction>,
}

impl RpcChannel {
    pub fn publish(
        &self,
        public_key: mpc_crypto::PublicKey,
        request: SignRequest,
        output: FullSignature<Secp256k1>,
    ) {
        let rpc = self.clone();
        tokio::spawn(async move {
            if let Err(err) = rpc
                .tx
                .send(RpcAction::Publish(PublishAction {
                    public_key,
                    request,
                    output,
                    timestamp: Instant::now(),
                    retry_count: 0,
                }))
                .await
            {
                tracing::error!(%err, "failed to send publish action");
            }
        });
    }
}

#[derive(Clone)]
pub struct ContractStateWatcher {
    account_id: AccountId,
    contract_state: watch::Receiver<Option<ProtocolState>>,
}

impl ContractStateWatcher {
    pub fn new(id: &AccountId) -> (Self, watch::Sender<Option<ProtocolState>>) {
        let (tx, rx) = watch::channel(None);
        (
            Self {
                account_id: id.clone(),
                contract_state: rx,
            },
            tx,
        )
    }

    pub fn with(
        id: &AccountId,
        state: ProtocolState,
    ) -> (Self, watch::Sender<Option<ProtocolState>>) {
        let (tx, rx) = watch::channel(Some(state));
        (
            Self {
                account_id: id.clone(),
                contract_state: rx,
            },
            tx,
        )
    }

    pub fn with_running(
        node_id: &AccountId,
        public_key: AffinePoint,
        threshold: usize,
        participants: Participants,
    ) -> (Self, watch::Sender<Option<ProtocolState>>) {
        Self::with(
            node_id,
            ProtocolState::Running(RunningContractState {
                epoch: 0,
                public_key,
                participants,
                candidates: Default::default(),
                join_votes: Default::default(),
                leave_votes: Default::default(),
                threshold,
            }),
        )
    }

    pub fn account_id(&self) -> &AccountId {
        &self.account_id
    }

    pub fn borrow_state(&self) -> watch::Ref<'_, Option<ProtocolState>> {
        self.contract_state.borrow()
    }

    pub fn state(&self) -> Option<ProtocolState> {
        self.borrow_state().clone()
    }

    pub async fn next_state(&mut self) -> Option<ProtocolState> {
        let _ = self.contract_state.changed().await;
        self.contract_state.borrow_and_update().clone()
    }

    pub fn mark_changed(&mut self) {
        self.contract_state.mark_changed();
    }

    pub fn participants(&self) -> Option<Participants> {
        match self.borrow_state().as_ref()? {
            ProtocolState::Initializing(state) => Some(state.candidates.clone().into()),
            ProtocolState::Running(state) => Some(state.participants.clone()),
            ProtocolState::Resharing(state) => Some(state.new_participants.clone()),
        }
    }

    pub async fn me(&self) -> Option<Participant> {
        match self.borrow_state().as_ref()? {
            ProtocolState::Initializing(_) => None,
            ProtocolState::Running(state) => state
                .participants
                .find_participant(&self.account_id)
                .copied(),
            ProtocolState::Resharing(state) => state
                .new_participants
                .find_participant(&self.account_id)
                .copied(),
        }
    }

    pub async fn threshold(&self) -> Option<usize> {
        match self.state().clone()? {
            ProtocolState::Initializing(_) => None,
            ProtocolState::Running(state) => Some(state.threshold),
            ProtocolState::Resharing(state) => Some(state.threshold),
        }
    }

    pub async fn info(&self) -> Option<(usize, Participant)> {
        match self.state().clone()? {
            ProtocolState::Initializing(_) => None,
            ProtocolState::Running(state) => Some((
                state.threshold,
                *state.participants.find_participant(&self.account_id)?,
            )),
            ProtocolState::Resharing(state) => Some((
                state.threshold,
                *state.new_participants.find_participant(&self.account_id)?,
            )),
        }
    }

    pub async fn participant_map(&self) -> ParticipantMap {
        let Some(state) = self.state().clone() else {
            return ParticipantMap::Zero;
        };

        match state {
            ProtocolState::Initializing(state) => {
                ParticipantMap::One(state.candidates.clone().into())
            }
            ProtocolState::Running(state) => ParticipantMap::One(state.participants.clone()),
            ProtocolState::Resharing(state) => ParticipantMap::Two(
                state.new_participants.clone(),
                state.old_participants.clone(),
            ),
        }
    }
}

pub struct RpcExecutor {
    near: NearClient,
    eth: Option<EthClient>,
    solana: Option<SolanaClient>,
    action_rx: mpsc::Receiver<RpcAction>,
}

impl RpcExecutor {
    pub fn new(
        near: &NearClient,
        eth: &Option<EthConfig>,
        solana: &Option<SolConfig>,
    ) -> (RpcChannel, Self) {
        let eth = eth.as_ref().map(EthClient::new);
        let solana = solana.as_ref().map(SolanaClient::new);
        let (tx, rx) = mpsc::channel(MAX_CONCURRENT_RPC_REQUESTS);
        (
            RpcChannel { tx },
            Self {
                near: near.clone(),
                eth,
                solana,
                action_rx: rx,
            },
        )
    }

    pub async fn run(
        mut self,
        contract: watch::Sender<Option<ProtocolState>>,
        config: watch::Sender<Config>,
    ) {
        // spin up update task for updating contract state and config
        let near = self.near.clone();
        tokio::spawn(async move {
            let mut interval = tokio::time::interval(UPDATE_INTERVAL);
            loop {
                interval.tick().await;
                tokio::spawn(update_contract(near.clone(), contract.clone()));
                tokio::spawn(update_config(near.clone(), config.clone()));
            }
        });

        let eth_client = self.client(&Chain::Ethereum);
        let near_account_id_clone = self.near.my_account_id.clone();
        let (eth_rpc_tx, eth_rpc_rx) = mpsc::channel(MAX_CONCURRENT_RPC_REQUESTS);
        // spin up update task for batch sending eth responses
        tokio::spawn({
            run_batch_respond(
                eth_client,
                eth_rpc_rx,
                ETH_RESPOND_BATCH_INTERVAL,
                ETH_RESPOND_BATCH_SIZE,
                near_account_id_clone.clone(),
            )
        });

        // process incoming actions related to RPC
        loop {
            let Some(RpcAction::Publish(action)) = self.action_rx.recv().await else {
                tracing::error!("rpc channel closed unexpectedly");
                return;
            };

            let chain = action.request.indexed.chain;
            let client = self.client(&chain);
            let near_account_id = self.near.my_account_id.clone();
            let eth_rpc_tx = eth_rpc_tx.clone(); // clone for task use

            tokio::spawn(async move {
                match chain {
                    Chain::NEAR | Chain::Solana => {
                        execute_publish(client, action, near_account_id).await;
                    }
                    Chain::Ethereum => {
                        if let Err(err) = eth_rpc_tx.send(action).await {
                            tracing::error!(%err, "eth: failed to send publish action");
                        }
                    }
                }
            });
        }
    }

    /// Get the client for the given chain
    fn client(&self, chain: &Chain) -> ChainClient {
        match chain {
            Chain::NEAR => ChainClient::Near(self.near.clone()),
            Chain::Ethereum => {
                if let Some(eth) = &self.eth {
                    ChainClient::Ethereum(eth.clone())
                } else {
                    ChainClient::Err("no eth client available for node")
                }
            }
            Chain::Solana => {
                if let Some(sol) = &self.solana {
                    ChainClient::Solana(sol.clone())
                } else {
                    ChainClient::Err("no solana client available for node")
                }
            }
        }
    }
}

#[derive(Clone)]
pub struct NearClient {
    client: near_fetch::Client,
    contract_id: AccountId,
    my_addr: Url,
    my_account_id: AccountId,
    signer: InMemorySigner,
    cipher_pk: hpke::PublicKey,
    sign_pk: near_crypto::PublicKey,
}

impl NearClient {
    pub fn new(
        near_rpc: &str,
        my_addr: &Url,
        network: &NetworkConfig,
        contract_id: &AccountId,
        signer: InMemorySigner,
    ) -> Self {
        Self {
            client: near_fetch::Client::new(near_rpc),
            contract_id: contract_id.clone(),
            my_addr: my_addr.clone(),
            my_account_id: signer.account_id.clone(),
            signer,
            cipher_pk: network.cipher_sk.public_key(),
            sign_pk: network.sign_sk.public_key(),
        }
    }

    pub fn rpc_addr(&self) -> String {
        self.client.rpc_addr()
    }

    pub async fn fetch_state(&self) -> anyhow::Result<ProtocolState> {
        let contract_state: mpc_contract::ProtocolContractState =
            self.client.view(&self.contract_id, "state").await?.json()?;

        let protocol_state: ProtocolState = contract_state.try_into().map_err(|_| {
            anyhow::anyhow!("failed to parse protocol state, has it been initialized?")
        })?;

        tracing::debug!(?protocol_state, "protocol state");
        Ok(protocol_state)
    }

    pub async fn fetch_config(&self) -> Option<ContractConfig> {
        self.client
            .view(&self.contract_id, "config")
            .await
            .inspect_err(|err| {
                tracing::warn!(%err, "failed to fetch contract config");
            })
            .ok()?
            .json()
            .inspect(|configs| {
                tracing::debug!(?configs, "contract config");
            })
            .inspect_err(|err| {
                tracing::warn!(%err, "unable to parse config");
            })
            .ok()
    }

    pub async fn vote_public_key(
        &self,
        public_key: &near_crypto::PublicKey,
    ) -> anyhow::Result<bool> {
        tracing::info!(%public_key, signer_id = %self.signer.account_id, "voting for public key");
        let result = self
            .client
            .call(&self.signer, &self.contract_id, "vote_pk")
            .args_json(json!({
                "public_key": public_key
            }))
            .max_gas()
            .retry_exponential(10, 5)
            .transact()
            .await
            .inspect_err(|err| {
                tracing::warn!(%err, "failed to vote for public key");
            })?
            .json()?;

        Ok(result)
    }

    pub async fn vote_reshared(&self, epoch: u64) -> anyhow::Result<bool> {
        tracing::info!(%epoch, signer_id = %self.signer.account_id, "voting for reshared");
        let result = self
            .client
            .call(&self.signer, &self.contract_id, "vote_reshared")
            .args_json(json!({
                "epoch": epoch
            }))
            .max_gas()
            .retry_exponential(10, 5)
            .transact()
            .await
            .inspect_err(|err| {
                tracing::warn!(%err, "failed to vote for reshared");
            })?
            .json()?;

        Ok(result)
    }

    pub async fn propose_join(&self) -> anyhow::Result<()> {
        tracing::info!(signer_id = %self.signer.account_id, "joining the protocol");
        self.client
            .call(&self.signer, &self.contract_id, "join")
            .args_json(json!({
                "url": self.my_addr,
                "cipher_pk": self.cipher_pk.to_bytes(),
                "sign_pk": self.sign_pk,
            }))
            .max_gas()
            .retry_exponential(10, 3)
            .transact()
            .await?
            .into_result()?;

        Ok(())
    }

    pub async fn call_respond(
        &self,
        id: &SignId,
        response: &Signature,
    ) -> Result<ExecutionFinalResult, near_fetch::Error> {
        self.client
            .call(&self.signer, &self.contract_id, "respond")
            .args_json(json!({
                "sign_id": id,
                "signature": response,
            }))
            .max_gas()
            .transact()
            .await
    }
}

#[derive(Clone)]
pub struct EthClient {
    contract: EthContractInstance,
}

impl EthClient {
    pub fn new(eth: &EthConfig) -> Self {
        let signer: PrivateKeySigner = eth
            .account_sk
            .parse()
            .expect("cannot parse Eth account sk into PrivateKeySigner");
        let wallet = EthereumWallet::from(signer.clone());
        let provider = ProviderBuilder::new()
            .wallet(wallet)
            .connect_http(eth.execution_rpc_http_url.parse().unwrap());
        // Create a contract instance.
        let json: serde_json::Value = serde_json::from_slice(include_bytes!(
            "../../contract-eth/artifacts/contracts/ChainSignatures.sol/ChainSignatures.json"
        ))
        .unwrap();

        // Get `abi` from the artifact.
        let abi_value = json.get("abi").expect("Failed to get ABI from artifact");
        let abi = serde_json::from_str(&abi_value.to_string()).unwrap();

        let contract = ContractInstance::new(
            Address::from_str(&format!("0x{}", eth.contract_address)).unwrap(),
            provider.clone(),
            Interface::new(abi),
        );
        Self { contract }
    }
}

#[derive(Clone)]
pub struct SolanaClient {
    client: Arc<anchor_client::Client<Arc<Keypair>>>,
    program_id: Pubkey,
    payer: Arc<Keypair>,
}

impl SolanaClient {
    pub fn new(sol: &SolConfig) -> Self {
        let keypair = Keypair::from_base58_string(&sol.account_sk);
        let payer = Arc::new(keypair);
        let cluster =
            anchor_client::Cluster::Custom(sol.rpc_http_url.clone(), sol.rpc_ws_url.clone());
        let client = anchor_client::Client::new_with_options(
            cluster,
            payer.clone(),
            CommitmentConfig::confirmed(),
        );
        Self {
            client: Arc::new(client),
            program_id: Pubkey::from_str(&sol.program_address)
                .expect("Invalid Solana program address provided in configuration"),
            payer,
        }
    }
}

/// Client related to a specific chain
#[allow(clippy::large_enum_variant)]
pub enum ChainClient {
    Err(&'static str),
    Near(NearClient),
    Ethereum(EthClient),
    Solana(SolanaClient),
}

async fn update_contract(near: NearClient, contract: watch::Sender<Option<ProtocolState>>) {
    let new_state = match near.fetch_state().await {
        Ok(state) => state,
        Err(error) => {
            tracing::error!(?error, "could not fetch contract state");
            return;
        }
    };

    contract.send_if_modified(|old_state| {
        if let Some(old_state) = old_state {
            if *old_state == new_state {
                return false;
            }
        }
        *old_state = Some(new_state);
        true
    });
}

async fn update_config(near: NearClient, config: watch::Sender<Config>) {
    let Some(contract_config) = near.fetch_config().await else {
        return;
    };

    config.send_if_modified(|config| config.update(contract_config));
}

/// Publish the signature and retry if it fails
async fn execute_publish(
    client: ChainClient,
    mut action: PublishAction,
    near_account_id: AccountId,
) {
    let chain = action.request.indexed.chain;
    tracing::info!(
        sign_id = ?action.request.indexed.id,
        chain = ?chain,
        started_at = ?action.timestamp.elapsed(),
        "trying to publish signature",
    );
    let expected_public_key =
        mpc_crypto::derive_key(action.public_key, action.request.indexed.args.epsilon);

    // We do this here, rather than on the client side, so we can use the ecrecover system function on NEAR to validate our signature
    let Ok(signature) = crate::kdf::into_eth_sig(
        &expected_public_key,
        &action.output.big_r,
        &action.output.s,
        action.request.indexed.args.payload,
    ) else {
        tracing::error!(
            sign_id = ?action.request.indexed.id,
            "failed to generate a recovery id; trashing publish request",
        );
        return;
    };

    loop {
        let publish = match &client {
            ChainClient::Near(near) => {
                try_publish_near(near, &action, &action.timestamp, &signature)
                    .await
                    .map_err(|_| ())
            }
            ChainClient::Ethereum(eth) => {
                try_publish_eth(
                    eth,
                    &action,
                    &action.timestamp,
                    &signature,
                    &near_account_id,
                )
                .await
            }
            ChainClient::Solana(sol) => try_publish_sol(
                sol,
                &action,
                &action.timestamp,
                &signature,
                &near_account_id,
            )
            .await
            .map_err(|_| ()),
            ChainClient::Err(msg) => {
                tracing::warn!(msg, "no client for chain");
                Ok(())
            }
        };
        if publish.is_ok() {
            break;
        }

        action.retry_count += 1;
        tokio::time::sleep(Duration::from_millis(100)).await;
        if action.retry_count >= MAX_PUBLISH_RETRY {
            tracing::info!(
                sign_id = ?action.request.indexed.id,
                elapsed = ?action.timestamp.elapsed(),
                "exceeded max retries, trashing publish request",
            );
            break;
        } else {
            tracing::info!(
                sign_id = ?action.request.indexed.id,
                retry_count = action.retry_count,
                elapsed = ?action.timestamp.elapsed(),
                "failed to publish, retrying"
            );
        }
    }
}

async fn run_batch_respond(
    client: ChainClient,
    mut actions_rx: mpsc::Receiver<PublishAction>,
    batch_interval: Duration,
    batch_size: usize,
    near_account_id: AccountId,
) {
    let mut start = Instant::now();
    let mut actions_batch: Vec<PublishAction> = vec![];
    let mut interval = tokio::time::interval(Duration::from_millis(100));
    loop {
        interval.tick().await;
        if (start.elapsed() > batch_interval || actions_batch.len() >= batch_size)
            && !actions_batch.is_empty()
        {
            tracing::info!(
                num_requests = actions_batch.len(),
                "publishing batch of signatures",
            );
            execute_batch_publish(
                &client,
                &mut actions_batch,
                &near_account_id,
                Instant::now(),
            )
            .await;
            start = Instant::now();
        }
        if let Ok(action) = actions_rx.try_recv() {
            actions_batch.push(action);
        }
    }
}

async fn try_publish_near(
    near: &NearClient,
    action: &PublishAction,
    timestamp: &Instant,
    signature: &Signature,
) -> Result<(), near_fetch::Error> {
    let chain = action.request.indexed.chain;
    let outcome = near
        .call_respond(&action.request.indexed.id, signature)
        .await
        .inspect_err(|err| {
            tracing::error!(
                sign_id = ?action.request.indexed.id,
                ?err,
                "failed to publish signature",
            );
            crate::metrics::SIGNATURE_PUBLISH_FAILURES
                .with_label_values(&[chain.as_str(), near.my_account_id.as_str()])
                .inc();
        })?;

    let _: () = outcome.json().inspect_err(|err| {
        tracing::error!(
            sign_id = ?action.request.indexed.id,
            big_r = signature.big_r.to_base58(),
            s = ?signature.s,
            ?err,
            "smart contract threw error",
        );
        crate::metrics::SIGNATURE_PUBLISH_RESPONSE_ERRORS
            .with_label_values(&[near.my_account_id.as_str()])
            .inc();
    })?;
    tracing::info!(
        sign_id = ?action.request.indexed.id,
        big_r = signature.big_r.to_base58(),
        s = ?signature.s,
        elapsed = ?timestamp.elapsed(),
        "published signature sucessfully",
    );

    crate::metrics::NUM_SIGN_SUCCESS
        .with_label_values(&[chain.as_str(), near.my_account_id.as_str()])
        .inc();
    if let Some(timestamp_sign_queue) = action.request.indexed.timestamp_sign_queue {
        crate::metrics::SIGN_TOTAL_LATENCY
            .with_label_values(&[chain.as_str(), near.my_account_id.as_str()])
            .observe(timestamp_sign_queue.elapsed().as_secs_f64());
    }
    crate::metrics::SIGN_RESPOND_LATENCY
        .with_label_values(&[chain.as_str(), near.my_account_id.as_str()])
        .observe(timestamp.elapsed().as_secs_f64());
    if let Some(timestamp_sign_queue) = action.request.indexed.timestamp_sign_queue {
        if timestamp_sign_queue.elapsed().as_secs() <= 30 {
            crate::metrics::NUM_SIGN_SUCCESS_30S
                .with_label_values(&[chain.as_str(), near.my_account_id.as_str()])
                .inc();
        }
    }

    Ok(())
}

/// Retry waiting for transaction receipt with exponential backoff starting at the specified `initial_delay`
async fn handle_wait_for_receipt_retry(
    attempt: &mut usize,
    max_attempts: usize,
    sign_ids: &[SignId],
    near_account_id: &AccountId,
    error_msg: &str,
    initial_delay: Duration,
) -> Result<(), ()> {
    *attempt += 1;
    tracing::error!(?sign_ids, attempt = *attempt, "{}", error_msg);
    if *attempt >= max_attempts {
        tracing::error!(
            ?sign_ids,
            "exceeded max attempts to get eth signature respond transaction receipt"
        );
        crate::metrics::SIGNATURE_PUBLISH_FAILURES
            .with_label_values(&[Chain::Ethereum.as_str(), near_account_id.as_str()])
            .inc();
        return Err(());
    }
    let backoff = initial_delay * 2u64.pow((*attempt - 1) as u32) as u32;
    tokio::time::sleep(backoff).await;
    Ok(())
}

// wait for transaction receipt with 5 retries and exponential delay backoff starting at 5s
async fn wait_for_transaction_receipt(
    provider: &EthContractFillProvider,
    tx_hash: alloy::primitives::B256,
    near_account_id: &AccountId,
    sign_ids: Vec<SignId>,
) -> Result<TransactionReceipt, ()> {
    let mut attempt = 0;
    let max_attempts = 5;
    let initial_delay = Duration::from_secs(5);

    loop {
        match tokio::time::timeout(
            Duration::from_secs(10),
            provider.get_transaction_receipt(tx_hash),
        )
        .await
        {
            Ok(result) => match result {
                Ok(Some(receipt)) => {
                    tracing::info!(?sign_ids, "eth signature respond transaction receipt found");
                    return Ok(receipt);
                }
                Ok(None) => {
                    handle_wait_for_receipt_retry(
                        &mut attempt,
                        max_attempts,
                        &sign_ids,
                        near_account_id,
                        "eth signature respond transaction receipt not found, retrying",
                        initial_delay,
                    )
                    .await?;
                }
                Err(err) => {
                    handle_wait_for_receipt_retry(
                        &mut attempt,
                        max_attempts,
                        &sign_ids,
                        near_account_id,
                        &format!("failed to get eth signature respond transaction receipt, retrying: {err:?}"),
                        initial_delay,
                    ).await?;
                }
            },
            Err(_) => {
                handle_wait_for_receipt_retry(
                    &mut attempt,
                    max_attempts,
                    &sign_ids,
                    near_account_id,
                    "timeout while getting eth signature respond transaction receipt, retrying",
                    initial_delay,
                )
                .await?;
            }
        }
    }
}

async fn send_eth_transaction(
    contract: &EthContractInstance,
    params: &[DynSolValue],
    gas: u64,
    sign_ids: &[SignId],
    near_account_id: &AccountId,
) -> Result<alloy::primitives::B256, ()> {
    let chain = Chain::Ethereum;
    let result = tokio::time::timeout(
        Duration::from_secs(30),
        contract
            .function("respond", params)
            .unwrap()
            .gas(gas)
            .send(),
    )
    .await
    .map_err(|_| {
        tracing::error!(
            ?sign_ids,
            "timeout while sending ethereum signature transaction"
        );
        crate::metrics::SIGNATURE_PUBLISH_FAILURES
            .with_label_values(&[chain.as_str(), near_account_id.as_str()])
            .inc();
    })?
    .map_err(|err| {
        tracing::error!(
            ?sign_ids,
            error = ?err,
            "failed to send ethereum signature transaction"
        );
        crate::metrics::SIGNATURE_PUBLISH_FAILURES
            .with_label_values(&[chain.as_str(), near_account_id.as_str()])
            .inc();
    })?;

    Ok(*result.tx_hash())
}

async fn try_publish_eth(
    eth: &EthClient,
    action: &PublishAction,
    timestamp: &Instant,
    signature: &Signature,
    near_account_id: &AccountId,
) -> Result<(), ()> {
    let params = [DynSolValue::Array(vec![DynSolValue::Tuple(vec![
        DynSolValue::FixedBytes(action.request.indexed.id.request_id.into(), 32),
        DynSolValue::Tuple(vec![
            DynSolValue::Tuple(vec![
                DynSolValue::from(U256::from_be_slice(&signature.big_r.x())),
                DynSolValue::from(U256::from_be_slice(
                    signature.big_r.to_encoded_point(false).y().unwrap(),
                )),
            ]),
            DynSolValue::from(U256::from_be_slice(&signature.s.to_bytes())),
            DynSolValue::from(signature.recovery_id),
        ]),
    ])])];

    let tx_hash = send_eth_transaction(
        &eth.contract,
        &params,
        40000,
        &[action.request.indexed.id],
        near_account_id,
    )
    .await?;

    let receipt = wait_for_transaction_receipt(
        eth.contract.provider(),
        tx_hash,
        near_account_id,
        vec![action.request.indexed.id],
    )
    .await?;

    // Check if transaction was successful
    if !receipt.status() {
        tracing::error!(
            sign_id = ?action.request.indexed.id,
            tx_hash = ?receipt.transaction_hash,
            "transaction failed"
        );
        crate::metrics::SIGNATURE_PUBLISH_FAILURES
            .with_label_values(&[
                action.request.indexed.chain.as_str(),
                near_account_id.as_str(),
            ])
            .inc();
        return Err(());
    }

    let chain = action.request.indexed.chain;
    let tx_hash = receipt.transaction_hash;
    tracing::info!(
        sign_id = ?action.request.indexed.id,
        tx_hash = ?tx_hash,
        elapsed = ?timestamp.elapsed(),
        "published ethereum signature successfully"
    );

    crate::metrics::NUM_SIGN_SUCCESS
        .with_label_values(&[chain.as_str(), near_account_id.as_str()])
        .inc();
    if let Some(timestamp_sign_queue) = action.request.indexed.timestamp_sign_queue {
        crate::metrics::SIGN_TOTAL_LATENCY
            .with_label_values(&[chain.as_str(), near_account_id.as_str()])
            .observe(timestamp_sign_queue.elapsed().as_secs_f64());
        if timestamp_sign_queue.elapsed().as_secs() <= 30 {
            crate::metrics::NUM_SIGN_SUCCESS_30S
                .with_label_values(&[chain.as_str(), near_account_id.as_str()])
                .inc();
        }
    }

    crate::metrics::SIGN_RESPOND_LATENCY
        .with_label_values(&[chain.as_str(), near_account_id.as_str()])
        .observe(timestamp.elapsed().as_secs_f64());

    Ok(())
}

async fn try_batch_publish_eth(
    eth: &EthClient,
    actions: &Vec<PublishAction>,
    signatures: &HashMap<SignId, Signature>,
    near_account_id: &AccountId,
    start: Instant,
) -> Result<(), ()> {
    let chain = Chain::Ethereum;
    let mut params_vec = vec![];
    let num_requests = actions.len();
    let sign_ids = actions
        .iter()
        .map(|action| action.request.indexed.id)
        .collect::<Vec<_>>();
    for action in actions {
        let signature = signatures
            .get(&action.request.indexed.id)
            .expect("signature not found in map");
        params_vec.push(DynSolValue::Tuple(vec![
            DynSolValue::FixedBytes(action.request.indexed.id.request_id.into(), 32),
            DynSolValue::Tuple(vec![
                DynSolValue::Tuple(vec![
                    DynSolValue::from(U256::from_be_slice(&signature.big_r.x())),
                    DynSolValue::from(U256::from_be_slice(
                        signature.big_r.to_encoded_point(false).y().unwrap(),
                    )),
                ]),
                DynSolValue::from(U256::from_be_slice(&signature.s.to_bytes())),
                DynSolValue::from(signature.recovery_id),
            ]),
        ]));
    }

    let params = [DynSolValue::Array(params_vec.clone())];
    let gas = std::cmp::max(40000, 20000 * num_requests as u64);

    let tx_hash =
        send_eth_transaction(&eth.contract, &params, gas, &sign_ids, near_account_id).await?;

    tracing::info!(?tx_hash, "sent eth tx");
<<<<<<< HEAD
=======

>>>>>>> 29a57942
    let receipt = wait_for_transaction_receipt(
        eth.contract.provider(),
        tx_hash,
        near_account_id,
        sign_ids.clone(),
    )
    .await?;

    // Check if transaction was successful
    if !receipt.status() {
        tracing::error!(
            ?sign_ids,
            tx_hash = ?receipt.transaction_hash,
            "eth batch transaction failed"
        );
        crate::metrics::SIGNATURE_PUBLISH_FAILURES
            .with_label_values(&[chain.as_str(), near_account_id.as_str()])
            .inc();
        return Err(());
    }

    let tx_hash = receipt.transaction_hash;
    tracing::info!(
        ?chain,
        ?sign_ids,
        ?tx_hash,
        num_requests,
        "eth batch published ethereum signatures successfully"
    );

    crate::metrics::NUM_SIGN_SUCCESS
        .with_label_values(&[chain.as_str(), near_account_id.as_str()])
        .inc_by(num_requests as f64);
    for action in actions {
        if let Some(timestamp_sign_queue) = action.request.indexed.timestamp_sign_queue {
            crate::metrics::SIGN_TOTAL_LATENCY
                .with_label_values(&[chain.as_str(), near_account_id.as_str()])
                .observe(timestamp_sign_queue.elapsed().as_secs_f64());
            if timestamp_sign_queue.elapsed().as_secs() <= 30 {
                crate::metrics::NUM_SIGN_SUCCESS_30S
                    .with_label_values(&[chain.as_str(), near_account_id.as_str()])
                    .inc();
            }
        }
    }
    crate::metrics::SIGN_RESPOND_LATENCY
        .with_label_values(&[chain.as_str(), near_account_id.as_str()])
        .observe(start.elapsed().as_secs_f64());

    Ok(())
}

async fn execute_batch_publish(
    client: &ChainClient,
    actions: &mut Vec<PublishAction>,
    near_account_id: &AccountId,
    start: Instant,
) {
    let mut signatures: HashMap<SignId, Signature> = HashMap::new();

    for action in actions.iter() {
        let expected_public_key =
            mpc_crypto::derive_key(action.public_key, action.request.indexed.args.epsilon);

        let Ok(signature) = crate::kdf::into_eth_sig(
            &expected_public_key,
            &action.output.big_r,
            &action.output.s,
            action.request.indexed.args.payload,
        ) else {
            tracing::error!(
                sign_id = ?action.request.indexed.id,
                "failed to generate a recovery id; trashing publish request",
            );
            return;
        };
        signatures.insert(action.request.indexed.id, signature);
    }

    let mut retry_count = 0;
    loop {
        let publish = match client {
            ChainClient::Near(_) => {
                tracing::error!("near has no batch publish");
                Ok(())
            }
            ChainClient::Solana(_) => {
                tracing::error!("Solana has no batch publish");
                Ok(())
            }
            ChainClient::Ethereum(eth) => {
                try_batch_publish_eth(eth, actions, &signatures, near_account_id, start).await
            }
            ChainClient::Err(msg) => {
                tracing::warn!(msg, "no client for chain");
                Ok(())
            }
        };
        if publish.is_ok() {
            actions.clear();
            break;
        }

        tracing::warn!("batch publish failed, {publish:?}");
<<<<<<< HEAD

=======
>>>>>>> 29a57942
        retry_count += 1;
        tokio::time::sleep(Duration::from_millis(100)).await;
        if retry_count >= MAX_PUBLISH_RETRY {
            tracing::info!("exceeded max retries, trashing publish request",);
            // clearing actions to avoid retrying
            actions.clear();
            break;
        } else {
            tracing::info!("failed to publish, retrying");
        }
    }
}

use chain_signatures_project::accounts::Respond as SolanaRespondAccount;
use chain_signatures_project::instruction::Respond as SolanaRespond;
use chain_signatures_project::AffinePoint as SolanaContractAffinePoint;
use chain_signatures_project::Signature as SolanaContractSignature;
use solana_sdk::signature::Signer as SolanaSigner;
async fn try_publish_sol(
    sol: &SolanaClient,
    action: &PublishAction,
    timestamp: &Instant,
    signature: &Signature,
    near_account_id: &AccountId,
) -> Result<(), ()> {
    let chain = action.request.indexed.chain;
    let program = sol.client.program(sol.program_id).map_err(|_| ())?;

    let request_ids = vec![action.request.indexed.id.request_id];
    let signature = SolanaContractSignature {
        big_r: SolanaContractAffinePoint {
            x: signature.big_r.to_encoded_point(false).as_bytes()[1..33]
                .try_into()
                .unwrap(),
            y: signature.big_r.to_encoded_point(false).as_bytes()[33..65]
                .try_into()
                .unwrap(),
        },
        s: signature.s.to_bytes().into(),
        recovery_id: signature.recovery_id,
    };

    let tx = program
        .request()
        .signer(sol.payer.clone())
        .accounts(SolanaRespondAccount {
            responder: sol.payer.clone().try_pubkey().unwrap(),
        })
        .args(SolanaRespond {
            request_ids,
            signatures: vec![signature],
        })
        .send()
        .await
        .map_err(|err| {
            tracing::error!(
                sign_id = ?action.request.indexed.id,
                error = ?err,
                "failed to publish solana signature"
            );
            crate::metrics::SIGNATURE_PUBLISH_FAILURES
                .with_label_values(&[chain.as_str(), near_account_id.as_str()])
                .inc();
        })?;

    tracing::info!(
        sign_id = ?action.request.indexed.id,
        tx_hash = ?tx,
        elapsed = ?timestamp.elapsed(),
        "published solana signature successfully"
    );

    crate::metrics::NUM_SIGN_SUCCESS
        .with_label_values(&[chain.as_str(), near_account_id.as_str()])
        .inc();
    let sign_latency_in_secs = crate::util::duration_between_unix(
        action.request.indexed.unix_timestamp_indexed,
        crate::util::current_unix_timestamp(),
    )
    .as_secs();
    crate::metrics::SIGN_TOTAL_LATENCY
        .with_label_values(&[chain.as_str(), near_account_id.as_str()])
        .observe(sign_latency_in_secs as f64);
    crate::metrics::SIGN_RESPOND_LATENCY
        .with_label_values(&[chain.as_str(), near_account_id.as_str()])
        .observe(timestamp.elapsed().as_secs_f64());
    if sign_latency_in_secs <= 30 {
        crate::metrics::NUM_SIGN_SUCCESS_30S
            .with_label_values(&[chain.as_str(), near_account_id.as_str()])
            .inc();
    }

    Ok(())
}<|MERGE_RESOLUTION|>--- conflicted
+++ resolved
@@ -1030,10 +1030,7 @@
         send_eth_transaction(&eth.contract, &params, gas, &sign_ids, near_account_id).await?;
 
     tracing::info!(?tx_hash, "sent eth tx");
-<<<<<<< HEAD
-=======
-
->>>>>>> 29a57942
+
     let receipt = wait_for_transaction_receipt(
         eth.contract.provider(),
         tx_hash,
@@ -1138,10 +1135,6 @@
         }
 
         tracing::warn!("batch publish failed, {publish:?}");
-<<<<<<< HEAD
-
-=======
->>>>>>> 29a57942
         retry_count += 1;
         tokio::time::sleep(Duration::from_millis(100)).await;
         if retry_count >= MAX_PUBLISH_RETRY {
