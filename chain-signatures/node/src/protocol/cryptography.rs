use super::message::MessageChannel;
use super::signature::SignatureManager;
use super::state::{GeneratingState, NodeState, ResharingState, RunningState};
use crate::config::Config;
use crate::gcp::error::SecretStorageError;
use crate::protocol::message::{GeneratingMessage, ResharingMessage};
use crate::protocol::presignature::PresignatureManager;
use crate::protocol::state::{PersistentNodeData, WaitingForConsensusState};
use crate::protocol::MeshState;
use crate::storage::secret_storage::SecretNodeStorageBox;
use crate::storage::{PresignatureStorage, TripleStorage};

use async_trait::async_trait;
use cait_sith::protocol::{Action, InitializationError, ProtocolError};
use k256::elliptic_curve::group::GroupEncoding;

pub trait CryptographicCtx {
    fn secret_storage(&mut self) -> &mut SecretNodeStorageBox;
    fn triple_storage(&self) -> &TripleStorage;
    fn presignature_storage(&self) -> &PresignatureStorage;
    fn msg_channel(&self) -> &MessageChannel;
}

#[derive(thiserror::Error, Debug)]
pub enum CryptographicError {
    #[error("cait-sith initialization error: {0}")]
    CaitSithInitializationError(#[from] InitializationError),
    #[error("cait-sith protocol error: {0}")]
    CaitSithProtocolError(#[from] ProtocolError),
    #[error("secret storage error: {0}")]
    SecretStorageError(#[from] SecretStorageError),
}

#[async_trait]
pub trait CryptographicProtocol {
    async fn progress<C: CryptographicCtx + Send + Sync>(
        self,
        ctx: C,
        cfg: Config,
        mesh_state: MeshState,
    ) -> Result<NodeState, CryptographicError>;
}

#[async_trait]
impl CryptographicProtocol for GeneratingState {
    async fn progress<C: CryptographicCtx + Send + Sync>(
        mut self,
        mut ctx: C,
        _cfg: Config,
        mesh_state: MeshState,
    ) -> Result<NodeState, CryptographicError> {
        let participants = self.participants.keys_vec();
        tracing::info!(
            ?participants,
            active = ?mesh_state.active,
            "generating: progressing key generation",
        );
        let mut protocol = self.protocol.write().await;
        loop {
            let action = match protocol.poke() {
                Ok(action) => action,
                Err(err) => {
                    drop(protocol);
                    if let Err(refresh_err) = self.protocol.refresh().await {
                        tracing::warn!(?refresh_err, "unable to refresh keygen protocol");
                    }
                    return Err(err)?;
                }
            };
            match action {
                Action::Wait => {
                    drop(protocol);
                    tracing::debug!("generating: waiting");
                    return Ok(NodeState::Generating(self));
                }
                Action::SendMany(data) => {
                    tracing::debug!("generating: sending a message to many participants");
                    for p in &participants {
                        if p == &self.me {
                            // Skip yourself, cait-sith never sends messages to oneself
                            continue;
                        }

                        ctx.msg_channel()
                            .send(
                                self.me,
                                *p,
                                GeneratingMessage {
                                    from: self.me,
                                    data: data.clone(),
                                },
                            )
                            .await;
                    }
                }
                Action::SendPrivate(to, data) => {
                    tracing::debug!("generating: sending a private message to {to:?}");
                    ctx.msg_channel()
                        .send(
                            self.me,
                            to,
                            GeneratingMessage {
                                from: self.me,
                                data,
                            },
                        )
                        .await;
                }
                Action::Return(r) => {
                    tracing::info!(
                        public_key = hex::encode(r.public_key.to_bytes()),
                        "generating: successfully completed key generation"
                    );
                    // TODO: handle secret storage error
                    ctx.secret_storage()
                        .store(&PersistentNodeData {
                            epoch: 0,
                            private_share: r.private_share,
                            public_key: r.public_key,
                        })
                        .await?;
                    return Ok(NodeState::WaitingForConsensus(WaitingForConsensusState {
                        epoch: 0,
                        participants: self.participants,
                        threshold: self.threshold,
                        private_share: r.private_share,
                        public_key: r.public_key,
                    }));
                }
            }
        }
    }
}

#[async_trait]
impl CryptographicProtocol for WaitingForConsensusState {
    async fn progress<C: CryptographicCtx + Send + Sync>(
        mut self,
        _ctx: C,
        _cfg: Config,
        _mesh_state: MeshState,
    ) -> Result<NodeState, CryptographicError> {
        // Wait for ConsensusProtocol step to advance state
        Ok(NodeState::WaitingForConsensus(self))
    }
}

#[async_trait]
impl CryptographicProtocol for ResharingState {
    async fn progress<C: CryptographicCtx + Send + Sync>(
        mut self,
        mut ctx: C,
        _cfg: Config,
        mesh_state: MeshState,
    ) -> Result<NodeState, CryptographicError> {
        tracing::info!(active = ?mesh_state.active.keys_vec(), "progressing key reshare");
        let mut protocol = self.protocol.write().await;
        loop {
            let action = match protocol.poke() {
                Ok(action) => action,
                Err(err) => {
                    drop(protocol);
                    tracing::warn!(?err, "resharing failed: refreshing...");
                    if let Err(refresh_err) = self.protocol.refresh().await {
                        tracing::warn!(?refresh_err, "unable to refresh reshare protocol");
                    }
                    return Err(err)?;
                }
            };
            match action {
                Action::Wait => {
                    drop(protocol);
                    tracing::debug!("resharing: waiting");
                    return Ok(NodeState::Resharing(self));
                }
                Action::SendMany(data) => {
                    tracing::debug!("resharing: sending a message to all participants");
                    for p in self.new_participants.keys() {
                        if p == &self.me {
                            // Skip yourself, cait-sith never sends messages to oneself
                            continue;
                        }
                        ctx.msg_channel()
                            .send(
                                self.me,
                                *p,
                                ResharingMessage {
                                    epoch: self.old_epoch,
                                    from: self.me,
                                    data: data.clone(),
                                },
                            )
                            .await;
                    }
                }
                Action::SendPrivate(to, data) => {
                    tracing::debug!("resharing: sending a private message to {to:?}");
                    if self.new_participants.get(&to).is_none() {
                        tracing::error!("resharing: send_private unknown participant {to:?}");
                    } else {
                        ctx.msg_channel()
                            .send(
                                self.me,
                                to,
                                ResharingMessage {
                                    epoch: self.old_epoch,
                                    from: self.me,
                                    data,
                                },
                            )
                            .await;
                    }
                }
                Action::Return(private_share) => {
                    tracing::debug!("resharing: successfully completed key reshare");
                    ctx.secret_storage()
                        .store(&PersistentNodeData {
                            epoch: self.old_epoch + 1,
                            private_share,
                            public_key: self.public_key,
                        })
                        .await?;

                    // Clear triples from storage before starting the new epoch. This is necessary if the node has accumulated
                    // triples from previous epochs. If it was not able to clear the previous triples, we'll leave them as-is
                    if let Err(err) = ctx.triple_storage().clear().await {
                        tracing::error!(
                            ?err,
                            "failed to clear triples from storage on new epoch start"
                        );
                    }

                    if let Err(err) = ctx.presignature_storage().clear().await {
                        tracing::error!(
                            ?err,
                            "failed to clear presignatures from storage on new epoch start"
                        );
                    }

                    return Ok(NodeState::WaitingForConsensus(WaitingForConsensusState {
                        epoch: self.old_epoch + 1,
                        participants: self.new_participants,
                        threshold: self.threshold,
                        private_share,
                        public_key: self.public_key,
                    }));
                }
            }
        }
    }
}

#[async_trait]
impl CryptographicProtocol for RunningState {
    async fn progress<C: CryptographicCtx + Send + Sync>(
        mut self,
        ctx: C,
        cfg: Config,
        mesh_state: MeshState,
    ) -> Result<NodeState, CryptographicError> {
        let active = mesh_state.active.keys_vec();
        if active.len() < self.threshold {
            tracing::warn!(?active, "running: not enough participants to progress");
            return Ok(NodeState::Running(self));
        }

<<<<<<< HEAD
        let triple_task =
            self.triple_manager
                .clone()
                .execute(&active, &cfg.protocol, ctx.msg_channel());

        let presig_task =
            PresignatureManager::execute(&self, &active, &cfg.protocol, ctx.msg_channel());
=======
        let triple_task = self.triple_manager.clone().execute(&active, &cfg.protocol);
        let presig_task = PresignatureManager::execute(&self, &active, &cfg.protocol);
>>>>>>> 0caec0ed

        let stable = mesh_state.stable;
        tracing::debug!(?stable, "stable participants");
        let sig_task = SignatureManager::execute(&self, &stable, &cfg.protocol);

        match tokio::try_join!(triple_task, presig_task, sig_task) {
            Ok(_result) => (),
            Err(err) => {
                tracing::warn!(?err, "running: failed to progress cryptographic protocol");
            }
        }

        Ok(NodeState::Running(self))
    }
}

#[async_trait]
impl CryptographicProtocol for NodeState {
    async fn progress<C: CryptographicCtx + Send + Sync>(
        self,
        ctx: C,
        cfg: Config,
        mesh_state: MeshState,
    ) -> Result<NodeState, CryptographicError> {
        match self {
            NodeState::Generating(state) => state.progress(ctx, cfg, mesh_state).await,
            NodeState::Resharing(state) => state.progress(ctx, cfg, mesh_state).await,
            NodeState::Running(state) => state.progress(ctx, cfg, mesh_state).await,
            NodeState::WaitingForConsensus(state) => state.progress(ctx, cfg, mesh_state).await,
            _ => Ok(self),
        }
    }
}<|MERGE_RESOLUTION|>--- conflicted
+++ resolved
@@ -254,7 +254,7 @@
 impl CryptographicProtocol for RunningState {
     async fn progress<C: CryptographicCtx + Send + Sync>(
         mut self,
-        ctx: C,
+        _ctx: C,
         cfg: Config,
         mesh_state: MeshState,
     ) -> Result<NodeState, CryptographicError> {
@@ -264,18 +264,8 @@
             return Ok(NodeState::Running(self));
         }
 
-<<<<<<< HEAD
-        let triple_task =
-            self.triple_manager
-                .clone()
-                .execute(&active, &cfg.protocol, ctx.msg_channel());
-
-        let presig_task =
-            PresignatureManager::execute(&self, &active, &cfg.protocol, ctx.msg_channel());
-=======
         let triple_task = self.triple_manager.clone().execute(&active, &cfg.protocol);
         let presig_task = PresignatureManager::execute(&self, &active, &cfg.protocol);
->>>>>>> 0caec0ed
 
         let stable = mesh_state.stable;
         tracing::debug!(?stable, "stable participants");
