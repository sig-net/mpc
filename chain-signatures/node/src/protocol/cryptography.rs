--- conflicted
+++ resolved
@@ -209,19 +209,11 @@
 
                     // Clear triples from storage before starting the new epoch. This is necessary if the node has accumulated
                     // triples from previous epochs. If it was not able to clear the previous triples, we'll leave them as-is
-<<<<<<< HEAD
-                    if !ctx.triple_storage().clear().await {
-                        tracing::error!("failed to clear triples from storage on new epoch start");
-                    }
-
-                    if !ctx.presignature_storage().clear().await {
-=======
                     if !ctx.triple_storage.clear().await {
                         tracing::error!("failed to clear triples from storage on new epoch start");
                     }
 
                     if !ctx.presignature_storage.clear().await {
->>>>>>> 8aaa1a06
                         tracing::error!(
                             "failed to clear presignatures from storage on new epoch start"
                         );
