use std::sync::PoisonError;

use super::signature::SignatureManager;
use super::state::{GeneratingState, NodeState, ResharingState, RunningState};
use crate::config::Config;
use crate::gcp::error::SecretStorageError;
use crate::http_client::SendError;
use crate::protocol::message::{GeneratingMessage, ResharingMessage};
use crate::protocol::presignature::PresignatureManager;
use crate::protocol::state::{PersistentNodeData, WaitingForConsensusState};
use crate::protocol::MeshState;
use crate::protocol::MpcMessage;
use crate::storage::secret_storage::SecretNodeStorageBox;
use async_trait::async_trait;
use cait_sith::protocol::{Action, InitializationError, Participant, ProtocolError};
use k256::elliptic_curve::group::GroupEncoding;
use near_account_id::AccountId;
use near_crypto::InMemorySigner;
use web3::Web3;

#[async_trait::async_trait]
pub trait CryptographicCtx {
    async fn me(&self) -> Participant;
    fn http_client(&self) -> &reqwest::Client;
    fn rpc_client(&self) -> &near_fetch::Client;
    fn eth_client(&self) -> &Web3<web3::transports::Http>;
    fn eth_contract_address(&self) -> &str;
    fn eth_account_sk(&self) -> &str;
    fn signer(&self) -> &InMemorySigner;
    fn mpc_contract_id(&self) -> &AccountId;
    fn secret_storage(&mut self) -> &mut SecretNodeStorageBox;
    fn my_account_id(&self) -> &AccountId;
}

#[derive(thiserror::Error, Debug)]
pub enum CryptographicError {
    #[error("failed to send a message: {0}")]
    SendError(#[from] SendError),
    #[error("unknown participant: {0:?}")]
    UnknownParticipant(Participant),
    #[error("rpc error: {0}")]
    RpcError(#[from] near_fetch::Error),
    #[error("cait-sith initialization error: {0}")]
    CaitSithInitializationError(#[from] InitializationError),
    #[error("cait-sith protocol error: {0}")]
    CaitSithProtocolError(#[from] ProtocolError),
    #[error("sync failed: {0}")]
    SyncError(String),
    #[error(transparent)]
    DataConversion(#[from] serde_json::Error),
    #[error("encryption failed: {0}")]
    Encryption(String),
    #[error("more than one writing to state: {0}")]
    InvalidStateHandle(String),
    #[error("secret storage error: {0}")]
    SecretStorageError(#[from] SecretStorageError),
}

impl<T> From<PoisonError<T>> for CryptographicError {
    fn from(_: PoisonError<T>) -> Self {
        let typename = std::any::type_name::<T>();
        Self::SyncError(format!("PoisonError: {typename}"))
    }
}

#[async_trait]
pub trait CryptographicProtocol {
    async fn progress<C: CryptographicCtx + Send + Sync>(
        self,
        ctx: C,
        cfg: Config,
        mesh_state: MeshState,
    ) -> Result<NodeState, CryptographicError>;
}

#[async_trait]
impl CryptographicProtocol for GeneratingState {
    async fn progress<C: CryptographicCtx + Send + Sync>(
        mut self,
        mut ctx: C,
        cfg: Config,
        mesh_state: MeshState,
    ) -> Result<NodeState, CryptographicError> {
        tracing::info!(active = ?mesh_state.active_participants.keys_vec(), "generating: progressing key generation");
        let mut protocol = self.protocol.write().await;
        loop {
            let action = match protocol.poke() {
                Ok(action) => action,
                Err(err) => {
                    drop(protocol);
                    if let Err(refresh_err) = self.protocol.refresh().await {
                        tracing::warn!(?refresh_err, "unable to refresh keygen protocol");
                    }
                    return Err(err)?;
                }
            };
            match action {
                Action::Wait => {
                    drop(protocol);
                    tracing::debug!("generating: waiting");
                    let failures = self
                        .messages
                        .write()
                        .await
                        .send_encrypted(
                            ctx.me().await,
                            &cfg.local.network.sign_sk,
                            ctx.http_client(),
                            &mesh_state.active_participants,
                            &cfg.protocol,
                        )
                        .await;
                    if !failures.is_empty() {
                        tracing::warn!(
                            active = ?mesh_state.active_participants.keys_vec(),
                            "generating(wait): failed to send encrypted message; {failures:?}"
                        );
                    }

                    return Ok(NodeState::Generating(self));
                }
                Action::SendMany(data) => {
                    tracing::debug!("generating: sending a message to many participants");
                    let mut messages = self.messages.write().await;
                    for (p, info) in mesh_state.active_participants.iter() {
                        if p == &ctx.me().await {
                            // Skip yourself, cait-sith never sends messages to oneself
                            continue;
                        }
                        messages.push(
                            Participant::from(info.id),
                            MpcMessage::Generating(GeneratingMessage {
                                from: ctx.me().await,
                                data: data.clone(),
                            }),
                        );
                    }
                }
                Action::SendPrivate(to, data) => {
                    tracing::debug!("generating: sending a private message to {to:?}");
                    self.messages.write().await.push(
                        to,
                        MpcMessage::Generating(GeneratingMessage {
                            from: ctx.me().await,
                            data,
                        }),
                    );
                }
                Action::Return(r) => {
                    tracing::info!(
                        public_key = hex::encode(r.public_key.to_bytes()),
                        "generating: successfully completed key generation"
                    );
                    ctx.secret_storage()
                        .store(&PersistentNodeData {
                            epoch: 0,
                            private_share: r.private_share,
                            public_key: r.public_key,
                        })
                        .await?;
                    // Send any leftover messages
                    let failures = self
                        .messages
                        .write()
                        .await
                        .send_encrypted(
                            ctx.me().await,
                            &cfg.local.network.sign_sk,
                            ctx.http_client(),
                            &mesh_state.active_participants,
                            &cfg.protocol,
                        )
                        .await;
                    if !failures.is_empty() {
                        tracing::warn!(
                            active = ?mesh_state.active_participants.keys_vec(),
                            "generating(return): failed to send encrypted message; {failures:?}"
                        );
                    }
                    return Ok(NodeState::WaitingForConsensus(WaitingForConsensusState {
                        epoch: 0,
                        participants: self.participants,
                        threshold: self.threshold,
                        private_share: r.private_share,
                        public_key: r.public_key,
                        messages: self.messages,
                    }));
                }
            }
        }
    }
}

#[async_trait]
impl CryptographicProtocol for WaitingForConsensusState {
    async fn progress<C: CryptographicCtx + Send + Sync>(
        mut self,
        ctx: C,
        cfg: Config,
        mesh_state: MeshState,
    ) -> Result<NodeState, CryptographicError> {
        let failures = self
            .messages
            .write()
            .await
            .send_encrypted(
                ctx.me().await,
                &cfg.local.network.sign_sk,
                ctx.http_client(),
                &mesh_state.active_participants,
                &cfg.protocol,
            )
            .await;
        if !failures.is_empty() {
            tracing::warn!(
                active = ?mesh_state.active_participants.keys_vec(),
                "waitingForConsensus: failed to send encrypted message; {failures:?}"
            );
        }

        // Wait for ConsensusProtocol step to advance state
        Ok(NodeState::WaitingForConsensus(self))
    }
}

#[async_trait]
impl CryptographicProtocol for ResharingState {
    async fn progress<C: CryptographicCtx + Send + Sync>(
        mut self,
        mut ctx: C,
        cfg: Config,
        mesh_state: MeshState,
    ) -> Result<NodeState, CryptographicError> {
        // TODO: we are not using active potential participants here, but we should in the future.
        // Currently resharing protocol does not timeout and restart with new set of participants.
        // So if it picks up a participant that is not active, it will never be able to send a message to it.
        let active = mesh_state
            .active_participants
            .and(&mesh_state.potential_participants);
        tracing::info!(active = ?active.keys().collect::<Vec<_>>(), "progressing key reshare");
        let mut protocol = self.protocol.write().await;
        loop {
            let action = match protocol.poke() {
                Ok(action) => action,
                Err(err) => {
                    drop(protocol);
                    tracing::debug!("got action fail, {}", err);
                    if let Err(refresh_err) = self.protocol.refresh().await {
                        tracing::warn!(?refresh_err, "unable to refresh reshare protocol");
                    }
                    return Err(err)?;
                }
            };
            tracing::debug!("got action ok");
            match action {
                Action::Wait => {
                    drop(protocol);
                    tracing::debug!("resharing: waiting");
                    let failures = self
                        .messages
                        .write()
                        .await
                        .send_encrypted(
                            ctx.me().await,
                            &cfg.local.network.sign_sk,
                            ctx.http_client(),
                            &active,
                            &cfg.protocol,
                        )
                        .await;
                    if !failures.is_empty() {
                        tracing::warn!(
                            active = ?active.keys_vec(),
                            new = ?self.new_participants,
                            old = ?self.old_participants,
                            "resharing(wait): failed to send encrypted message; {failures:?}",
                        );
                    }

                    return Ok(NodeState::Resharing(self));
                }
                Action::SendMany(data) => {
                    tracing::debug!("resharing: sending a message to all participants");
                    let me = ctx.me().await;
                    let mut messages = self.messages.write().await;
                    for (p, _info) in self.new_participants.iter() {
                        if p == &me {
                            // Skip yourself, cait-sith never sends messages to oneself
                            continue;
                        }

                        messages.push(
                            *p,
                            MpcMessage::Resharing(ResharingMessage {
                                epoch: self.old_epoch,
                                from: me,
                                data: data.clone(),
                            }),
                        )
                    }
                }
                Action::SendPrivate(to, data) => {
                    tracing::debug!("resharing: sending a private message to {to:?}");
                    match self.new_participants.get(&to) {
                        Some(_) => self.messages.write().await.push(
                            to,
                            MpcMessage::Resharing(ResharingMessage {
                                epoch: self.old_epoch,
                                from: ctx.me().await,
                                data,
                            }),
                        ),
                        None => return Err(CryptographicError::UnknownParticipant(to)),
                    }
                }
                Action::Return(private_share) => {
                    tracing::debug!("resharing: successfully completed key reshare");
                    ctx.secret_storage()
                        .store(&PersistentNodeData {
                            epoch: self.old_epoch + 1,
                            private_share,
                            public_key: self.public_key,
                        })
                        .await?;

                    // Send any leftover messages.
                    let failures = self
                        .messages
                        .write()
                        .await
                        .send_encrypted(
                            ctx.me().await,
                            &cfg.local.network.sign_sk,
                            ctx.http_client(),
                            &active,
                            &cfg.protocol,
                        )
                        .await;
                    if !failures.is_empty() {
                        tracing::warn!(
                            active = ?active.keys_vec(),
                            new = ?self.new_participants,
                            old = ?self.old_participants,
                            "resharing(return): failed to send encrypted message; {failures:?}",
                        );
                    }

                    return Ok(NodeState::WaitingForConsensus(WaitingForConsensusState {
                        epoch: self.old_epoch + 1,
                        participants: self.new_participants,
                        threshold: self.threshold,
                        private_share,
                        public_key: self.public_key,
                        messages: self.messages,
                    }));
                }
            }
        }
    }
}

#[async_trait]
impl CryptographicProtocol for RunningState {
    async fn progress<C: CryptographicCtx + Send + Sync>(
        mut self,
        ctx: C,
        cfg: Config,
        mesh_state: MeshState,
    ) -> Result<NodeState, CryptographicError> {
        let active = mesh_state.active_participants;
        if active.len() < self.threshold {
            tracing::warn!(
                active = ?active.keys_vec(),
                "running: not enough participants to progress"
            );
            return Ok(NodeState::Running(self));
        }

        let triple_task =
            self.triple_manager
                .clone()
                .execute(&active, &cfg.protocol, self.messages.clone());

        let presig_task = PresignatureManager::execute(&self, &active, &cfg.protocol);

        let stable = mesh_state.stable_participants;
        tracing::debug!(?stable, "stable participants");
        let sig_task = SignatureManager::execute(&self, &stable, &cfg.protocol, &ctx);

        match tokio::try_join!(triple_task, presig_task, sig_task) {
            Ok(_result) => (),
            Err(err) => {
                tracing::warn!(?err, "running: failed to progress cryptographic protocol");
            }
        }

        let mut messages = self.messages.write().await;
        crate::metrics::MESSAGE_QUEUE_SIZE
            .with_label_values(&[ctx.my_account_id().as_str()])
            .set(messages.len() as i64);

<<<<<<< HEAD
        for (p, msg) in signature_manager.poke() {
            let info = self.fetch_participant(&p)?;
            messages.push(info.clone(), MpcMessage::Signature(msg));
        }
        signature_manager
            .publish(ctx.rpc_client(), ctx.signer(), ctx.mpc_contract_id(), ctx.eth_client(), ctx.eth_contract_address(), ctx.eth_account_sk())
            .await;
        drop(signature_manager);
=======
>>>>>>> 5a628eab
        let failures = messages
            .send_encrypted(
                ctx.me().await,
                &cfg.local.network.sign_sk,
                ctx.http_client(),
                &active,
                &cfg.protocol,
            )
            .await;
        if !failures.is_empty() {
            tracing::warn!(
                active = ?active.keys_vec(),
                "running: failed to send encrypted message; {failures:?}"
            );
        }
        drop(messages);

        Ok(NodeState::Running(self))
    }
}

#[async_trait]
impl CryptographicProtocol for NodeState {
    async fn progress<C: CryptographicCtx + Send + Sync>(
        self,
        ctx: C,
        cfg: Config,
        mesh_state: MeshState,
    ) -> Result<NodeState, CryptographicError> {
        match self {
            NodeState::Generating(state) => state.progress(ctx, cfg, mesh_state).await,
            NodeState::Resharing(state) => state.progress(ctx, cfg, mesh_state).await,
            NodeState::Running(state) => state.progress(ctx, cfg, mesh_state).await,
            NodeState::WaitingForConsensus(state) => state.progress(ctx, cfg, mesh_state).await,
            _ => Ok(self),
        }
    }
}<|MERGE_RESOLUTION|>--- conflicted
+++ resolved
@@ -24,8 +24,8 @@
     fn http_client(&self) -> &reqwest::Client;
     fn rpc_client(&self) -> &near_fetch::Client;
     fn eth_client(&self) -> &Web3<web3::transports::Http>;
-    fn eth_contract_address(&self) -> &str;
-    fn eth_account_sk(&self) -> &str;
+    fn eth_contract_address(&self) -> String;
+    fn eth_account_sk(&self) -> String;
     fn signer(&self) -> &InMemorySigner;
     fn mpc_contract_id(&self) -> &AccountId;
     fn secret_storage(&mut self) -> &mut SecretNodeStorageBox;
@@ -399,17 +399,6 @@
             .with_label_values(&[ctx.my_account_id().as_str()])
             .set(messages.len() as i64);
 
-<<<<<<< HEAD
-        for (p, msg) in signature_manager.poke() {
-            let info = self.fetch_participant(&p)?;
-            messages.push(info.clone(), MpcMessage::Signature(msg));
-        }
-        signature_manager
-            .publish(ctx.rpc_client(), ctx.signer(), ctx.mpc_contract_id(), ctx.eth_client(), ctx.eth_contract_address(), ctx.eth_account_sk())
-            .await;
-        drop(signature_manager);
-=======
->>>>>>> 5a628eab
         let failures = messages
             .send_encrypted(
                 ctx.me().await,
