use std::collections::{HashMap, HashSet};
use std::sync::Arc;
use std::time::{Duration, Instant};

use cait_sith::protocol::Participant;
use serde::{Deserialize, Serialize};
use tokio::sync::{mpsc, oneshot, RwLock};
use tokio::task::{JoinHandle, JoinSet};

use crate::mesh::MeshState;
use crate::node_client::NodeClient;
use crate::rpc::ContractStateWatcher;
use crate::storage::{PresignatureStorage, TripleStorage};

use super::contract::primitives::ParticipantInfo;
use super::presignature::PresignatureId;
use super::triple::TripleId;

/// The maximum number of update requests that can be queued. This is pretty much just
/// based on the number of participants in the network. If we have 1024 participants then
/// our issue will more than likely not be the channel size.
const MAX_SYNC_UPDATE_REQUESTS: usize = 1024;

#[derive(Clone, Debug, Serialize, Deserialize)]
pub struct SyncUpdate {
    pub from: Participant,
    pub triples: HashSet<TripleId>,
    pub presignatures: HashSet<PresignatureId>,
}

impl SyncUpdate {
    pub fn empty() -> Self {
        Self {
            from: Participant::from(u32::MAX),
            triples: Default::default(),
            presignatures: Default::default(),
        }
    }

    pub fn is_empty(&self) -> bool {
        self.triples.is_empty() && self.presignatures.is_empty()
    }
}

#[derive(Clone, Debug, Serialize, Deserialize)]
pub struct SyncView {
    pub triples: HashSet<TripleId>,
    pub presignatures: HashSet<PresignatureId>,
}

pub struct SyncRequestReceiver {
    updates: mpsc::Receiver<SyncInternalUpdate>,
}

pub struct SyncTask {
    client: NodeClient,
    triples: TripleStorage,
    presignatures: PresignatureStorage,
    mesh_state: Arc<RwLock<MeshState>>,
    watcher: ContractStateWatcher,
    requests: SyncRequestReceiver,
    synced_peer_tx: mpsc::Sender<Participant>,
}

// TODO: add a watch channel for mesh active participants.
impl SyncTask {
    pub fn new(
        client: &NodeClient,
        triples: TripleStorage,
        presignatures: PresignatureStorage,
        mesh_state: Arc<RwLock<MeshState>>,
        watcher: ContractStateWatcher,
        synced_peer_tx: mpsc::Sender<Participant>,
    ) -> (SyncChannel, Self) {
        let (requests, channel) = SyncChannel::new();
        let task = Self {
            client: client.clone(),
            triples,
            presignatures,
            mesh_state,
            watcher,
            requests,
            synced_peer_tx,
        };
        (channel, task)
    }

    pub async fn run(mut self) {
        tracing::info!("task has been started");
        let mut watcher_interval = tokio::time::interval(Duration::from_millis(500));
        let mut sync_interval = tokio::time::interval(Duration::from_millis(100));
        // Broadcast should generally not be necessary.
        let mut broadcast_interval = tokio::time::interval(Duration::from_secs(3600 * 24));
        let mut broadcast_check_interval = tokio::time::interval(Duration::from_millis(100));

        // Do NOT start until we have our own participant info.
        // TODO: constantly watch for changes on node state after this initial one so we can start/stop sync running.
        let (_threshold, me) = loop {
            watcher_interval.tick().await;
            if let Some(info) = self.watcher.info().await {
                break info;
            }
        };
        tracing::info!(?me, "mpc network ready, running...");

        let mut broadcast = Option::<(Instant, JoinHandle<_>)>::None;
        loop {
            tokio::select! {
                // find nodes that need syncing and initiate it
                _ = sync_interval.tick() => {
                    if broadcast.is_some() {
                        // another broadcast task is still ongoing, skip.
                        continue;
                    }

                    let state = self.mesh_state.read().await;
                    let need_sync = &state.need_sync;

                    if need_sync.is_empty() {
                        continue;
                    }

                    let update = self.new_update(me).await;
                    let start = Instant::now();
                    let receivers = need_sync
                        .iter()
                        .map(|(p, info)|(*p, info.clone()))
                        .collect::<Vec<_>>();
                    let task = tokio::spawn(broadcast_sync(
                        self.client.clone(),
                        update,
                        receivers.into_iter(),
                        self.synced_peer_tx.clone(),
                        me,
                    ));
                    broadcast = Some((start, task));
                }
                // do a new broadcast if there is no ongoing broadcast.
                _ = broadcast_interval.tick() => {
                    if broadcast.is_some() {
                        // task is still ongoing, skip.
                        continue;
                    }

                    let update = self.new_update(me).await;
                    let state = self.mesh_state.read().await.clone();
                    let active = state.active;

                    let start = Instant::now();
<<<<<<< HEAD
                    let task = tokio::spawn(broadcast_sync(self.client.clone(), update, active, self.triples.clone(), self.presignatures.clone()));
=======
                    let task = tokio::spawn(broadcast_sync(
                        self.client.clone(),
                        update, active.into_iter(),
                        self.synced_peer_tx.clone(),
                        me
                    ));
>>>>>>> caf2ebdb
                    broadcast = Some((start, task));
                }
                // check that our broadcast has completed, and if so process the result.
                _ = broadcast_check_interval.tick() => {
                    let Some((start, handle)) = broadcast.take() else {
                        continue;
                    };
                    if !handle.is_finished() {
                        // task is not finished yet, put it back:
                        broadcast = Some((start, handle));
                        continue;
                    }

                    if let Err(err) = handle.await {
                        tracing::warn!(?err, "broadcast task failed");
                    } else {
                        tracing::debug!(elapsed = ?start.elapsed(), "processed broadcast");
                    }
                }
                Some(req) = self.requests.updates.recv() => {
                    tokio::spawn(req.process(self.triples.clone(), self.presignatures.clone()));
                }
            }
        }
    }

    // TODO: use reserved values instead. Note that we cannot fetch our own triples via reserved
    async fn new_update(&self, me: Participant) -> SyncUpdate {
        SyncUpdate {
            from: me,
            triples: self.triples.fetch_owned(me).await,
            presignatures: self.presignatures.fetch_owned(me).await,
        }
    }

    /// Channel for communicating back from the sync task which nodes are now updated.
    pub fn synced_nodes_channel() -> (mpsc::Sender<Participant>, mpsc::Receiver<Participant>) {
        mpsc::channel(MAX_SYNC_UPDATE_REQUESTS)
    }
}

/// Broadcast an update to all participants specified by `receivers`.
async fn broadcast_sync(
    client: NodeClient,
    update: SyncUpdate,
<<<<<<< HEAD
    active: Participants,
    triples: TripleStorage,
    presignatures: PresignatureStorage,
) -> SyncUpdate {
=======
    receivers: impl Iterator<Item = (Participant, ParticipantInfo)>,
    synced_peer_tx: mpsc::Sender<Participant>,
    me: Participant,
) {
>>>>>>> caf2ebdb
    if update.is_empty() {
        return;
    }

    let start = Instant::now();
    let mut tasks = JoinSet::new();
    let arc_update = Arc::new(update.clone());
    for (p, info) in receivers {
        let client = client.clone();
        let update = arc_update.clone();
        let url = info.url;
        let synced_peer_tx_clone = synced_peer_tx.clone();
        tasks.spawn(async move {
            // Only actually do the sync on other peers, not on self. (Hack) We
            // still want to send the message to synced_peer_tx though, since
            // the mesh does not currently understand which node is self, so it
            // will trigger a sync to self.
            let sync_view = if p != me {
                let res = client.sync(&url, &update).await;
                Some(res)
            } else {
                None
            };
            let result = synced_peer_tx_clone.send(p).await;
            if result.is_err() {
                tracing::error!(
                    "synced_peer_tx failed, receiver is down. State sync will no longer work."
                )
            }
            (p, sync_view)
        });
    }

    let resps = tasks
        .join_all()
        .await
        .into_iter()
        .filter_map(|(p, view)| {
<<<<<<< HEAD
            if let Ok(view) = view {
                Some((p, view))
=======
            if let Some(Ok(())) = view {
                Some(p)
>>>>>>> caf2ebdb
            } else {
                None
            }
        })
        .collect::<Vec<_>>();

    tracing::debug!(
        elapsed = ?start.elapsed(),
        responded = ?resps.iter().map(|(p, _)| *p).collect::<Vec<_>>(),
        "broadcast completed",
    );
<<<<<<< HEAD

    let mut triple_kick = HashMap::new();
    for &id in &update.triples {
        let entry = triple_kick.entry(id).or_insert_with(Vec::new);
        for (p, view) in &resps {
            if !view.triples.contains(&id) {
                entry.push(*p);
            }
        }
    }
    triples.kick_participants(triple_kick).await;

    let mut presignature_kick = HashMap::new();
    for &id in &update.presignatures {
        let entry = presignature_kick.entry(id).or_insert_with(Vec::new);
        for (p, view) in &resps {
            if !view.presignatures.contains(&id) {
                entry.push(*p);
            }
        }
    }
    presignatures.kick_participants(presignature_kick).await;

    update
=======
>>>>>>> caf2ebdb
}

pub struct SyncInternalUpdate {
    update: SyncUpdate,
    resp: oneshot::Sender<SyncView>,
}

impl SyncInternalUpdate {
    async fn process(self, triples: TripleStorage, presignatures: PresignatureStorage) {
        let SyncInternalUpdate { update, resp } = self;
        let start = Instant::now();
        let outdated_triples: HashSet<TripleId> =
            triples.remove_outdated(update.from, &update.triples).await;
        let outdated_presignatures: HashSet<PresignatureId> = presignatures
            .remove_outdated(update.from, &update.presignatures)
            .await;

        if !outdated_triples.is_empty() || !outdated_presignatures.is_empty() {
            tracing::info!(
                outdated_triples = outdated_triples.len(),
                outdated_presignatures = outdated_presignatures.len(),
                elapsed = ?start.elapsed(),
                "removed outdated",
            );
        }

        if resp
            .send(SyncView {
                triples: triples.fetch_owned(update.from).await,
                presignatures: presignatures.fetch_owned(update.from).await,
            })
            .is_err()
        {
            tracing::warn!("failed to send sync view due channel closure");
        }
    }
}

#[derive(Clone)]
pub struct SyncChannel {
    request_update: mpsc::Sender<SyncInternalUpdate>,
}

impl SyncChannel {
    pub fn new() -> (SyncRequestReceiver, Self) {
        let (request_update_tx, request_update_rx) = mpsc::channel(MAX_SYNC_UPDATE_REQUESTS);

        let requests = SyncRequestReceiver {
            updates: request_update_rx,
        };
        let channel = Self {
            request_update: request_update_tx,
        };

        (requests, channel)
    }

    pub async fn request_update(&self, update: SyncUpdate) -> Option<SyncView> {
        let (tx, rx) = oneshot::channel();
        let update = SyncInternalUpdate { update, resp: tx };

        if let Err(err) = self.request_update.send(update).await {
            tracing::warn!(?err, "failed to request update");
        }

        rx.await
            .inspect_err(|_err| {
                tracing::warn!("failed to receive sync view due to channel closure");
            })
            .ok()
    }
}<|MERGE_RESOLUTION|>--- conflicted
+++ resolved
@@ -129,6 +129,8 @@
                     let task = tokio::spawn(broadcast_sync(
                         self.client.clone(),
                         update,
+                        self.triples.clone(),
+                        self.presignatures.clone(),
                         receivers.into_iter(),
                         self.synced_peer_tx.clone(),
                         me,
@@ -147,16 +149,15 @@
                     let active = state.active;
 
                     let start = Instant::now();
-<<<<<<< HEAD
-                    let task = tokio::spawn(broadcast_sync(self.client.clone(), update, active, self.triples.clone(), self.presignatures.clone()));
-=======
                     let task = tokio::spawn(broadcast_sync(
                         self.client.clone(),
-                        update, active.into_iter(),
+                        update,
+                        self.triples.clone(),
+                        self.presignatures.clone(),
+                        active.into_iter(),
                         self.synced_peer_tx.clone(),
                         me
                     ));
->>>>>>> caf2ebdb
                     broadcast = Some((start, task));
                 }
                 // check that our broadcast has completed, and if so process the result.
@@ -183,7 +184,6 @@
         }
     }
 
-    // TODO: use reserved values instead. Note that we cannot fetch our own triples via reserved
     async fn new_update(&self, me: Participant) -> SyncUpdate {
         SyncUpdate {
             from: me,
@@ -202,19 +202,14 @@
 async fn broadcast_sync(
     client: NodeClient,
     update: SyncUpdate,
-<<<<<<< HEAD
-    active: Participants,
     triples: TripleStorage,
     presignatures: PresignatureStorage,
-) -> SyncUpdate {
-=======
     receivers: impl Iterator<Item = (Participant, ParticipantInfo)>,
     synced_peer_tx: mpsc::Sender<Participant>,
     me: Participant,
-) {
->>>>>>> caf2ebdb
+) -> SyncUpdate {
     if update.is_empty() {
-        return;
+        return update;
     }
 
     let start = Instant::now();
@@ -232,6 +227,9 @@
             // will trigger a sync to self.
             let sync_view = if p != me {
                 let res = client.sync(&url, &update).await;
+                if let Err(err) = &res {
+                    tracing::warn!(?err, "failed to sync with peer {p:?}");
+                }
                 Some(res)
             } else {
                 None
@@ -242,6 +240,7 @@
                     "synced_peer_tx failed, receiver is down. State sync will no longer work."
                 )
             }
+
             (p, sync_view)
         });
     }
@@ -251,13 +250,8 @@
         .await
         .into_iter()
         .filter_map(|(p, view)| {
-<<<<<<< HEAD
-            if let Ok(view) = view {
+            if let Some(Ok(view)) = view {
                 Some((p, view))
-=======
-            if let Some(Ok(())) = view {
-                Some(p)
->>>>>>> caf2ebdb
             } else {
                 None
             }
@@ -269,11 +263,10 @@
         responded = ?resps.iter().map(|(p, _)| *p).collect::<Vec<_>>(),
         "broadcast completed",
     );
-<<<<<<< HEAD
 
     let mut triple_kick = HashMap::new();
     for &id in &update.triples {
-        let entry = triple_kick.entry(id).or_insert_with(Vec::new);
+        let entry: &mut Vec<_> = triple_kick.entry(id).or_default();
         for (p, view) in &resps {
             if !view.triples.contains(&id) {
                 entry.push(*p);
@@ -284,7 +277,7 @@
 
     let mut presignature_kick = HashMap::new();
     for &id in &update.presignatures {
-        let entry = presignature_kick.entry(id).or_insert_with(Vec::new);
+        let entry: &mut Vec<_> = presignature_kick.entry(id).or_default();
         for (p, view) in &resps {
             if !view.presignatures.contains(&id) {
                 entry.push(*p);
@@ -294,8 +287,6 @@
     presignatures.kick_participants(presignature_kick).await;
 
     update
-=======
->>>>>>> caf2ebdb
 }
 
 pub struct SyncInternalUpdate {
