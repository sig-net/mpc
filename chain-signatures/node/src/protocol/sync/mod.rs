--- conflicted
+++ resolved
@@ -4,11 +4,7 @@
 
 use cait_sith::protocol::Participant;
 use serde::{Deserialize, Serialize};
-<<<<<<< HEAD
-use tokio::sync::{mpsc, oneshot, RwLock};
-=======
-use tokio::sync::{mpsc, watch};
->>>>>>> 296985a9
+use tokio::sync::{mpsc, oneshot, watch};
 use tokio::task::{JoinHandle, JoinSet};
 
 use crate::mesh::MeshState;
@@ -157,11 +153,8 @@
                     let task = tokio::spawn(broadcast_sync(
                         self.client.clone(),
                         update,
-<<<<<<< HEAD
                         self.triples.clone(),
                         self.presignatures.clone(),
-=======
->>>>>>> 296985a9
                         active.into_iter(),
                         self.synced_peer_tx.clone(),
                         me
