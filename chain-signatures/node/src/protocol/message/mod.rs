mod filter;
mod types;

pub use crate::protocol::message::types::{
    GeneratingMessage, Message, MessageError, MessageFilterId, PositMessage, PositProtocolId,
    PresignatureMessage, Protocols, ResharingMessage, SignatureMessage, TripleMessage,
};

use super::contract::primitives::{ParticipantMap, Participants};
use super::error::GenerationError;
use super::presignature::PresignatureId;
use super::state::{GeneratingState, NodeState, ResharingState, RunningState};
use super::triple::TripleId;
use crate::node_client::NodeClient;
use crate::protocol::message::filter::{MessageFilter, MAX_FILTER_SIZE};
use crate::protocol::Config;
use crate::protocol::MeshState;
use crate::types::Epoch;
use crate::util;

use async_trait::async_trait;
use cait_sith::protocol::Participant;
use mpc_contract::config::ProtocolConfig;
use mpc_keys::hpke::{self, Ciphered};
use mpc_primitives::SignId;
use near_account_id::AccountId;
use near_crypto::Signature;
use serde::de::DeserializeOwned;
use serde::{Deserialize, Serialize};
use std::collections::{HashMap, HashSet, VecDeque};
use std::sync::Arc;
use std::time::{Duration, Instant};
use tokio::sync::mpsc::error::TryRecvError;
use tokio::sync::{mpsc, RwLock};

pub const MAX_MESSAGE_INCOMING: usize = 1024 * 1024;
pub const MAX_MESSAGE_OUTGOING: usize = 1024 * 1024;

pub struct MessageInbox {
    /// encrypted messages that are pending to be decrypted. These are messages that we received
    /// from other nodes that weren't able to be processed yet due to missing info such as the
    /// participant id in the case of slow resharing.
    try_decrypt: VecDeque<(Ciphered, Instant)>,

    /// This idempotent checker is used to check that the same batch of messages does not make
    /// it back in the system somehow. Uses the signature to make this check.
    idempotent: lru::LruCache<Signature, ()>,

    /// A filter to filter out messages that have somehow made it back into the system after
    /// being processed.
    filter: MessageFilter,

    /// Incoming messages that are pending to be processed. These are encrypted and signed.
    inbox_rx: mpsc::Receiver<Ciphered>,

    // TODO: need to expire messages that never get processed
    posit: VecDeque<PositMessage>,
    generating: VecDeque<GeneratingMessage>,
    resharing: HashMap<Epoch, VecDeque<ResharingMessage>>,
    triple: HashMap<Epoch, HashMap<TripleId, VecDeque<TripleMessage>>>,
    presignature: HashMap<Epoch, HashMap<PresignatureId, VecDeque<PresignatureMessage>>>,
    signature: HashMap<Epoch, HashMap<SignId, VecDeque<SignatureMessage>>>,
}

impl MessageInbox {
    pub fn new(
        inbox_rx: mpsc::Receiver<Ciphered>,
        filter_rx: mpsc::Receiver<(Protocols, u64)>,
    ) -> Self {
        Self {
            try_decrypt: VecDeque::new(),
            idempotent: lru::LruCache::new(MAX_FILTER_SIZE),
            filter: MessageFilter::new(filter_rx),
            inbox_rx,
            posit: VecDeque::new(),
            generating: VecDeque::new(),
            resharing: HashMap::new(),
            triple: HashMap::new(),
            presignature: HashMap::new(),
            signature: HashMap::new(),
        }
    }

    pub fn push(&mut self, message: Message) {
        match message {
            Message::Posit(message) => self.posit.push_back(message),
            Message::Generating(message) => self.generating.push_back(message),
            Message::Resharing(message) => self
                .resharing
                .entry(message.epoch)
                .or_default()
                .push_back(message),
            Message::Triple(message) => self
                .triple
                .entry(message.epoch)
                .or_default()
                .entry(message.id)
                .or_default()
                .push_back(message),
            Message::Presignature(message) => self
                .presignature
                .entry(message.epoch)
                .or_default()
                .entry(message.id)
                .or_default()
                .push_back(message),
            Message::Signature(message) => self
                .signature
                .entry(message.epoch)
                .or_default()
                .entry(message.id.clone())
                .or_default()
                .push_back(message),
            Message::Unknown(entries) => {
                tracing::warn!(
                    entries = ?entries.iter().map(|(k, v)| (k, cbor_name(v))).collect::<Vec<_>>(),
                    "inbox: received unknown message type",
                );
            }
        }
    }

    pub fn expire(&mut self, timeout: Duration) {
        self.try_decrypt
            .retain(|(_, timestamp)| timestamp.elapsed() < timeout);
    }

    pub fn recv_updates(&mut self) {
        self.filter.recv_updates();
        loop {
            let encrypted = match self.inbox_rx.try_recv() {
                Ok(msg) => msg,
                Err(TryRecvError::Empty) => {
                    break;
                }
                Err(TryRecvError::Disconnected) => {
                    tracing::error!(
                        "inbox: communication disconnected, no more messages will be received"
                    );
                    break;
                }
            };

            self.try_decrypt.push_back((encrypted, Instant::now()));
        }
    }

    pub fn decrypt(
        &mut self,
        cipher_sk: &hpke::SecretKey,
        participants: &ParticipantMap,
    ) -> Vec<Message> {
        let mut retry = Vec::new();

        let mut messages = Vec::new();
        while let Some((encrypted, timestamp)) = self.try_decrypt.pop_front() {
            let decrypted: Result<Vec<Message>, _> =
                SignedMessage::decrypt_with(&encrypted, cipher_sk, participants, |sig| {
                    if self.idempotent.put(sig.clone(), ()).is_some() {
                        Err(MessageError::Idempotent)
                    } else {
                        Ok(())
                    }
                });

            match decrypted {
                Ok(decrypted) => messages.extend(decrypted),
                Err(err) => {
                    if matches!(err, MessageError::UnknownParticipant(_)) {
                        retry.push((encrypted, timestamp));
                    } else {
                        tracing::warn!(?err, "inbox: failed to decrypt/verify messages");
                    }
                    continue;
                }
            };
        }

        self.try_decrypt.extend(retry);
        messages
    }

    /// Filter out all messages that have been filtered
    pub fn filter(&mut self, mut messages: Vec<Message>) -> Vec<Message> {
        messages.retain(|msg| match msg {
            Message::Triple(msg) => !self.filter.contains(msg),
            Message::Presignature(msg) => !self.filter.contains(msg),
            Message::Signature(msg) => !self.filter.contains(msg),
            _ => true,
        });
        messages
    }

    pub fn filter_internal(&mut self) {
        self.triple.retain(|_epoch, messages| {
            messages.retain(|_id, messages| {
                messages.retain(|msg| !self.filter.contains(msg));
                !messages.is_empty()
            });
            !messages.is_empty()
        });
        self.presignature.retain(|_epoch, messages| {
            messages.retain(|_id, messages| {
                messages.retain(|msg| !self.filter.contains(msg));
                !messages.is_empty()
            });
            !messages.is_empty()
        });
        self.signature.retain(|_epoch, messages| {
            messages.retain(|_id, messages| {
                messages.retain(|msg| !self.filter.contains(msg));
                !messages.is_empty()
            });
            !messages.is_empty()
        });
    }

    pub fn recv(&mut self, messages: Vec<Message>) {
        for message in messages {
            self.push(message);
        }
    }

    pub fn update(
        &mut self,
        expiration: Duration,
        cipher_sk: &hpke::SecretKey,
        participants: &ParticipantMap,
    ) {
        self.expire(expiration);
        self.recv_updates();
        let messages = self.decrypt(cipher_sk, participants);
        let messages = self.filter(messages);
        self.recv(messages);
    }

    pub fn clear(&mut self) {
        self.try_decrypt.clear();
        self.posit.clear();
        self.generating.clear();
        self.resharing.clear();
        self.triple.clear();
        self.presignature.clear();
        self.signature.clear();
    }

    pub fn clear_filters(&mut self) {
        self.filter.clear();
    }

    pub fn clear_idempotent(&mut self) {
        self.idempotent.clear();
    }
}

struct MessageExecutor {
    inbox: Arc<RwLock<MessageInbox>>,
    outbox: MessageOutbox,

    config: Arc<RwLock<Config>>,
    protocol_state: Arc<RwLock<NodeState>>,
    mesh_state: Arc<RwLock<MeshState>>,
}

impl MessageExecutor {
    pub async fn execute(mut self) {
        let mut interval = tokio::time::interval(Duration::from_millis(100));
        loop {
            interval.tick().await;
            let (sign_sk, cipher_sk, protocol) = {
                let config = self.config.read().await;
                (
                    config.local.network.sign_sk.clone(),
                    config.local.network.cipher_sk.clone(),
                    config.protocol.clone(),
                )
            };

            let participants = {
                let state = self.protocol_state.read().await;
                state.participants()
            };
            {
                let mut inbox = self.inbox.write().await;
                let expiration = Duration::from_millis(protocol.message_timeout);
                inbox.update(expiration, &cipher_sk, &participants);
            }

            let active = {
                let mesh_state = self.mesh_state.read().await;
                mesh_state.active.clone()
            };
            self.outbox.expire(&protocol);
            self.outbox.recv_updates();
            let compacted = self.outbox.compact();
            let encrypted = self.outbox.encrypt(&sign_sk, &active, compacted);
            self.outbox.send(&active, encrypted).await;
        }
    }
}

#[derive(Clone)]
pub struct MessageChannel {
    outgoing: mpsc::Sender<SendMessage>,
    inbox: Arc<RwLock<MessageInbox>>,
    filter: mpsc::Sender<(Protocols, u64)>,
    task: Option<Arc<tokio::task::JoinHandle<()>>>,
}

impl MessageChannel {
    pub fn new() -> (mpsc::Sender<Ciphered>, mpsc::Receiver<SendMessage>, Self) {
        let (inbox_tx, inbox_rx) = mpsc::channel(MAX_MESSAGE_INCOMING);
        let (outbox_tx, outbox_rx) = mpsc::channel(MAX_MESSAGE_OUTGOING);
        let (filter_tx, filter_rx) = mpsc::channel(MAX_FILTER_SIZE.into());

        let inbox = Arc::new(RwLock::new(MessageInbox::new(inbox_rx, filter_rx)));
        let channel = Self {
            inbox,
            outgoing: outbox_tx,
            filter: filter_tx,
            task: None,
        };

        (inbox_tx, outbox_rx, channel)
    }

    pub async fn spawn(
        client: NodeClient,
        id: &AccountId,
        config: &Arc<RwLock<Config>>,
        protocol_state: &Arc<RwLock<NodeState>>,
        mesh_state: &Arc<RwLock<MeshState>>,
    ) -> (mpsc::Sender<Ciphered>, Self) {
        let (inbox_tx, outbox_rx, mut channel) = Self::new();
        let runner = MessageExecutor {
            inbox: channel.inbox.clone(),
            outbox: MessageOutbox::new(id, client, outbox_rx),

            config: config.clone(),
            protocol_state: protocol_state.clone(),
            mesh_state: mesh_state.clone(),
        };
        channel.task = Some(Arc::new(tokio::spawn(runner.execute())));

        (inbox_tx, channel)
    }

    /// Grab the inbox for all the messages we received from the network.
    pub fn inbox(&self) -> &Arc<RwLock<MessageInbox>> {
        &self.inbox
    }

    /// Send a message to the participants in the network.
    pub async fn send(&self, from: Participant, to: Participant, message: impl Into<Message>) {
        if let Err(err) = self
            .outgoing
            .send((message.into(), (from, to, Instant::now())))
            .await
        {
            tracing::error!(?err, "outbox: failed to send message to participants");
        }
    }

    /// Marks this message as filtered. This is used to prevent the same message with the
    /// corresponding MessageId from being processed again.
    pub async fn filter<M: MessageFilterId>(&self, msg: &M) {
        if let Err(err) = self.filter.send((M::PROTOCOL, msg.id())).await {
            tracing::warn!(?err, "failed to send filter message");
        }
    }

    pub async fn filter_triple(&self, id: TripleId) {
        if let Err(err) = self.filter.send((Protocols::Triple, id)).await {
            tracing::warn!(?err, "failed to send filter message");
        }
    }

    pub async fn filter_presignature(&self, id: PresignatureId) {
        if let Err(err) = self.filter.send((Protocols::Presignature, id)).await {
            tracing::warn!(?err, "failed to send filter message");
        }
    }

    pub async fn filter_sign(&self, sign_id: SignId, presign_id: PresignatureId) {
        self.filter(&(sign_id, presign_id)).await;
    }
}

#[async_trait]
pub trait MessageReceiver {
    async fn recv(
        &mut self,
        channel: &MessageChannel,
        cfg: Config,
        mesh_state: MeshState,
    ) -> Result<(), MessageError>;
}

#[async_trait]
impl MessageReceiver for GeneratingState {
    async fn recv(
        &mut self,
        channel: &MessageChannel,
        _cfg: Config,
        _mesh_state: MeshState,
    ) -> Result<(), MessageError> {
        let mut inbox = channel.inbox().write().await;
        let mut protocol = self.protocol.write().await;
        if !inbox.generating.is_empty() {
            let message_counts: HashMap<Participant, usize> =
                inbox
                    .generating
                    .iter()
                    .fold(HashMap::new(), |mut acc, msg| {
                        *acc.entry(msg.from).or_default() += 1;
                        acc
                    });
            tracing::info!(?message_counts, "generating: handling new messages");
        }
        while let Some(msg) = inbox.generating.pop_front() {
            protocol.message(msg.from, msg.data);
        }
        Ok(())
    }
}

#[async_trait]
impl MessageReceiver for ResharingState {
    async fn recv(
        &mut self,
        channel: &MessageChannel,
        _cfg: Config,
        _mesh_state: MeshState,
    ) -> Result<(), MessageError> {
        let mut inbox = channel.inbox().write().await;
        if !inbox.resharing.is_empty() {
            let message_counts: HashMap<(Participant, Epoch), usize> =
                inbox
                    .resharing
                    .iter()
                    .fold(HashMap::new(), |mut acc, (epoch, messages)| {
                        for msg in messages {
                            *acc.entry((msg.from, *epoch)).or_default() += 1;
                        }
                        acc
                    });

            tracing::info!(?message_counts, "resharing: handling new messages");
        }
        let q = inbox.resharing.entry(self.old_epoch).or_default();
        let mut protocol = self.protocol.write().await;
        while let Some(msg) = q.pop_front() {
            protocol.message(msg.from, msg.data);
        }
        Ok(())
    }
}

#[async_trait]
impl MessageReceiver for RunningState {
    async fn recv(
        &mut self,
        channel: &MessageChannel,
        cfg: Config,
        mesh_state: MeshState,
    ) -> Result<(), MessageError> {
        let protocol_cfg = &cfg.protocol;
        let active = mesh_state.active.keys_vec();
        let mut inbox = channel.inbox().write().await;

        for posit in inbox.posit.drain(..) {
            match posit.id {
                PositProtocolId::Triple(_) => {}
                PositProtocolId::Presignature(id) => {
                    let mut presignature_manager = self.presignature_manager.write().await;
                    let start_protocol = presignature_manager
                        .process_posit(id, posit.from, posit.action)
                        .await;
                    if let Some((participants, positor)) = start_protocol {
                        if let Err(err) = presignature_manager
                            .generate(
                                id,
                                positor,
                                &participants,
                                &self.triple_manager,
                                &self.public_key,
                                &self.private_share,
                                protocol_cfg,
                            )
                            .await
                        {
                            tracing::warn!(?id, ?err, "unable to start presignature protocol");
                        }
                    }
                }
                PositProtocolId::Signature(_, _) => {}
            }
        }

        // remove the triple_id that has already failed or taken from the triple_bins
        // and refresh the timestamp of failed and taken
        let triple_messages = inbox.triple.remove(&self.epoch).unwrap_or_default();
        for (id, mut queue) in triple_messages {
            if queue.is_empty()
                || queue.iter().any(|msg| {
                    util::is_elapsed_longer_than_timeout(
                        msg.timestamp,
                        protocol_cfg.triple.generation_timeout,
                    )
                })
            {
                continue;
            }

            let protocol = match self
                .triple_manager
                .get_or_start_generation(id, &active, protocol_cfg)
                .await
            {
                Ok(protocol) => protocol,
                Err(err) => {
                    // ignore the message since the generation had bad parameters. Also have the other node who
                    // initiated the protocol resend the message or have it timeout on their side.
                    tracing::warn!(id, ?err, "unable to initialize incoming triple protocol");
                    continue;
                }
            };

            if let Some(protocol) = protocol {
                while let Some(message) = queue.pop_front() {
                    protocol.message(message.from, message.data).await;
                }
            }
        }

        let mut presignature_manager = self.presignature_manager.write().await;
        let presignature_messages = inbox.presignature.entry(self.epoch).or_default();
        presignature_messages.retain(|_id, queue| {
            // Skip message if it already timed out
            if queue.is_empty()
                || queue.iter().any(|msg| {
                    util::is_elapsed_longer_than_timeout(
                        msg.timestamp,
                        protocol_cfg.presignature.generation_timeout,
                    )
                })
            {
                return false;
            }

            true
        });
        for (id, queue) in presignature_messages {
            // SAFETY: this unwrap() is safe since we have already checked that the queue is not empty.
            let PresignatureMessage {
                triple0, triple1, ..
            } = queue.front().unwrap();

            if !queue
                .iter()
                .all(|msg| triple0 == &msg.triple0 && triple1 == &msg.triple1)
            {
                // Check that all messages in the queue have the same triple0 and triple1, otherwise this is an
                // invalid message, so we should just bin the whole entire protocol and its message for this presignature id.
                queue.clear();
                continue;
            }

<<<<<<< HEAD
            let Some(protocol) = presignature_manager.generator(*id) else {
                continue;
=======
            let protocol = match presignature_manager
                .get_or_start_generation(
                    *from,
                    &active,
                    *id,
                    *triple0,
                    *triple1,
                    &self.public_key,
                    &self.private_share,
                    protocol_cfg,
                )
                .await
            {
                Ok(protocol) => protocol,
                Err(GenerationError::TripleGeneratingOrMissing(_)) => {
                    // We will go back to this presignature bin later when the triple is generated.
                    // If it's missing, we will just rely on the message expiration mechanism to remove it.
                    continue;
                }
                Err(err @ GenerationError::AlreadyGenerated) => {
                    // This triple has already been generated so we will have to bin the entirety of the messages
                    // we received for this presignature id, and have the other nodes timeout
                    tracing::warn!(id, ?err, "presignature cannot be generated");
                    queue.clear();
                    continue;
                }
                Err(GenerationError::CaitSithInitializationError(error)) => {
                    // ignore these messages since the generation had bad parameters. Also have the other node who
                    // initiated the protocol resend the message or have it timeout on their side.
                    tracing::warn!(
                        presignature_id = id,
                        ?error,
                        "unable to initialize incoming presignature protocol"
                    );
                    queue.clear();
                    continue;
                }
                Err(err) => {
                    tracing::warn!(
                        presignature_id = id,
                        ?err,
                        "Unexpected error encounted while generating presignature"
                    );
                    queue.clear();
                    continue;
                }
>>>>>>> 1be5c9be
            };

            while let Some(message) = queue.pop_front() {
                protocol.message(message.from, message.data);
            }
        }
        drop(presignature_manager);

        let mut signature_manager = self.signature_manager.write().await;
        let signature_messages = inbox.signature.entry(self.epoch).or_default();
        signature_messages.retain(|_sign_id, queue| {
            let mut expired = HashSet::new();
            let mut active = HashSet::new();

            for msg in queue.iter() {
                if expired.contains(&msg.presignature_id) {
                    continue;
                }

                if util::is_elapsed_longer_than_timeout(
                    msg.timestamp,
                    protocol_cfg.signature.generation_timeout,
                ) {
                    expired.insert(msg.presignature_id);
                } else {
                    active.insert(msg.presignature_id);
                }
            }

            queue.retain(|msg| active.contains(&msg.presignature_id));

            !queue.is_empty()
        });

        for (sign_id, queue) in signature_messages {
            // SAFETY: this unwrap() is safe since we have already checked that the queue is not empty.
            let SignatureMessage {
                proposer,
                presignature_id,
                ..
            } = queue.front().unwrap();

            if !queue
                .iter()
                .all(|msg| presignature_id == &msg.presignature_id)
            {
                // Check that all messages in the queue have the same triple0 and triple1, otherwise this is an
                // invalid message, so we should just bin the whole entire protocol and its message for this presignature id.
                queue.clear();
                continue;
            }

            let protocol = match signature_manager
                .get_or_start_protocol(sign_id, *proposer, *presignature_id, protocol_cfg)
                .await
            {
                Ok(protocol) => protocol,
                Err(GenerationError::PresignatureGeneratingOrMissing(_)) => {
                    // We will revisit this this signature request later when the presignature has been generated.
                    // If it's missing, we will just rely on the message expiration mechanism to remove it.
                    continue;
                }
                Err(err @ GenerationError::WaitingForIndexer(_)) => {
                    // We will revisit this this signature request later when we have the request indexed.
                    tracing::warn!(
                        ?sign_id,
                        ?presignature_id,
                        ?proposer,
                        ?err,
                        "waiting for indexer"
                    );
                    continue;
                }
                Err(err @ GenerationError::InvalidProposer(_, _)) => {
                    // trash the whole of these messages since we got an invalid set of participants.
                    tracing::warn!(?sign_id, ?err, "signature generation cannot be started");
                    queue.clear();
                    continue;
                }
                Err(err @ GenerationError::AlreadyGenerated) => {
                    // We will have to remove the entirety of the messages we received for this signature request,
                    // and have the other nodes timeout in the following cases:
                    // - If a presignature is in GC, then it was used already or failed to be produced.
                    // - If a presignature is missing, that means our system cannot process this signature.
                    tracing::warn!(?sign_id, ?err, "signature cannot be generated");
                    queue.clear();
                    continue;
                }
                Err(GenerationError::CaitSithInitializationError(error)) => {
                    // ignore the whole of the messages since the generation had bad parameters. Also have the other node who
                    // initiated the protocol resend the message or have it timeout on their side.
                    tracing::warn!(
                        ?sign_id,
                        presignature_id,
                        ?error,
                        "unable to initialize incoming signature protocol"
                    );
                    queue.clear();
                    continue;
                }
                Err(err) => {
                    tracing::warn!(
                        ?sign_id,
                        ?err,
                        "Unexpected error encounted while generating signature"
                    );
                    queue.clear();
                    continue;
                }
            };

            while let Some(message) = queue.pop_front() {
                protocol.message(message.from, message.data);
            }
        }
        Ok(())
    }
}

#[async_trait]
impl MessageReceiver for NodeState {
    async fn recv(
        &mut self,
        channel: &MessageChannel,
        cfg: Config,
        mesh_state: MeshState,
    ) -> Result<(), MessageError> {
        {
            // TODO: remove this after adding subscription model for tasks
            // This is a temporary fix to ensure that the filter is updated before processing messages,
            // such that we avoid the race condition where a message is filtered out before it is processed.
            let mut inbox = channel.inbox().write().await;
            inbox.filter.recv_updates();
            inbox.filter_internal();
        }

        match self {
            NodeState::Generating(state) => state.recv(channel, cfg, mesh_state).await,
            NodeState::Resharing(state) => state.recv(channel, cfg, mesh_state).await,
            NodeState::Running(state) => state.recv(channel, cfg, mesh_state).await,
            _ => {
                tracing::debug!("skipping message processing");
                Ok(())
            }
        }
    }
}

/// A signed message that can be encrypted. Note that the message's signature is included
/// in the encrypted message to avoid from it being tampered with without first decrypting.
#[derive(Serialize, Deserialize)]
pub struct SignedMessage {
    /// The message with all it's related info.
    #[serde(with = "serde_bytes")]
    pub msg: Vec<u8>,
    /// The signature used to verify the authenticity of the encrypted message.
    pub sig: Signature,
    /// From which particpant the message was sent.
    pub from: Participant,
}

impl SignedMessage {
    pub const ASSOCIATED_DATA: &'static [u8] = b"";
}

impl SignedMessage {
    pub fn encrypt<T: Serialize>(
        msg: &T,
        from: Participant,
        sign_sk: &near_crypto::SecretKey,
        cipher_pk: &hpke::PublicKey,
    ) -> Result<Ciphered, MessageError> {
        let msg = cbor_to_bytes(msg)?;
        let sig = sign_sk.sign(&msg);
        let msg = Self { msg, sig, from };
        let msg = cbor_to_bytes(&msg)?;
        let ciphered = cipher_pk
            .encrypt(&msg, Self::ASSOCIATED_DATA)
            .inspect_err(|err| {
                tracing::error!(?err, "failed to encrypt message");
            })?;
        Ok(ciphered)
    }
}

impl SignedMessage {
    pub fn decrypt<T: DeserializeOwned>(
        encrypted: &Ciphered,
        cipher_sk: &hpke::SecretKey,
        participants: &ParticipantMap,
    ) -> Result<T, MessageError> {
        Self::decrypt_with(encrypted, cipher_sk, participants, |_| Ok(()))
    }

    pub fn decrypt_with<T: DeserializeOwned, F: FnMut(&Signature) -> Result<(), MessageError>>(
        encrypted: &Ciphered,
        cipher_sk: &hpke::SecretKey,
        participants: &ParticipantMap,
        mut check: F,
    ) -> Result<T, MessageError> {
        let msg = cipher_sk
            .decrypt(encrypted, Self::ASSOCIATED_DATA)
            .inspect_err(|err| {
                tracing::error!(?err, "failed to decrypt message");
            })?;
        let Self { msg, sig, from } = cbor_from_bytes(&msg)?;
        let info = participants
            .get(&from)
            .ok_or(MessageError::UnknownParticipant(from))?;

        // Do external check before verifying the signature.
        check(&sig)?;

        if !sig.verify(&msg, &info.sign_pk) {
            tracing::error!(?from, "signed message erred out with invalid signature");
            return Err(MessageError::Verification(
                "invalid signature while verifying authenticity of encrypted protocol message",
            ));
        }

        cbor_from_bytes(&msg)
    }
}

type FromParticipant = Participant;
type ToParticipant = Participant;
type MessageRoute = (FromParticipant, ToParticipant);
type SendMessage = (Message, (FromParticipant, ToParticipant, Instant));

pub struct Partition {
    messages: Vec<Message>,
    timestamps: Vec<Instant>,
}

/// Message outbox is the set of messages that are pending to be sent to other nodes.
/// These messages will be signed and encrypted before being sent out.
pub struct MessageOutbox {
    account_id: AccountId,
    client: NodeClient,

    /// The messages that are pending to be sent to other nodes.
    outbox_rx: mpsc::Receiver<SendMessage>,

    // NOTE: we have FromParticipant here to circumvent the chance that we change Participant
    // id for our own node in the middle of something like resharing or adding another curve
    // type.
    /// Messsages sorted by participant map to a list of partitioned messages to be sent as
    /// a single request to other participants.
    messages: HashMap<MessageRoute, Vec<(Message, Instant)>>,
}

impl MessageOutbox {
    pub fn new(id: &AccountId, client: NodeClient, outbox_rx: mpsc::Receiver<SendMessage>) -> Self {
        Self {
            client,
            account_id: id.clone(),
            outbox_rx,
            messages: HashMap::new(),
        }
    }

    pub fn recv_updates(&mut self) {
        let mut message_count: i64 = 0;
        loop {
            let (msg, (from, to, timestamp)) = match self.outbox_rx.try_recv() {
                Ok(msg) => msg,
                Err(TryRecvError::Empty) => {
                    break;
                }
                Err(TryRecvError::Disconnected) => {
                    tracing::error!(
                        "outbox: channel disconnected, no more messages will be received"
                    );
                    break;
                }
            };
            // add it to the outbox and sort it by from and to participant
            let entry = self.messages.entry((from, to)).or_default();
            entry.push((msg, timestamp));
            message_count += 1;
        }
        crate::metrics::MESSAGE_QUEUE_SIZE
            .with_label_values(&[self.account_id.as_str()])
            .set(message_count);
    }

    /// Expire messages that have been in the outbox for too long.
    pub fn expire(&mut self, cfg: &ProtocolConfig) {
        // timeout errors are very common for a message expiring, so map them to counts here:
        let mut timeouts = HashMap::<String, usize>::new();
        for ((_from, to), messages) in self.messages.iter_mut() {
            messages.retain(|(msg, timestamp)| {
                if timestamp.elapsed() > timeout(msg, cfg) {
                    let counter = timeouts
                        .entry(format!(
                            "timeout message={} for node={to:?}",
                            msg.typename(),
                        ))
                        .or_insert(0);
                    *counter += 1;
                    false
                } else {
                    true
                }
            });
        }

        if !timeouts.is_empty() {
            tracing::warn!(?timeouts, "messages expired");
        }
    }

    /// Compact the messages in the outbox into partitions of at most 256kb.
    pub fn compact(&mut self) -> HashMap<MessageRoute, Vec<Partition>> {
        let mut compacted = HashMap::new();
        for (route, messages) in self.messages.drain() {
            let entry = compacted.entry(route).or_insert_with(Vec::new);
            entry.extend(partition_256kb(messages));
        }
        compacted
    }

    /// Encrypt all the messages in the outbox and return a map of participant to encrypted messages.
    pub fn encrypt(
        &mut self,
        sign_sk: &near_crypto::SecretKey,
        active: &Participants,
        compacted: HashMap<MessageRoute, Vec<Partition>>,
    ) -> HashMap<MessageRoute, Vec<(Ciphered, Partition)>> {
        // failed for when a participant is not active, so keep this message for next round.
        let mut retry = VecDeque::new();
        let mut errors = Vec::new();
        let mut not_active = HashSet::new();

        let mut encrypted_with_original = HashMap::new();
        for ((from, to), compacted) in compacted {
            let Some(info) = active.get(&to) else {
                not_active.insert(to);
                retry.push_back(((from, to), compacted));
                continue;
            };

            for partition in compacted {
                let encrypted = match SignedMessage::encrypt(
                    &partition.messages,
                    from,
                    sign_sk,
                    &info.cipher_pk,
                ) {
                    Ok(encrypted) => encrypted,
                    Err(err) => {
                        errors.push(err);
                        continue;
                    }
                };

                encrypted_with_original
                    .entry((from, to))
                    .or_insert_with(Vec::new)
                    .push((encrypted, partition));
            }
        }

        if !errors.is_empty() {
            tracing::warn!(?errors, "outbox: encrypting messages failed on some");
        }

        if !not_active.is_empty() {
            tracing::warn!(
                ?not_active,
                "some participants are not active even though mesh says they are"
            );
        }

        // Add back the failed attempts for next time.
        for (route, partitions) in retry {
            let entry = self.messages.entry(route).or_default();
            for partition in partitions {
                entry.extend(
                    partition
                        .messages
                        .into_iter()
                        .zip(partition.timestamps.into_iter()),
                );
            }
        }

        encrypted_with_original
    }

    /// Send the encrypted messages to other participants.
    pub async fn send(
        &mut self,
        active: &Participants,
        encrypted: HashMap<MessageRoute, Vec<(Ciphered, Partition)>>,
    ) {
        let start = Instant::now();
        let mut send_tasks = Vec::new();

        let msg_send_delay_metric =
            crate::metrics::MSG_CLIENT_SEND_DELAY.with_label_values(&[self.account_id.as_str()]);
        let num_send_encrypted_failure_metric = crate::metrics::NUM_SEND_ENCRYPTED_FAILURE
            .with_label_values(&[self.account_id.as_str()]);
        let send_encrypted_latency_metric =
            crate::metrics::SEND_ENCRYPTED_LATENCY.with_label_values(&[self.account_id.as_str()]);
        let failed_send_encrypted_latency_metric = crate::metrics::FAILED_SEND_ENCRYPTED_LATENCY
            .with_label_values(&[self.account_id.as_str()]);

        for ((from, to), encrypted) in encrypted {
            for (encrypted_partition, partition) in encrypted {
                // guaranteed to unwrap due to our previous loop check:
                let info = active.get(&to).unwrap();
                let account_id = info.account_id.clone();
                let url = info.url.clone();

                crate::metrics::NUM_SEND_ENCRYPTED_TOTAL
                    .with_label_values(&[account_id.as_str()])
                    .inc_by(partition.messages.len() as f64);

                let msg_send_delay_metric = msg_send_delay_metric.clone();
                let num_send_encrypted_failure_metric = num_send_encrypted_failure_metric.clone();
                let send_encrypted_latency_metric = send_encrypted_latency_metric.clone();
                let failed_send_encrypted_latency_metric =
                    failed_send_encrypted_latency_metric.clone();

                let client = self.client.clone();
                send_tasks.push(tokio::spawn(async move {
                    let start = Instant::now();
                    for msg_inbox_time in partition.timestamps.iter() {
                        msg_send_delay_metric.observe((start - *msg_inbox_time).as_millis() as f64);
                    }
                    if let Err(err) = client.msg(url, &[&encrypted_partition]).await {
                        num_send_encrypted_failure_metric.inc_by(partition.messages.len() as f64);
                        failed_send_encrypted_latency_metric
                            .observe(start.elapsed().as_millis() as f64);
                        Err(((from, to), partition, err))
                    } else {
                        send_encrypted_latency_metric.observe(start.elapsed().as_millis() as f64);
                        Ok(partition.messages.len())
                    }
                }));
            }
        }

        let mut errors = Vec::new();
        let mut retry = VecDeque::new();
        let mut uncompacted = 0;
        let mut compacted = 0;
        for task in send_tasks {
            match task.await {
                Ok(Ok(msgs_len)) => {
                    uncompacted += msgs_len;
                    compacted += 1;
                }
                Ok(Err((route, partition, err))) => {
                    // since we failed, put back all the messages related to this
                    retry.push_back((route, partition));
                    errors.push(err);
                }
                Err(err) => {
                    tracing::warn!(?err, "outbox: task failed to send message");
                }
            }
        }

        if uncompacted > 0 {
            tracing::debug!(
                uncompacted,
                compacted,
                "sent messages in {:?}",
                start.elapsed()
            );
        }

        if !errors.is_empty() {
            tracing::warn!(?errors, "outbox: failed sending encrypted messages");
        }

        // Add back the failed attempts for next time.
        for (route, partition) in retry {
            let entry = self.messages.entry(route).or_default();
            entry.extend(
                partition
                    .messages
                    .into_iter()
                    .zip(partition.timestamps.into_iter()),
            );
        }
    }
}

/// Partition a list of messages into a list of partitions where each partition is at most 256kb
/// worth of `Message`s.
fn partition_256kb(outgoing: impl IntoIterator<Item = (Message, Instant)>) -> Vec<Partition> {
    let mut partitions = Vec::new();
    let mut current_messages = Vec::new();
    let mut current_timestamps = Vec::new();
    let mut current_size: usize = 0;

    for (msg, timestamp) in outgoing {
        if matches!(msg, Message::Unknown(_)) {
            // Unknown messages should never be created directly by us. The outbox should never
            // be sending these out to other nodes. We should only be receiving them from the
            // inbox and processed as such there. If we get to this point, that means our system
            // is wrong somewhere such that the node is creating an Unknown message itself.
            tracing::warn!("trying to send unknown message out?");
            continue;
        }

        let bytesize = msg.size();
        if current_size + bytesize > 256 * 1024 {
            // If adding this byte vector exceeds 256kb, start a new partition
            partitions.push(Partition {
                messages: std::mem::take(&mut current_messages),
                timestamps: std::mem::take(&mut current_timestamps),
            });
            current_size = 0;
        }
        current_messages.push(msg);
        current_timestamps.push(timestamp);
        current_size += bytesize;
    }

    if !current_messages.is_empty() {
        // Add the last partition
        partitions.push(Partition {
            messages: current_messages,
            timestamps: current_timestamps,
        });
    }

    partitions
}

fn timeout(msg: &Message, cfg: &ProtocolConfig) -> Duration {
    match msg {
        Message::Posit(_) => Duration::from_millis(cfg.message_timeout),
        Message::Generating(_) => Duration::from_millis(cfg.message_timeout),
        Message::Resharing(_) => Duration::from_millis(cfg.message_timeout),
        Message::Triple(_) => Duration::from_millis(cfg.triple.generation_timeout),
        Message::Presignature(_) => Duration::from_millis(cfg.presignature.generation_timeout),
        Message::Signature(_) => Duration::from_millis(cfg.signature.generation_timeout),

        // unknown message cannot be handled at all, so we just expire them immediately.
        Message::Unknown(_) => Duration::from_millis(1),
    }
}

fn cbor_to_bytes<T: Serialize>(value: &T) -> Result<Vec<u8>, MessageError> {
    let mut buf = Vec::new();
    ciborium::into_writer(value, &mut buf)
        .map_err(|err| MessageError::CborConversion(err.to_string()))?;
    Ok(buf)
}

fn cbor_from_bytes<T: DeserializeOwned>(bytes: &[u8]) -> Result<T, MessageError> {
    ciborium::from_reader(bytes).map_err(|err| MessageError::CborConversion(err.to_string()))
}

const fn cbor_name(value: &ciborium::Value) -> &'static str {
    match value {
        ciborium::Value::Integer(_) => "integer",
        ciborium::Value::Bytes(_) => "bytes",
        ciborium::Value::Text(_) => "text",
        ciborium::Value::Float(_) => "float",
        ciborium::Value::Null => "null",
        ciborium::Value::Bool(_) => "bool",
        ciborium::Value::Array(_) => "array",
        ciborium::Value::Map(_) => "map",
        ciborium::Value::Tag(_, _) => "tag",
        _ => "unknown",
    }
}

#[cfg(test)]
mod tests {
    use std::time::Duration;

    use cait_sith::protocol::Participant;
    use mpc_keys::hpke::{self, Ciphered};
    use mpc_primitives::SignId;
    use serde::{de::DeserializeOwned, Deserialize, Serialize};

    use crate::protocol::{
        contract::primitives::{ParticipantMap, Participants},
        message::{GeneratingMessage, Message, SignatureMessage, SignedMessage, TripleMessage},
        ParticipantInfo,
    };

    use super::MessageChannel;

    #[test]
    fn test_sending_encrypted_message() {
        let associated_data = b"";
        let (cipher_sk, cipher_pk) = mpc_keys::hpke::generate();
        let starting_message = Message::Generating(GeneratingMessage {
            from: cait_sith::protocol::Participant::from(0),
            data: vec![],
        });

        let message = serde_json::to_vec(&starting_message).unwrap();
        let message = cipher_pk.encrypt(&message, associated_data).unwrap();

        let message = serde_json::to_vec(&message).unwrap();
        let cipher = serde_json::from_slice(&message).unwrap();
        let message = cipher_sk.decrypt(&cipher, associated_data).unwrap();
        let message: Message = serde_json::from_slice(&message).unwrap();

        assert_eq!(starting_message, message);
    }

    #[test]
    fn test_encrypt_then_decrypt() {
        let (cipher_sk, cipher_pk) = mpc_keys::hpke::generate();
        let sign_sk =
            near_crypto::SecretKey::from_seed(near_crypto::KeyType::ED25519, "sign-encrypt0");
        let from = Participant::from(7);
        let mut participants = Participants::default();
        participants.insert(
            &from,
            ParticipantInfo {
                sign_pk: sign_sk.public_key(),
                cipher_pk: cipher_pk.clone(),
                id: from.into(),
                url: "http://localhost:3030".to_string(),
                account_id: "test.near".parse().unwrap(),
            },
        );
        let participants = ParticipantMap::One(participants);

        let batch = vec![Message::Triple(TripleMessage {
            id: 1234,
            epoch: 0,
            from,
            data: vec![128u8; 1024],
            timestamp: 1234567,
        })];
        let encrypted = SignedMessage::encrypt(&batch, from, &sign_sk, &cipher_pk).unwrap();
        let decrypted_batch: Vec<Message> =
            SignedMessage::decrypt(&encrypted, &cipher_sk, &participants).unwrap();

        assert_eq!(
            batch, decrypted_batch,
            "batch messages did not get encrypted and decrypted correctly"
        );
    }

    #[test]
    fn test_serialization_change() {
        #[derive(Serialize, Deserialize)]
        struct NewSignedMessage {
            #[serde(with = "serde_bytes")]
            msg: Vec<u8>,
            sig: near_crypto::Signature,
            from: Participant,

            // default will call Default::default() if missing in serialized bytes.
            #[serde(default)]
            added_field: Vec<u32>,
        }

        impl NewSignedMessage {
            const ASSOCIATED_DATA: &'static [u8] = SignedMessage::ASSOCIATED_DATA;

            fn encrypt<T: Serialize>(
                batch: &T,
                from: Participant,
                sign_sk: &near_crypto::SecretKey,
                cipher_pk: &hpke::PublicKey,
            ) -> Ciphered {
                let msg = super::cbor_to_bytes(batch).unwrap();
                let sig = sign_sk.sign(&msg);
                let msg = Self {
                    msg,
                    sig,
                    from,
                    added_field: vec![127; 1024],
                };
                let msg = super::cbor_to_bytes(&msg).unwrap();
                cipher_pk.encrypt(&msg, Self::ASSOCIATED_DATA).unwrap()
            }

            fn decrypt<T: DeserializeOwned>(
                encrypted: &Ciphered,
                cipher_sk: &hpke::SecretKey,
            ) -> T {
                let msg = cipher_sk.decrypt(encrypted, Self::ASSOCIATED_DATA).unwrap();
                let Self { msg, .. } = super::cbor_from_bytes(&msg).unwrap();
                super::cbor_from_bytes(&msg).unwrap()
            }
        }

        #[derive(Debug, Serialize, Deserialize)]
        enum NewMessage {
            Triple(NewTripleMessage),
            NewVariant(String),
            #[serde(untagged)]
            Unknown(ciborium::Value),
        }

        impl PartialEq<Message> for NewMessage {
            fn eq(&self, other: &Message) -> bool {
                match (self, other) {
                    (NewMessage::Triple(a), Message::Triple(b)) => a == b,
                    // ignore the unknowns for comparison since we don't care about them here.
                    _ => true,
                }
            }
        }

        #[derive(Debug, Serialize, Deserialize)]
        struct NewTripleMessage {
            id: u64,
            epoch: u64,
            from: Participant,
            #[serde(with = "serde_bytes")]
            data: Vec<u8>,
            timestamp: u64,
            // added this new timestamp in the future:
            #[serde(default)]
            new_timestamp: Option<u64>,
        }

        impl PartialEq<TripleMessage> for NewTripleMessage {
            fn eq(&self, other: &TripleMessage) -> bool {
                self.id == other.id
                    && self.epoch == other.epoch
                    && self.from == other.from
                    && self.data == other.data
                    && self.timestamp == other.timestamp
            }
        }

        let from = Participant::from(1337);
        let (cipher_sk, cipher_pk) = mpc_keys::hpke::generate();
        let sign_sk =
            near_crypto::SecretKey::from_seed(near_crypto::KeyType::ED25519, "sign-encrypt1");
        let mut participants = Participants::default();
        participants.insert(
            &from,
            ParticipantInfo {
                sign_pk: sign_sk.public_key(),
                cipher_pk: cipher_pk.clone(),
                id: from.into(),
                url: "http://localhost:3030".to_string(),
                account_id: "test.near".parse().unwrap(),
            },
        );
        let participants = ParticipantMap::One(participants);

        // Test forward compatibility
        let old_batch = vec![
            Message::Triple(TripleMessage {
                id: 1234,
                epoch: 0,
                from,
                data: vec![128; 1024],
                timestamp: 1234567,
            }),
            Message::Generating(GeneratingMessage {
                from,
                data: vec![8; 512],
            }),
            Message::Signature(SignatureMessage {
                id: SignId::new([7; 32]),
                proposer: from,
                presignature_id: 1234,
                epoch: 0,
                from,
                data: vec![78; 1222],
                timestamp: 1234567,
            }),
        ];
        let encrypted = SignedMessage::encrypt(&old_batch, from, &sign_sk, &cipher_pk).unwrap();
        let new_batch: Vec<NewMessage> = NewSignedMessage::decrypt(&encrypted, &cipher_sk);
        assert_eq!(
            new_batch, old_batch,
            "encrypt/decrypt failed forward compatibility"
        );

        // Test backward compatibility
        let new_batch = vec![
            NewMessage::Triple(NewTripleMessage {
                id: 1234,
                epoch: 0,
                from,
                data: vec![128u8; 1024],
                timestamp: 1234567,
                new_timestamp: Some(777),
            }),
            NewMessage::NewVariant("hello".to_string()),
        ];
        let new_ciphered = NewSignedMessage::encrypt(&new_batch, from, &sign_sk, &cipher_pk);
        let old_batch: Vec<Message> =
            SignedMessage::decrypt(&new_ciphered, &cipher_sk, &participants).unwrap();
        assert_eq!(
            new_batch, old_batch,
            "encrypt/decrypt failed backward compatibility"
        );
    }

    #[test]
    fn test_encrypt_size() {
        let epoch = 1;
        let from = Participant::from(0);
        let batch = vec![
            Message::Triple(TripleMessage {
                id: 1,
                epoch,
                from,
                data: vec![128u8; 1024],
                timestamp: 1,
            }),
            Message::Triple(crate::protocol::message::TripleMessage {
                id: 2,
                epoch,
                from,
                data: vec![255u8; 2048],
                timestamp: 2,
            }),
            Message::Triple(TripleMessage {
                id: 3,
                epoch,
                from,
                data: vec![101u8; 1337],
                timestamp: 3,
            }),
        ];

        let batch_bytesize = batch.iter().map(|msg| msg.size()).sum::<usize>();
        dbg!(batch_bytesize);

        let (_cipher_sk, cipher_pk) = hpke::generate();
        let sign_sk =
            near_crypto::SecretKey::from_seed(near_crypto::KeyType::ED25519, "sign-encrypt0");
        let ciphered = SignedMessage::encrypt(&batch, from, &sign_sk, &cipher_pk).unwrap();
        let ciphered_bytesize = ciphered.text.len();
        dbg!(ciphered_bytesize);

        let margin_percent = 0.05;
        let margin_of_err = (batch_bytesize as f64 * margin_percent) as usize;
        dbg!(margin_of_err);
        assert!(
            ((batch_bytesize - margin_of_err)..(batch_bytesize + margin_of_err))
                .contains(&ciphered_bytesize),
            "ciphered message size is not within 5% of the original message size"
        );
    }

    #[tokio::test]
    async fn test_inbox() {
        let expiration = Duration::from_secs(300);
        let epoch = 299;
        let from = Participant::from(0);
        let (cipher_sk, cipher_pk) = hpke::generate();
        let sign_sk =
            near_crypto::SecretKey::from_seed(near_crypto::KeyType::ED25519, "sign-encrypt0");
        let participants = {
            let mut map = Participants::default();
            for i in 0..2 {
                map.insert(
                    &Participant::from(i),
                    ParticipantInfo {
                        sign_pk: sign_sk.public_key(),
                        cipher_pk: cipher_pk.clone(),
                        id: from.into(),
                        url: "http://localhost:3030".to_string(),
                        account_id: "test.near".parse().unwrap(),
                    },
                );
            }
            ParticipantMap::One(map)
        };
        let (inbox_tx, _outbox_rx, channel) = MessageChannel::new();

        // Case 1:
        // Check that the inbox received our messages correctly:
        {
            let batch = vec![
                Message::Triple(TripleMessage {
                    id: 1,
                    epoch,
                    from,
                    data: vec![128u8; 1024],
                    timestamp: 1,
                }),
                Message::Triple(crate::protocol::message::TripleMessage {
                    id: 2,
                    epoch,
                    from,
                    data: vec![255u8; 2048],
                    timestamp: 2,
                }),
                Message::Triple(TripleMessage {
                    id: 3,
                    epoch,
                    from,
                    data: vec![101u8; 1337],
                    timestamp: 3,
                }),
            ];
            let encrypted = SignedMessage::encrypt(&batch, from, &sign_sk, &cipher_pk).unwrap();
            inbox_tx.try_send(encrypted).unwrap();
            let mut inbox = channel.inbox().try_write().unwrap();
            inbox.update(expiration, &cipher_sk, &participants);
            assert_eq!(
                inbox.triple.get(&epoch).unwrap().len(),
                3,
                "initial triple messages not found"
            );
            inbox.clear();
        }

        // Case 2:
        // Check that inbox filters work correctly, and that the first message did not make it through:
        let filter_id = 2;
        let batch = vec![
            Message::Triple(TripleMessage {
                id: 1,
                epoch,
                from,
                data: vec![129u8; 1024],
                timestamp: 1,
            }),
            Message::Triple(crate::protocol::message::TripleMessage {
                id: filter_id,
                epoch,
                from,
                data: vec![229u8; 2048],
                timestamp: 2,
            }),
            Message::Triple(TripleMessage {
                id: 3,
                epoch,
                from,
                data: vec![121u8; 1337],
                timestamp: 3,
            }),
        ];
        {
            let encrypted = SignedMessage::encrypt(&batch, from, &sign_sk, &cipher_pk).unwrap();
            channel.filter_triple(filter_id).await;
            inbox_tx.try_send(encrypted).unwrap();
            let mut inbox = channel.inbox().try_write().unwrap();
            inbox.update(expiration, &cipher_sk, &participants);
            assert_eq!(
                inbox.triple.get(&epoch).unwrap().len(),
                2,
                "inbox triple messages was not successfully filtered"
            );
            // do not clear messages, but clear the filters, have the next case check idempotentcy
            inbox.clear_filters();
        }

        // Case 3:
        // Check idempotentcy. The same set of messages (from case 2) encrypted and signed again should produce
        // the same signature. Thus sending the same encrypted message should be idempotent.
        {
            let encrypted = SignedMessage::encrypt(&batch, from, &sign_sk, &cipher_pk).unwrap();
            channel.filter_triple(filter_id).await;
            inbox_tx.try_send(encrypted).unwrap();
            let mut inbox = channel.inbox().try_write().unwrap();
            inbox.update(expiration, &cipher_sk, &participants);
            assert_eq!(
                inbox.triple.get(&epoch).unwrap().len(),
                2,
                "inbox should have two messages from prev case for idempotentcy"
            );
            inbox.clear();
        }
    }
}<|MERGE_RESOLUTION|>--- conflicted
+++ resolved
@@ -482,7 +482,6 @@
                                 id,
                                 positor,
                                 &participants,
-                                &self.triple_manager,
                                 &self.public_key,
                                 &self.private_share,
                                 protocol_cfg,
@@ -566,57 +565,8 @@
                 continue;
             }
 
-<<<<<<< HEAD
             let Some(protocol) = presignature_manager.generator(*id) else {
                 continue;
-=======
-            let protocol = match presignature_manager
-                .get_or_start_generation(
-                    *from,
-                    &active,
-                    *id,
-                    *triple0,
-                    *triple1,
-                    &self.public_key,
-                    &self.private_share,
-                    protocol_cfg,
-                )
-                .await
-            {
-                Ok(protocol) => protocol,
-                Err(GenerationError::TripleGeneratingOrMissing(_)) => {
-                    // We will go back to this presignature bin later when the triple is generated.
-                    // If it's missing, we will just rely on the message expiration mechanism to remove it.
-                    continue;
-                }
-                Err(err @ GenerationError::AlreadyGenerated) => {
-                    // This triple has already been generated so we will have to bin the entirety of the messages
-                    // we received for this presignature id, and have the other nodes timeout
-                    tracing::warn!(id, ?err, "presignature cannot be generated");
-                    queue.clear();
-                    continue;
-                }
-                Err(GenerationError::CaitSithInitializationError(error)) => {
-                    // ignore these messages since the generation had bad parameters. Also have the other node who
-                    // initiated the protocol resend the message or have it timeout on their side.
-                    tracing::warn!(
-                        presignature_id = id,
-                        ?error,
-                        "unable to initialize incoming presignature protocol"
-                    );
-                    queue.clear();
-                    continue;
-                }
-                Err(err) => {
-                    tracing::warn!(
-                        presignature_id = id,
-                        ?err,
-                        "Unexpected error encounted while generating presignature"
-                    );
-                    queue.clear();
-                    continue;
-                }
->>>>>>> 1be5c9be
             };
 
             while let Some(message) = queue.pop_front() {
