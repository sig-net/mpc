--- conflicted
+++ resolved
@@ -546,14 +546,11 @@
         &mut self,
         channel: &MessageChannel,
         cfg: Config,
-        mesh_state: MeshState,
+        _mesh_state: MeshState,
     ) -> Result<(), MessageError> {
         let protocol_cfg = &cfg.protocol;
-        let active = mesh_state.active.keys_vec();
         let mut inbox = channel.inbox().write().await;
 
-<<<<<<< HEAD
-=======
         for posit in inbox.posit.drain(..) {
             match posit.id {
                 PositProtocolId::Triple(_) => {}
@@ -582,43 +579,6 @@
             }
         }
 
-        // remove the triple_id that has already failed or taken from the triple_bins
-        // and refresh the timestamp of failed and taken
-        let triple_messages = inbox.triple.remove(&self.epoch).unwrap_or_default();
-        for (id, mut queue) in triple_messages {
-            if queue.is_empty()
-                || queue.iter().any(|msg| {
-                    util::is_elapsed_longer_than_timeout(
-                        msg.timestamp,
-                        protocol_cfg.triple.generation_timeout,
-                    )
-                })
-            {
-                continue;
-            }
-
-            let protocol = match self
-                .triple_manager
-                .get_or_start_generation(id, &active, protocol_cfg)
-                .await
-            {
-                Ok(protocol) => protocol,
-                Err(err) => {
-                    // ignore the message since the generation had bad parameters. Also have the other node who
-                    // initiated the protocol resend the message or have it timeout on their side.
-                    tracing::warn!(id, ?err, "unable to initialize incoming triple protocol");
-                    continue;
-                }
-            };
-
-            if let Some(protocol) = protocol {
-                while let Some(message) = queue.pop_front() {
-                    protocol.message(message.from, message.data).await;
-                }
-            }
-        }
-
->>>>>>> 055d08e3
         let mut presignature_manager = self.presignature_manager.write().await;
         let presignature_messages = inbox.presignature.entry(self.epoch).or_default();
         presignature_messages.retain(|_id, queue| {
