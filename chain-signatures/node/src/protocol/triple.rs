--- conflicted
+++ resolved
@@ -184,22 +184,18 @@
                             continue;
                         }
 
-<<<<<<< HEAD
                         msg.send(
-=======
-                        channel
-                            .send(
-                                me,
-                                *to,
-                                TripleMessage {
-                                    id: self.id,
-                                    epoch,
-                                    from: me,
-                                    data: data.clone(),
-                                    timestamp: Utc::now().timestamp() as u64,
-                                },
-                            )
-                            .await;
+                            me,
+                            *to,
+                            TripleMessage {
+                                id: self.id,
+                                epoch,
+                                from: me,
+                                data: data.clone(),
+                                timestamp: Utc::now().timestamp() as u64,
+                            },
+                        )
+                        .await;
                     }
                     let (total_wait, total_pokes) =
                         if let Some((last_poked, total_wait, total_pokes)) = self.poked_latest {
@@ -218,24 +214,6 @@
                         .observe(generator_poke_time.elapsed().as_millis() as f64);
                 }
                 Action::SendPrivate(to, data) => {
-                    channel
-                        .send(
->>>>>>> c3994c6a
-                            me,
-                            *to,
-                            TripleMessage {
-                                id: self.id,
-                                epoch,
-                                from: me,
-                                data: data.clone(),
-                                timestamp: Utc::now().timestamp() as u64,
-                            },
-                        )
-                        .await;
-<<<<<<< HEAD
-                    }
-                }
-                Action::SendPrivate(to, data) => {
                     msg.send(
                         me,
                         to,
@@ -243,12 +221,11 @@
                             id: self.id,
                             epoch,
                             from: me,
-                            data,
+                            data: data.clone(),
                             timestamp: Utc::now().timestamp() as u64,
                         },
                     )
-                    .await
-=======
+                    .await;
                     let (total_wait, total_pokes) =
                         if let Some((last_poked, total_wait, total_pokes)) = self.poked_latest {
                             (
@@ -264,7 +241,6 @@
                     self.poked_latest = Some((Instant::now(), total_wait, total_pokes));
                     triple_poke_cpu_time_metric
                         .observe(generator_poke_time.elapsed().as_millis() as f64);
->>>>>>> c3994c6a
                 }
                 Action::Return(output) => {
                     let now = Instant::now();
@@ -282,12 +258,7 @@
                         "completed triple generation"
                     );
 
-                    {
-                        let timestamp = self.timestamp.read().await;
-                        if let Some(start_time) = &*timestamp {
-                            triple_latency_metric.observe((now - *start_time).as_secs_f64());
-                        }
-                    }
+                    triple_latency_metric.observe(elapsed.as_secs_f64());
 
                     // this measures from generator creation to finishing. TRIPLE_LATENCY instead starts from the first poke() on the generator
                     triple_latency_total_metric
@@ -335,6 +306,7 @@
                         triple_generator_success_mine_metric.inc();
                     }
 
+                    msg.filter_triple(self.id).await;
                     if let Some((last_poked, total_wait, total_pokes)) = self.poked_latest {
                         let elapsed = generator_poke_time - last_poked;
                         let total_wait = total_wait + elapsed;
@@ -345,7 +317,6 @@
                     triple_poke_cpu_time_metric
                         .observe(generator_poke_time.elapsed().as_millis() as f64);
 
-                    msg.filter_triple(self.id).await;
                     break (self.id, Ok(Some((triple, triple_is_mine))));
                 }
             }
