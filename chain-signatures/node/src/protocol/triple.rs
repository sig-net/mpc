use super::cryptography::CryptographicError;
use super::message::{MessageChannel, TripleMessage};
use crate::protocol::error::GenerationError;
use crate::storage::triple_storage::{TripleSlot, TripleStorage};
use crate::types::TripleProtocol;
use crate::util::AffinePointExt;

use cait_sith::protocol::{Action, InitializationError, MessageData, Participant, ProtocolError};
use cait_sith::triples::{TripleGenerationOutput, TriplePub, TripleShare};
use chrono::Utc;
use highway::{HighwayHash, HighwayHasher};
use k256::elliptic_curve::group::GroupEncoding;
use k256::Secp256k1;
use mpc_contract::config::ProtocolConfig;
use serde::{Deserialize, Serialize};
use std::collections::hash_map::Entry;
use std::collections::{HashMap, HashSet, VecDeque};
use std::fmt;
use std::sync::Arc;
use std::time::{Duration, Instant};
use tokio::sync::RwLock;
use tokio::task::JoinHandle;

use near_account_id::AccountId;

/// Unique number used to identify a specific ongoing triple generation protocol.
/// Without `TripleId` it would be unclear where to route incoming cait-sith triple generation
/// messages.
pub type TripleId = u64;

type GeneratorOutcome = (TripleId, Result<bool, ProtocolError>);

// TODO: why do we have Clone here? Triples can not be reused.
/// A completed triple.
#[derive(Clone, Serialize, Deserialize, Debug)]
pub struct Triple {
    pub id: TripleId,
    pub share: TripleShare<Secp256k1>,
    pub public: TriplePub<Secp256k1>,
}

#[derive(Clone)]
pub struct TripleGenerator {
    pub id: TripleId,
    pub participants: Vec<Participant>,
    pub protocol: Arc<TripleProtocol>,
    pub timestamp: Arc<RwLock<Option<Instant>>>,
    pub timeout: Duration,
<<<<<<< HEAD
    slot: TripleSlot,

    poked_latest: Option<(Instant, Duration, u64)>,
=======
    poked_latest: Arc<RwLock<Option<(Instant, Duration, u64)>>>,
>>>>>>> f9f83e2e
    generator_created: Instant,
}

impl TripleGenerator {
    pub fn new(
        id: TripleId,
        me: Participant,
        threshold: usize,
        participants: &[Participant],
        timeout: u64,
        slot: TripleSlot,
    ) -> Result<Self, InitializationError> {
        let mut participants = participants.to_vec();

        // Participants can be out of order, so let's sort them before doing anything. Critical
        // for the triple_is_mine check:
        participants.sort();

        let protocol = Arc::new(RwLock::new(
            cait_sith::triples::generate_triple::<Secp256k1>(&participants, me, threshold)?,
        ));

        Ok(Self {
            id,
            participants,
            protocol,
            timestamp: Arc::new(RwLock::new(None)),
            timeout: Duration::from_millis(timeout),
<<<<<<< HEAD
            slot,
            poked_latest: None,
=======
            poked_latest: Arc::new(RwLock::new(None)),
>>>>>>> f9f83e2e
            generator_created: Instant::now(),
        })
    }

    pub async fn message(&self, from: Participant, data: MessageData) {
        let mut protocol = self.protocol.write().await;
        protocol.message(from, data);
    }

    pub async fn messages(&self, from: Participant, data: Vec<MessageData>) {
        let mut protocol = self.protocol.write().await;
        for data in data {
            protocol.message(from, data);
        }
    }

    pub fn spawn_execution(
        &self,
        me: Participant,
        my_account_id: &AccountId,
        epoch: u64,
        channel: MessageChannel,
    ) -> JoinHandle<GeneratorOutcome> {
        tokio::task::spawn({
            let mut generator = self.clone();
            let my_account_id = my_account_id.clone();
            async move { generator.execute(me, &my_account_id, epoch, channel).await }
        })
    }

    async fn poke(&mut self) -> Result<Action<TripleGenerationOutput<Secp256k1>>, ProtocolError> {
        let elapsed = {
            let mut timestamp = self.timestamp.write().await;
            let timestamp = timestamp.get_or_insert_with(Instant::now);
            timestamp.elapsed()
        };
        if elapsed > self.timeout {
            tracing::warn!(id = self.id, ?elapsed, "triple protocol timed out");
            return Err(ProtocolError::Other(
                anyhow::anyhow!("triple protocol timed out").into(),
            ));
        }

        let mut protocol = self.protocol.write().await;
        protocol.poke()
    }

    async fn execute(
        &mut self,
        me: Participant,
        my_account_id: &AccountId,
        epoch: u64,
        msg: MessageChannel,
    ) -> GeneratorOutcome {
        let triple_generator_failures_metric =
            crate::metrics::TRIPLE_GENERATOR_FAILURES.with_label_values(&[my_account_id.as_str()]);
        let triple_before_poke_delay_metric =
            crate::metrics::TRIPLE_BEFORE_POKE_DELAY.with_label_values(&[my_account_id.as_str()]);
        let triple_accrued_wait_delay_metric =
            crate::metrics::TRIPLE_ACCRUED_WAIT_DELAY.with_label_values(&[my_account_id.as_str()]);
        let triple_pokes_cnt_metric =
            crate::metrics::TRIPLE_POKES_CNT.with_label_values(&[my_account_id.as_str()]);
        let triple_latency_metric =
            crate::metrics::TRIPLE_LATENCY.with_label_values(&[my_account_id.as_str()]);
        let triple_latency_total_metric =
            crate::metrics::TRIPLE_LATENCY_TOTAL.with_label_values(&[my_account_id.as_str()]);
        let triple_generator_success_mine_metric =
            crate::metrics::NUM_TOTAL_HISTORICAL_TRIPLE_GENERATIONS_MINE_SUCCESS
                .with_label_values(&[my_account_id.as_str()]);
        let triple_generator_success_metric =
            crate::metrics::NUM_TOTAL_HISTORICAL_TRIPLE_GENERATORS_SUCCESS
                .with_label_values(&[my_account_id.as_str()]);
        let triple_poke_cpu_time_metric =
            crate::metrics::TRIPLE_POKE_CPU_TIME.with_label_values(&[my_account_id.as_str()]);
        loop {
            let generator_poke_time = Instant::now();
            let action = match self.poke().await {
                Ok(action) => action,
                Err(e) => {
                    triple_generator_failures_metric.inc();

                    {
                        let timestamp = self.timestamp.read().await;
                        if let Some(start_time) = &*timestamp {
                            tracing::warn!(
                                id = self.id,
                                err = ?e,
                                elapsed = ?start_time.elapsed(),
                                "triple failed"
                            );
                        }
                    }

                    self.slot.unreserve().await;
                    break (self.id, Err(e));
                }
            };

            match action {
                Action::Wait => {
                    // Retain protocol until we are finished
                    break (self.id, Ok(false));
                }
                Action::SendMany(data) => {
                    for to in &self.participants {
                        if *to == me {
                            continue;
                        }

                        msg.send(
                            me,
                            *to,
                            TripleMessage {
                                id: self.id,
                                epoch,
                                from: me,
                                data: data.clone(),
                                timestamp: Utc::now().timestamp() as u64,
                            },
                        )
                        .await;
                    }
                    {
                        let mut poked_latest = self.poked_latest.write().await;
                        let (total_wait, total_pokes) =
                            if let Some((last_poked, total_wait, total_pokes)) = *poked_latest {
                                (
                                    total_wait + (generator_poke_time - last_poked),
                                    total_pokes + 1,
                                )
                            } else {
                                let start_time = self.generator_created;
                                triple_before_poke_delay_metric
                                    .observe((generator_poke_time - start_time).as_millis() as f64);
                                (Duration::from_millis(0), 1)
                            };
                        *poked_latest = Some((Instant::now(), total_wait, total_pokes));
                    }
                    triple_poke_cpu_time_metric
                        .observe(generator_poke_time.elapsed().as_millis() as f64);
                }
                Action::SendPrivate(to, data) => {
                    msg.send(
                        me,
                        to,
                        TripleMessage {
                            id: self.id,
                            epoch,
                            from: me,
                            data: data.clone(),
                            timestamp: Utc::now().timestamp() as u64,
                        },
                    )
                    .await;
                    {
                        let mut poked_latest = self.poked_latest.write().await;
                        let (total_wait, total_pokes) =
                            if let Some((last_poked, total_wait, total_pokes)) = *poked_latest {
                                (
                                    total_wait + (generator_poke_time - last_poked),
                                    total_pokes + 1,
                                )
                            } else {
                                let start_time = self.generator_created;
                                triple_before_poke_delay_metric
                                    .observe((generator_poke_time - start_time).as_millis() as f64);
                                (Duration::from_millis(0), 1)
                            };
                        *poked_latest = Some((Instant::now(), total_wait, total_pokes));
                    }
                    triple_poke_cpu_time_metric
                        .observe(generator_poke_time.elapsed().as_millis() as f64);
                }
                Action::Return(output) => {
                    let now = Instant::now();
                    let elapsed = {
                        let timestamp = self.timestamp.read().await;
                        timestamp.map(|t| now - t).unwrap_or_default()
                    };

                    triple_latency_metric.observe(elapsed.as_secs_f64());

                    // this measures from generator creation to finishing. TRIPLE_LATENCY instead starts from the first poke() on the generator
                    triple_latency_total_metric
                        .observe((now - self.generator_created).as_secs_f64());

                    triple_generator_success_metric.inc();

                    let triple = Triple {
                        id: self.id,
                        share: output.0,
                        public: output.1,
                    };

                    // After creation the triple is assigned to a random node, which is NOT necessarily the one that initiated it's creation
                    let triple_owner = {
                        // This is an entirely unpredictable value to all participants because it's a combination of big_c_i
                        // It is the same value across all participants
                        let big_c = triple.public.big_c;

                        // We turn this into a u64 in a way not biased to the structure of the byte serialisation so we hash it
                        // We use Highway Hash because the DefaultHasher doesn't guarantee a consistent output across versions
                        let entropy = HighwayHasher::default().hash64(&big_c.to_bytes()) as usize;

                        let num_participants = self.participants.len();
                        // This has a *tiny* bias towards lower indexed participants, they're up to (1 + num_participants / u64::MAX)^2 times more likely to be selected
                        // This is acceptably small that it will likely never result in a biased selection happening
                        self.participants[entropy % num_participants]
                    };
                    let triple_is_mine = triple_owner == me;

                    tracing::info!(
                        id = self.id,
                        ?me,
                        ?triple_owner,
                        triple_is_mine,
                        participants = ?self.participants,
                        big_a = ?triple.public.big_a.to_base58(),
                        big_b = ?triple.public.big_b.to_base58(),
                        big_c = ?triple.public.big_c.to_base58(),
                        ?elapsed,
                        "completed triple generation"
                    );

                    if triple_is_mine {
                        triple_generator_success_mine_metric.inc();
                    }

                    msg.filter_triple(self.id).await;
<<<<<<< HEAD
                    self.slot.insert(triple, triple_owner).await;

                    if let Some((last_poked, total_wait, total_pokes)) = self.poked_latest {
                        let elapsed = generator_poke_time - last_poked;
                        let total_wait = total_wait + elapsed;
                        let total_pokes = total_pokes + 1;
                        triple_accrued_wait_delay_metric.observe(total_wait.as_millis() as f64);
                        triple_pokes_cnt_metric.observe(total_pokes as f64);
=======
                    {
                        let poked_latest = self.poked_latest.read().await;
                        if let Some((last_poked, total_wait, total_pokes)) = *poked_latest {
                            let elapsed = generator_poke_time - last_poked;
                            let total_wait = total_wait + elapsed;
                            let total_pokes = total_pokes + 1;
                            triple_accrued_wait_delay_metric.observe(total_wait.as_millis() as f64);
                            triple_pokes_cnt_metric.observe(total_pokes as f64);
                        }
>>>>>>> f9f83e2e
                    }
                    triple_poke_cpu_time_metric
                        .observe(generator_poke_time.elapsed().as_millis() as f64);

                    break (self.id, Ok(true));
                }
            }
        }
    }
}

pub struct TripleTasks {
    /// The maximum amount of time the whole of the triple tasks can take before yielding
    /// back to the main loop.
    protocol_budget: Duration,

    /// The threshold for the number of participants required to generate a triple. This is
    /// the same as the threshold for signing: we maintain a copy here for easy access.
    threshold: usize,
    msg: MessageChannel,

    storage: TripleStorage,

    /// The pool of triple protocols that have yet to be completed.
    pub generators: HashMap<TripleId, TripleGenerator>,

    /// Triples that are queued to be poked. If these generators sit for too long in
    /// the queue, they will be removed due to triple generation timeout.
    pub queued: VecDeque<TripleId>,

    /// Ongoing triple generation protocols. Once added here, they will not be removed until
    /// they are completed or timed out.
    pub ongoing: HashSet<TripleId>,

    /// The set of ongoing triple generation tasks.
    pub ongoing_tasks: VecDeque<(TripleId, JoinHandle<GeneratorOutcome>)>,

    /// The set of triples that were introduced to the system by the current node.
    pub introduced: HashSet<TripleId>,
}

impl std::fmt::Debug for TripleTasks {
    fn fmt(&self, f: &mut fmt::Formatter<'_>) -> fmt::Result {
        f.debug_struct("TripleTasks")
            .field("generators", &self.generators.keys().collect::<Vec<_>>())
            .field("queued", &self.queued)
            .field("ongoing", &self.ongoing)
            .field("introduced", &self.introduced)
            .finish()
    }
}

impl TripleTasks {
    pub fn new(
        threshold: usize,
        protocol_budget: Duration,
        msg: &MessageChannel,
        storage: &TripleStorage,
    ) -> Self {
        Self {
            protocol_budget,
            threshold,
            msg: msg.clone(),
            storage: storage.clone(),
            generators: HashMap::new(),
            queued: VecDeque::new(),
            ongoing: HashSet::new(),
            ongoing_tasks: VecDeque::new(),
            introduced: HashSet::new(),
        }
    }

    fn remove(&mut self, id: TripleId) {
        self.generators.remove(&id);
        self.ongoing.remove(&id);
        self.introduced.remove(&id);
    }

    pub async fn entry(
        &mut self,
        me: Participant,
        id: TripleId,
        potential_len: usize,
        cfg: &ProtocolConfig,
        participants: &[Participant],
        my_account_id: &AccountId,
    ) -> Result<Option<TripleGenerator>, CryptographicError> {
        match self.generators.entry(id) {
            Entry::Vacant(e) => {
                if potential_len >= cfg.triple.max_triples as usize {
                    // We are at the maximum amount of triples, we cannot generate more. So just in case a node
                    // sends more triple generation requests, reject them and have them tiemout.
                    return Ok(None);
                }

                let Some(slot) = self.storage.reserve(id, me).await else {
                    return Ok(None);
                };

                tracing::info!(id, "joining protocol to generate a new triple");
                let generator = e.insert(TripleGenerator::new(
                    id,
                    me,
                    self.threshold,
                    participants,
                    cfg.triple.generation_timeout,
                    slot,
                )?);
                self.queued.push_back(id);
                crate::metrics::NUM_TOTAL_HISTORICAL_TRIPLE_GENERATORS
                    .with_label_values(&[my_account_id.as_str()])
                    .inc();
                Ok(Some(generator.clone()))
            }
            Entry::Occupied(e) => Ok(Some(e.get().clone())),
        }
    }

    pub async fn poke(
        &mut self,
        me: Participant,
        my_account_id: &AccountId,
        epoch: u64,
        cfg: &ProtocolConfig,
    ) -> HashMap<TripleId, ProtocolError> {
        // Add more protocols to the ongoing pool if there is space.
        let to_generate_len = cfg.max_concurrent_generation as usize - self.ongoing.len();
        if !self.queued.is_empty() && to_generate_len > 0 {
            for _ in 0..to_generate_len {
                if let Some(id) = self.queued.pop_front() {
                    self.ongoing.insert(id);
                    let generator = self.generators.get(&id).unwrap();
                    self.ongoing_tasks.push_back((
                        id,
                        generator.spawn_execution(me, my_account_id, epoch, self.msg.clone()),
                    ));
                }
            }
        }

        // spawn these tasks again if they already completed with Action::Wait:
        for id in &self.ongoing {
            if !self
                .ongoing_tasks
                .iter()
                .any(|(running_id, _)| running_id == id)
            {
                let generator = self.generators.get(id).unwrap();
                self.ongoing_tasks.push_back((
                    *id,
                    generator.spawn_execution(me, my_account_id, epoch, self.msg.clone()),
                ));
            }
        }

        let mut errors = HashMap::new();

        let mut interval = tokio::time::interval(Duration::from_millis(5));
        let started = Instant::now();

        // Go through each running task and see if it's done. This will apply a protocol_budget which will
        // yield back control to the main loop if the time is up. If it is done, remove it from the ongoing_tasks.
        // If the TripleGenerator is not done after this, a new task will be spawned in the next iteration
        // in the case that the TripleGenerator is waiting.
        while let Some((id, task)) = self.ongoing_tasks.pop_front() {
            interval.tick().await;
            if started.elapsed() > self.protocol_budget {
                self.ongoing_tasks.push_back((id, task));
                break;
            }
            if !task.is_finished() {
                self.ongoing_tasks.push_back((id, task));
                continue;
            }

            let outcome = match task.await {
                Ok((_, result)) => result,
                Err(e) => {
                    tracing::info!(id, ?e, "triple completed with cancellation");
                    self.remove(id);
                    errors.insert(id, ProtocolError::Other(e.into()));
                    continue;
                }
            };
            match outcome {
                Ok(done) => {
                    if done {
                        self.remove(id);
                    }
                }
                Err(e) => {
                    tracing::info!(id, ?e, "triple completed with error");
                    self.remove(id);
                    errors.insert(id, e);
                }
            }
        }

        errors
    }
}

/// Abstracts how triples are generated by providing a way to request a new triple that will be
/// complete some time in the future and a way to take an already generated triple.
#[derive(Clone)]
pub struct TripleManager {
    /// Triple Storage
    triple_storage: TripleStorage,

    /// The set of ongoing triple generation protocols.
    tasks: Arc<RwLock<TripleTasks>>,

    me: Participant,
    threshold: usize,
    epoch: u64,
    my_account_id: AccountId,
    msg: MessageChannel,
}

impl fmt::Debug for TripleManager {
    fn fmt(&self, f: &mut fmt::Formatter<'_>) -> fmt::Result {
        f.debug_struct("TripleManager")
            .field("tasks", &self.tasks)
            .field("me", &self.me)
            .field("threshold", &self.threshold)
            .field("epoch", &self.epoch)
            .field("my_account_id", &self.my_account_id)
            .finish()
    }
}

impl TripleManager {
    pub fn new(
        me: Participant,
        threshold: usize,
        epoch: u64,
        my_account_id: &AccountId,
        storage: &TripleStorage,
        msg: MessageChannel,
    ) -> Self {
        Self {
            tasks: Arc::new(RwLock::new(TripleTasks::new(
                threshold,
                Duration::from_millis(100),
                &msg,
                storage,
            ))),
            me,
            threshold,
            epoch,
            triple_storage: storage.clone(),
            my_account_id: my_account_id.clone(),
            msg,
        }
    }

    pub async fn reserve(&self, id: TripleId) -> Option<TripleSlot> {
        self.triple_storage.reserve(id, self.me).await
    }

    pub async fn contains(&self, id: TripleId) -> bool {
        self.triple_storage
            .contains(id)
            .await
            .map_err(|e| tracing::warn!(?e, "failed to check if triple exists"))
            .unwrap_or(false)
    }

    pub async fn contains_mine(&self, id: TripleId) -> bool {
        self.triple_storage
            .contains_mine(id)
            .await
            .map_err(|e| tracing::warn!(?e, "failed to check if mine triple exists"))
            .unwrap_or(false)
    }

    pub async fn contains_used(&self, id: TripleId) -> bool {
        self.triple_storage
            .contains_used(id)
            .await
            .map_err(|e| tracing::warn!(?e, "failed to check if triple is used"))
            .unwrap_or(false)
    }

    /// Take two unspent triple by theirs id with no way to return it. Only takes
    /// if both of them are present.
    /// It is very important to NOT reuse the same triple twice for two different
    /// protocols.
    pub async fn take_two(
        &self,
        id0: TripleId,
        id1: TripleId,
    ) -> Result<(Triple, Triple), GenerationError> {
        {
            let tasks = self.tasks.read().await;
            if tasks.generators.contains_key(&id0) {
                tracing::warn!(id0, "triple is generating");
                return Err(GenerationError::TripleIsGenerating(id0));
            } else if tasks.generators.contains_key(&id1) {
                tracing::warn!(id1, "triple is generating");
                return Err(GenerationError::TripleIsGenerating(id1));
            }
        }

        let (triple_0, triple_1) =
            self.triple_storage
                .take_two(id0, id1)
                .await
                .map_err(|store_error| {
                    tracing::warn!(?store_error, "failed to take two triples");
                    GenerationError::TripleStoreError(format!(
                        "failed to take two triples {:?}",
                        store_error
                    ))
                })?;

        tracing::debug!(id0, id1, "took two triples");
        Ok((triple_0, triple_1))
    }

    /// Take two random unspent triple generated by this node. Either takes both or none.
    /// It is very important to NOT reuse the same triple twice for two different
    /// protocols.
    pub async fn take_two_mine(&self) -> Option<(Triple, Triple)> {
        let (triple_0, triple_1) = self
            .triple_storage
            .take_two_mine(self.me)
            .await
            .map_err(|store_error| {
                tracing::warn!(?store_error, "failed to take two mine triples");
            })
            .ok()??;

        tracing::debug!(triple_0.id, triple_1.id, "took two mine triples");
        Some((triple_0, triple_1))
    }

    /// Returns the number of unspent triples available in the manager.
    pub async fn len_generated(&self) -> usize {
        self.triple_storage.len_generated().await.unwrap_or(0)
    }

    /// Returns the number of unspent triples assigned to this node.
    pub async fn len_mine(&self) -> usize {
        self.triple_storage.len_mine().await.unwrap_or(0)
    }

    pub async fn len_ongoing(&self) -> usize {
        self.tasks.read().await.ongoing.len()
    }

    pub async fn len_introduced(&self) -> usize {
        self.tasks.read().await.introduced.len()
    }

    /// Returns if there's any unspent triple in the manager.
    pub async fn is_empty(&self) -> bool {
        self.len_generated().await == 0
    }

    /// Returns the number of unspent triples we will have in the manager once
    /// all ongoing generation protocols complete.
    pub async fn len_potential(&self) -> usize {
        self.len_generated().await + self.tasks.read().await.generators.len()
    }

    pub async fn has_min_triples(&self, cfg: &ProtocolConfig) -> bool {
        self.len_mine().await >= cfg.triple.min_triples as usize
    }

    /// Starts a new Beaver triple generation protocol.
    pub async fn generate(
        &self,
        participants: &[Participant],
        timeout: u64,
    ) -> Result<(), InitializationError> {
        let id = rand::random();
        // Check if the `id` is already in the system. Error out and have the next cycle try again.
        let Some(slot) = self.reserve(id).await else {
            tracing::warn!(id, "triple id collision");
            return Err(InitializationError::BadParameters(format!(
                "id collision: triple_id={id}"
            )));
        };

        tracing::info!(id, "starting protocol to generate a new triple");
        {
            let mut tasks = self.tasks.write().await;
            tasks.generators.insert(
                id,
                TripleGenerator::new(id, self.me, self.threshold, participants, timeout, slot)?,
            );
            tasks.queued.push_back(id);
            tasks.introduced.insert(id);
        }
        crate::metrics::NUM_TOTAL_HISTORICAL_TRIPLE_GENERATORS
            .with_label_values(&[self.my_account_id.as_str()])
            .inc();
        Ok(())
    }

    /// Check if the triple id is present in the system. This includes ongoing generation protocols
    /// and the triple storage.
    pub async fn contains_id(&self, id: TripleId) -> bool {
        self.tasks.read().await.generators.contains_key(&id) || self.contains(id).await
    }

    /// Stockpile triples if the amount of unspent triples is below the minimum
    /// and the maximum number of all ongoing generation protocols is below the maximum.
    pub async fn stockpile(&self, participants: &[Participant], cfg: &ProtocolConfig) {
        let not_enough_triples = {
            // Stopgap to prevent too many triples in the system. This should be around min_triple*nodes*2
            // for good measure so that we have enough triples to do presig generation while also maintain
            // the minimum number of triples where a single node can't flood the system.
            if self.len_potential().await >= cfg.triple.max_triples as usize {
                false
            } else {
                let tasks = self.tasks.read().await;
                // We will always try to generate a new triple if we have less than the minimum
                self.len_mine().await < cfg.triple.min_triples as usize
                    && tasks.introduced.len() < cfg.max_concurrent_introduction as usize
                    && tasks.generators.len() < cfg.max_concurrent_generation as usize
            }
        };

        if not_enough_triples {
            if let Err(err) = self
                .generate(participants, cfg.triple.generation_timeout)
                .await
            {
                tracing::warn!(?err, "failed to stockpile triple");
            }
        }
    }

    /// Ensures that the triple with the given id is either:
    /// 1) Already generated in which case returns `None`, or
    /// 2) Is currently being generated by `protocol` in which case returns `Some(protocol)`, or
    /// 3) Has never been seen by the manager in which case start a new protocol and returns `Some(protocol)`
    // TODO: What if the triple completed generation and is already spent?
    pub async fn get_or_start_generation(
        &self,
        id: TripleId,
        participants: &[Participant],
        cfg: &ProtocolConfig,
    ) -> Result<Option<TripleGenerator>, CryptographicError> {
        if self.contains(id).await {
            Ok(None)
        } else {
            let potential_len = self.len_potential().await;
            let mut tasks = self.tasks.write().await;
            tasks
                .entry(
                    self.me,
                    id,
                    potential_len,
                    cfg,
                    participants,
                    &self.my_account_id,
                )
                .await
        }
    }

    pub async fn poke(&self, cfg: &ProtocolConfig) {
        let errors = {
            let mut tasks = self.tasks.write().await;
            tasks
                .poke(self.me, &self.my_account_id, self.epoch, cfg)
                .await
        };

        for (id, err) in errors.into_iter() {
            tracing::warn!(id, ?err, "failed to generate triple");
            self.msg.filter_triple(id).await;
        }
    }

    pub fn execute(self, active: &[Participant], protocol_cfg: &ProtocolConfig) -> JoinHandle<()> {
        let active = active.to_vec();
        let protocol_cfg = protocol_cfg.clone();

        tokio::task::spawn(async move {
            self.stockpile(&active, &protocol_cfg).await;
            self.poke(&protocol_cfg).await;

            crate::metrics::NUM_TRIPLES_MINE
                .with_label_values(&[self.my_account_id.as_str()])
                .set(self.len_mine().await as i64);
            crate::metrics::NUM_TRIPLES_TOTAL
                .with_label_values(&[self.my_account_id.as_str()])
                .set(self.len_generated().await as i64);
            crate::metrics::NUM_TRIPLE_GENERATORS_INTRODUCED
                .with_label_values(&[self.my_account_id.as_str()])
                .set(self.len_introduced().await as i64);
            crate::metrics::NUM_TRIPLE_GENERATORS_TOTAL
                .with_label_values(&[self.my_account_id.as_str()])
                .set(self.len_ongoing().await as i64);
        })
    }
}<|MERGE_RESOLUTION|>--- conflicted
+++ resolved
@@ -46,13 +46,8 @@
     pub protocol: Arc<TripleProtocol>,
     pub timestamp: Arc<RwLock<Option<Instant>>>,
     pub timeout: Duration,
-<<<<<<< HEAD
     slot: TripleSlot,
-
-    poked_latest: Option<(Instant, Duration, u64)>,
-=======
     poked_latest: Arc<RwLock<Option<(Instant, Duration, u64)>>>,
->>>>>>> f9f83e2e
     generator_created: Instant,
 }
 
@@ -81,12 +76,8 @@
             protocol,
             timestamp: Arc::new(RwLock::new(None)),
             timeout: Duration::from_millis(timeout),
-<<<<<<< HEAD
             slot,
-            poked_latest: None,
-=======
             poked_latest: Arc::new(RwLock::new(None)),
->>>>>>> f9f83e2e
             generator_created: Instant::now(),
         })
     }
@@ -316,16 +307,7 @@
                     }
 
                     msg.filter_triple(self.id).await;
-<<<<<<< HEAD
                     self.slot.insert(triple, triple_owner).await;
-
-                    if let Some((last_poked, total_wait, total_pokes)) = self.poked_latest {
-                        let elapsed = generator_poke_time - last_poked;
-                        let total_wait = total_wait + elapsed;
-                        let total_pokes = total_pokes + 1;
-                        triple_accrued_wait_delay_metric.observe(total_wait.as_millis() as f64);
-                        triple_pokes_cnt_metric.observe(total_pokes as f64);
-=======
                     {
                         let poked_latest = self.poked_latest.read().await;
                         if let Some((last_poked, total_wait, total_pokes)) = *poked_latest {
@@ -335,7 +317,6 @@
                             triple_accrued_wait_delay_metric.observe(total_wait.as_millis() as f64);
                             triple_pokes_cnt_metric.observe(total_pokes as f64);
                         }
->>>>>>> f9f83e2e
                     }
                     triple_poke_cpu_time_metric
                         .observe(generator_poke_time.elapsed().as_millis() as f64);
