mod cryptography;

pub mod consensus;
pub mod contract;
pub mod message;
pub mod presignature;
pub mod signature;
pub mod state;
pub mod triple;

pub use consensus::ConsensusError;
pub use contract::primitives::ParticipantInfo;
pub use contract::ProtocolState;
pub use cryptography::CryptographicError;
pub use message::MpcMessage;
pub use signature::SignQueue;
pub use signature::SignRequest;
pub use state::NodeState;
pub use sysinfo::{Components, CpuRefreshKind, Disks, RefreshKind, System};

use self::consensus::ConsensusCtx;
use self::cryptography::CryptographicCtx;
use self::message::MessageCtx;
use crate::config::Config;
use crate::http_client;
use crate::mesh::MeshState;
use crate::protocol::consensus::ConsensusProtocol;
use crate::protocol::cryptography::CryptographicProtocol;
use crate::protocol::message::{MessageHandler, MpcMessageQueue};
use crate::storage::presignature_storage::PresignatureStorage;
use crate::storage::secret_storage::SecretNodeStorageBox;
use crate::storage::triple_storage::TripleStorage;

use cait_sith::protocol::Participant;
use near_account_id::AccountId;
use near_crypto::InMemorySigner;
use reqwest::IntoUrl;
use std::path::Path;
use std::time::Instant;
use std::{sync::Arc, time::Duration};
use tokio::sync::mpsc::{self, error::TryRecvError};
use tokio::sync::RwLock;
use url::Url;
use web3::Web3;

struct Ctx {
    my_address: Url,
    account_id: AccountId,
    mpc_contract_id: AccountId,
    signer: InMemorySigner,
    rpc_client: near_fetch::Client,
    http_client: reqwest::Client,
<<<<<<< HEAD
    eth_client: Web3<web3::transports::Http>,
    eth_contract_address: String,
    eth_account_sk: String,
    sign_queue: Arc<RwLock<SignQueue>>,
=======
    sign_rx: Arc<RwLock<mpsc::Receiver<SignRequest>>>,
>>>>>>> 5a628eab
    secret_storage: SecretNodeStorageBox,
    triple_storage: TripleStorage,
    presignature_storage: PresignatureStorage,
    message_options: http_client::Options,
}

impl ConsensusCtx for &mut MpcSignProtocol {
    fn my_account_id(&self) -> &AccountId {
        &self.ctx.account_id
    }

    fn http_client(&self) -> &reqwest::Client {
        &self.ctx.http_client
    }

    fn rpc_client(&self) -> &near_fetch::Client {
        &self.ctx.rpc_client
    }

    fn signer(&self) -> &InMemorySigner {
        &self.ctx.signer
    }

    fn mpc_contract_id(&self) -> &AccountId {
        &self.ctx.mpc_contract_id
    }

    fn my_address(&self) -> &Url {
        &self.ctx.my_address
    }

    fn sign_rx(&self) -> Arc<RwLock<mpsc::Receiver<SignRequest>>> {
        self.ctx.sign_rx.clone()
    }

    fn secret_storage(&self) -> &SecretNodeStorageBox {
        &self.ctx.secret_storage
    }

    fn triple_storage(&self) -> &TripleStorage {
        &self.ctx.triple_storage
    }

    fn presignature_storage(&self) -> &PresignatureStorage {
        &self.ctx.presignature_storage
    }

    fn message_options(&self) -> http_client::Options {
        self.ctx.message_options.clone()
    }
}

#[async_trait::async_trait]
impl CryptographicCtx for &mut MpcSignProtocol {
    async fn me(&self) -> Participant {
        get_my_participant(self).await
    }

    fn http_client(&self) -> &reqwest::Client {
        &self.ctx.http_client
    }

    fn rpc_client(&self) -> &near_fetch::Client {
        &self.ctx.rpc_client
    }

    fn eth_client(&self) -> &Web3<web3::transports::Http> {
        &self.ctx.eth_client
    }

    fn eth_contract_address(&self) -> &str {
        &self.ctx.eth_contract_address
    }

    fn eth_account_sk(&self) -> &str {
        &self.ctx.eth_account_sk
    }

    fn signer(&self) -> &InMemorySigner {
        &self.ctx.signer
    }

    fn mpc_contract_id(&self) -> &AccountId {
        &self.ctx.mpc_contract_id
    }

    fn my_account_id(&self) -> &AccountId {
        &self.ctx.account_id
    }

    fn secret_storage(&mut self) -> &mut SecretNodeStorageBox {
        &mut self.ctx.secret_storage
    }
}

#[async_trait::async_trait]
impl MessageCtx for &MpcSignProtocol {
    async fn me(&self) -> Participant {
        get_my_participant(self).await
    }
}

pub struct MpcSignProtocol {
    ctx: Ctx,
    receiver: mpsc::Receiver<MpcMessage>,
    state: Arc<RwLock<NodeState>>,
}

impl MpcSignProtocol {
    #![allow(clippy::too_many_arguments)]
    pub fn init<U: IntoUrl>(
        my_address: U,
        mpc_contract_id: AccountId,
        account_id: AccountId,
        rpc_client: near_fetch::Client,
        signer: InMemorySigner,
        receiver: mpsc::Receiver<MpcMessage>,
        sign_rx: mpsc::Receiver<SignRequest>,
        secret_storage: SecretNodeStorageBox,
        triple_storage: TripleStorage,
        presignature_storage: PresignatureStorage,
        message_options: http_client::Options,
        eth_rpc_url: String,
        eth_contract_address: String,
        eth_account_sk: String,
    ) -> (Self, Arc<RwLock<NodeState>>) {
        let my_address = my_address.into_url().unwrap();
        let rpc_url = rpc_client.rpc_addr();
        let signer_account_id: AccountId = signer.clone().account_id;
        tracing::info!(
            ?my_address,
            ?mpc_contract_id,
            ?account_id,
            ?rpc_url,
            ?signer_account_id,
            "initializing protocol with parameters"
        );
        let state = Arc::new(RwLock::new(NodeState::Starting));
        let transport = web3::transports::Http::new(&eth_rpc_url).expect("failed to initialize eth client");
        let web3 = Web3::new(transport);
        let ctx = Ctx {
            my_address,
            account_id,
            mpc_contract_id,
            rpc_client,
            http_client: reqwest::Client::new(),
<<<<<<< HEAD
            eth_client: web3,
            eth_contract_address,
            eth_account_sk,
            sign_queue,
=======
            sign_rx: Arc::new(RwLock::new(sign_rx)),
>>>>>>> 5a628eab
            signer,
            secret_storage,
            triple_storage,
            presignature_storage,
            message_options,
        };
        let protocol = MpcSignProtocol {
            ctx,
            receiver,
            state: state.clone(),
        };
        (protocol, state)
    }

    pub async fn run(
        mut self,
        contract_state: Arc<RwLock<Option<ProtocolState>>>,
        config: Arc<RwLock<Config>>,
        mesh_state: Arc<RwLock<MeshState>>,
    ) -> anyhow::Result<()> {
        let my_account_id = self.ctx.account_id.to_string();
        let _span = tracing::info_span!("running", my_account_id);
        crate::metrics::NODE_RUNNING
            .with_label_values(&[my_account_id.as_str()])
            .set(1);
        crate::metrics::NODE_VERSION
            .with_label_values(&[my_account_id.as_str()])
            .set(node_version());
        let mut queue = MpcMessageQueue::default();
        let mut last_hardware_pull = Instant::now();

        loop {
            let protocol_time = Instant::now();
            tracing::debug!("trying to advance chain signatures protocol");
            // Hardware metric refresh
            if last_hardware_pull.elapsed() > Duration::from_secs(5) {
                update_system_metrics(&my_account_id);
                last_hardware_pull = Instant::now();
            }

            crate::metrics::PROTOCOL_ITER_CNT
                .with_label_values(&[my_account_id.as_str()])
                .inc();
            loop {
                let msg_result = self.receiver.try_recv();
                match msg_result {
                    Ok(msg) => {
                        tracing::debug!("received a new message");
                        queue.push(msg);
                    }
                    Err(TryRecvError::Empty) => {
                        tracing::debug!("no new messages received");
                        break;
                    }
                    Err(TryRecvError::Disconnected) => {
                        tracing::warn!("communication was disconnected, no more messages will be received, spinning down");
                        return Ok(());
                    }
                }
            }

            let contract_state = {
                let state = contract_state.read().await;
                state.clone()
            };
            let cfg = {
                let config = config.read().await;
                config.clone()
            };
            let mesh_state = {
                let state = mesh_state.read().await;
                state.clone()
            };

            let state = {
                let guard = self.state.read().await;
                guard.clone()
            };

            let crypto_time = Instant::now();
            let mut state = match state
                .progress(&mut self, cfg.clone(), mesh_state.clone())
                .await
            {
                Ok(state) => {
                    tracing::debug!("progress ok: {state}");
                    state
                }
                Err(err) => {
                    tracing::warn!("protocol unable to progress: {err:?}");
                    tokio::time::sleep(Duration::from_millis(100)).await;
                    continue;
                }
            };
            crate::metrics::PROTOCOL_LATENCY_ITER_CRYPTO
                .with_label_values(&[my_account_id.as_str()])
                .observe(crypto_time.elapsed().as_secs_f64());

            let consensus_time = Instant::now();
            if let Some(contract_state) = contract_state {
                let from_state = format!("{state}");
                state = match state.advance(&mut self, contract_state, cfg.clone()).await {
                    Ok(state) => {
                        tracing::debug!("advance ok: {from_state} => {state}");
                        state
                    }
                    Err(err) => {
                        tracing::warn!("protocol unable to advance: {err:?}");
                        tokio::time::sleep(Duration::from_millis(100)).await;
                        continue;
                    }
                };
            }
            crate::metrics::PROTOCOL_LATENCY_ITER_CONSENSUS
                .with_label_values(&[my_account_id.as_str()])
                .observe(consensus_time.elapsed().as_secs_f64());

            let message_time = Instant::now();
            if let Err(err) = state.handle(&self, &mut queue, cfg, mesh_state).await {
                tracing::warn!("protocol unable to handle messages: {err:?}");
            }
            crate::metrics::PROTOCOL_LATENCY_ITER_MESSAGE
                .with_label_values(&[my_account_id.as_str()])
                .observe(message_time.elapsed().as_secs_f64());

            let sleep_ms = match state {
                NodeState::Generating(_) => 500,
                NodeState::Resharing(_) => 500,
                NodeState::Running(_) => 100,

                NodeState::Starting => 1000,
                NodeState::Started(_) => 1000,
                NodeState::WaitingForConsensus(_) => 1000,
                NodeState::Joining(_) => 1000,
            };

            let mut guard = self.state.write().await;
            *guard = state;
            drop(guard);

            crate::metrics::PROTOCOL_LATENCY_ITER_TOTAL
                .with_label_values(&[my_account_id.as_str()])
                .observe(protocol_time.elapsed().as_secs_f64());
            tokio::time::sleep(Duration::from_millis(sleep_ms)).await;
        }
    }
}

async fn get_my_participant(protocol: &MpcSignProtocol) -> Participant {
    let my_near_acc_id = &protocol.ctx.account_id;
    let state = protocol.state.read().await;
    let participant_info = state
        .find_participant_info(my_near_acc_id)
        .unwrap_or_else(|| {
            tracing::error!("could not find participant info for {my_near_acc_id}");
            panic!("could not find participant info for {my_near_acc_id}");
        });
    participant_info.id.into()
}

/// our release versions take the form of "1.0.0-rc.2"
fn node_version() -> i64 {
    let version = semver::Version::parse(env!("CARGO_PKG_VERSION")).unwrap();
    let rc_num = if let Some(rc_str) = version.pre.split('.').nth(1) {
        rc_str.parse::<u64>().unwrap_or(0)
    } else {
        0
    };
    (rc_num + version.patch * 1000 + version.minor * 1000000 + version.major * 1000000000) as i64
}

fn update_system_metrics(node_account_id: &str) {
    let mut system = System::new_all();

    // Refresh only the necessary components
    system.refresh_all();

    let mut s =
        System::new_with_specifics(RefreshKind::new().with_cpu(CpuRefreshKind::everything()));
    // Wait a bit because CPU usage is based on diff.
    std::thread::sleep(sysinfo::MINIMUM_CPU_UPDATE_INTERVAL);
    // Refresh CPUs again to get actual value.
    s.refresh_cpu_specifics(CpuRefreshKind::everything());

    // Update CPU usage metric
    let cpu_usage = s.global_cpu_usage() as i64;
    crate::metrics::CPU_USAGE_PERCENTAGE
        .with_label_values(&["global", node_account_id])
        .set(cpu_usage);

    // Update available memory metric
    let available_memory = system.available_memory() as i64;
    crate::metrics::AVAILABLE_MEMORY_BYTES
        .with_label_values(&["available_mem", node_account_id])
        .set(available_memory);

    // Update used memory metric
    let used_memory = system.used_memory() as i64;
    crate::metrics::USED_MEMORY_BYTES
        .with_label_values(&["used", node_account_id])
        .set(used_memory);

    let root_mount_point = Path::new("/");
    // Update available disk space metric
    let available_disk_space = Disks::new_with_refreshed_list()
        .iter()
        .find(|d| d.mount_point() == root_mount_point)
        .expect("No disk found mounted at '/'")
        .available_space() as i64;
    crate::metrics::AVAILABLE_DISK_SPACE_BYTES
        .with_label_values(&["available_disk", node_account_id])
        .set(available_disk_space);

    // Update total disk space metric
    let total_disk_space = Disks::new_with_refreshed_list()
        .iter()
        .find(|d| d.mount_point() == root_mount_point)
        .expect("No disk found mounted at '/'")
        .total_space() as i64;
    crate::metrics::TOTAL_DISK_SPACE_BYTES
        .with_label_values(&["total_disk", node_account_id])
        .set(total_disk_space);
}

#[derive(Debug, serde::Serialize, serde::Deserialize, Clone, PartialEq, Eq, Copy)]
pub enum Chain {
    NEAR,
    Ethereum,
}<|MERGE_RESOLUTION|>--- conflicted
+++ resolved
@@ -50,14 +50,10 @@
     signer: InMemorySigner,
     rpc_client: near_fetch::Client,
     http_client: reqwest::Client,
-<<<<<<< HEAD
     eth_client: Web3<web3::transports::Http>,
     eth_contract_address: String,
     eth_account_sk: String,
-    sign_queue: Arc<RwLock<SignQueue>>,
-=======
     sign_rx: Arc<RwLock<mpsc::Receiver<SignRequest>>>,
->>>>>>> 5a628eab
     secret_storage: SecretNodeStorageBox,
     triple_storage: TripleStorage,
     presignature_storage: PresignatureStorage,
@@ -128,12 +124,12 @@
         &self.ctx.eth_client
     }
 
-    fn eth_contract_address(&self) -> &str {
-        &self.ctx.eth_contract_address
-    }
-
-    fn eth_account_sk(&self) -> &str {
-        &self.ctx.eth_account_sk
+    fn eth_contract_address(&self) -> String {
+        self.ctx.eth_contract_address.to_string()
+    }
+
+    fn eth_account_sk(&self) -> String {
+        self.ctx.eth_account_sk.to_string()
     }
 
     fn signer(&self) -> &InMemorySigner {
@@ -204,14 +200,10 @@
             mpc_contract_id,
             rpc_client,
             http_client: reqwest::Client::new(),
-<<<<<<< HEAD
             eth_client: web3,
             eth_contract_address,
             eth_account_sk,
-            sign_queue,
-=======
             sign_rx: Arc::new(RwLock::new(sign_rx)),
->>>>>>> 5a628eab
             signer,
             secret_storage,
             triple_storage,
