mod cryptography;

pub mod consensus;
pub mod contract;
pub mod message;
pub mod presignature;
pub mod signature;
pub mod state;
pub mod triple;

pub use consensus::ConsensusError;
pub use contract::primitives::ParticipantInfo;
pub use contract::ProtocolState;
pub use cryptography::CryptographicError;
pub use message::{Message, MessageChannel};
pub use signature::{SignQueue, SignRequest};
pub use state::NodeState;
pub use sysinfo::{Components, CpuRefreshKind, Disks, RefreshKind, System};

use self::consensus::ConsensusCtx;
use self::cryptography::CryptographicCtx;
use crate::config::Config;
use crate::mesh::MeshState;
use crate::protocol::consensus::ConsensusProtocol;
use crate::protocol::cryptography::CryptographicProtocol;
use crate::protocol::message::MessageReceiver as _;
use crate::storage::presignature_storage::PresignatureStorage;
use crate::storage::secret_storage::SecretNodeStorageBox;
use crate::storage::triple_storage::TripleStorage;

use near_account_id::AccountId;
use near_crypto::InMemorySigner;
use reqwest::IntoUrl;
use std::path::Path;
use std::time::Instant;
use std::{sync::Arc, time::Duration};
use tokio::sync::mpsc;
use tokio::sync::RwLock;
use url::Url;
use web3::Web3;

struct Ctx {
    my_address: Url,
    account_id: AccountId,
    mpc_contract_id: AccountId,
    signer: InMemorySigner,
    rpc_client: near_fetch::Client,
<<<<<<< HEAD
    http_client: reqwest::Client,
    eth_client: Web3<web3::transports::Http>,
    eth_contract_address: String,
    eth_account_sk: String,
=======
>>>>>>> 922bb125
    sign_rx: Arc<RwLock<mpsc::Receiver<SignRequest>>>,
    secret_storage: SecretNodeStorageBox,
    triple_storage: TripleStorage,
    presignature_storage: PresignatureStorage,
}

impl ConsensusCtx for &mut MpcSignProtocol {
    fn my_account_id(&self) -> &AccountId {
        &self.ctx.account_id
    }

    fn rpc_client(&self) -> &near_fetch::Client {
        &self.ctx.rpc_client
    }

    fn signer(&self) -> &InMemorySigner {
        &self.ctx.signer
    }

    fn mpc_contract_id(&self) -> &AccountId {
        &self.ctx.mpc_contract_id
    }

    fn my_address(&self) -> &Url {
        &self.ctx.my_address
    }

    fn sign_rx(&self) -> Arc<RwLock<mpsc::Receiver<SignRequest>>> {
        self.ctx.sign_rx.clone()
    }

    fn secret_storage(&self) -> &SecretNodeStorageBox {
        &self.ctx.secret_storage
    }

    fn triple_storage(&self) -> &TripleStorage {
        &self.ctx.triple_storage
    }

    fn presignature_storage(&self) -> &PresignatureStorage {
        &self.ctx.presignature_storage
    }
}

impl CryptographicCtx for &mut MpcSignProtocol {
    fn rpc_client(&self) -> &near_fetch::Client {
        &self.ctx.rpc_client
    }

    fn eth_client(&self) -> &Web3<web3::transports::Http> {
        &self.ctx.eth_client
    }

    fn eth_contract_address(&self) -> String {
        self.ctx.eth_contract_address.to_string()
    }

    fn eth_account_sk(&self) -> String {
        self.ctx.eth_account_sk.to_string()
    }

    fn signer(&self) -> &InMemorySigner {
        &self.ctx.signer
    }

    fn mpc_contract_id(&self) -> &AccountId {
        &self.ctx.mpc_contract_id
    }

    fn my_account_id(&self) -> &AccountId {
        &self.ctx.account_id
    }

    fn secret_storage(&mut self) -> &mut SecretNodeStorageBox {
        &mut self.ctx.secret_storage
    }

    fn channel(&self) -> &MessageChannel {
        &self.channel
    }
}

pub struct MpcSignProtocol {
    ctx: Ctx,
    channel: MessageChannel,
    state: Arc<RwLock<NodeState>>,
}

impl MpcSignProtocol {
    #![allow(clippy::too_many_arguments)]
    pub fn init<U: IntoUrl>(
        my_address: U,
        mpc_contract_id: AccountId,
        account_id: AccountId,
        rpc_client: near_fetch::Client,
        signer: InMemorySigner,
        channel: MessageChannel,
        sign_rx: mpsc::Receiver<SignRequest>,
        secret_storage: SecretNodeStorageBox,
        triple_storage: TripleStorage,
        presignature_storage: PresignatureStorage,
<<<<<<< HEAD
        message_options: http_client::Options,
        eth_rpc_url: String,
        eth_contract_address: String,
        eth_account_sk: String,
=======
>>>>>>> 922bb125
    ) -> (Self, Arc<RwLock<NodeState>>) {
        let my_address = my_address.into_url().unwrap();
        let rpc_url = rpc_client.rpc_addr();
        let signer_account_id: AccountId = signer.clone().account_id;
        tracing::info!(
            ?my_address,
            ?mpc_contract_id,
            ?account_id,
            ?rpc_url,
            ?signer_account_id,
            "initializing protocol with parameters"
        );
        let state = Arc::new(RwLock::new(NodeState::Starting));
        let transport = web3::transports::Http::new(&eth_rpc_url).expect("failed to initialize eth client");
        let web3 = Web3::new(transport);
        let ctx = Ctx {
            my_address,
            account_id,
            mpc_contract_id,
            rpc_client,
<<<<<<< HEAD
            http_client: reqwest::Client::new(),
            eth_client: web3,
            eth_contract_address,
            eth_account_sk,
=======
>>>>>>> 922bb125
            sign_rx: Arc::new(RwLock::new(sign_rx)),
            signer,
            secret_storage,
            triple_storage,
            presignature_storage,
        };
        let protocol = MpcSignProtocol {
            ctx,
            channel,
            state: state.clone(),
        };
        (protocol, state)
    }

    pub async fn run(
        mut self,
        contract_state: Arc<RwLock<Option<ProtocolState>>>,
        config: Arc<RwLock<Config>>,
        mesh_state: Arc<RwLock<MeshState>>,
    ) -> anyhow::Result<()> {
        let my_account_id = self.ctx.account_id.as_str();
        let _span = tracing::info_span!("running", my_account_id);
        let my_account_id = self.ctx.account_id.clone();

        crate::metrics::NODE_RUNNING
            .with_label_values(&[my_account_id.as_str()])
            .set(1);
        crate::metrics::NODE_VERSION
            .with_label_values(&[my_account_id.as_str()])
            .set(node_version());
        let mut last_hardware_pull = Instant::now();

        loop {
            let protocol_time = Instant::now();
            tracing::debug!("trying to advance chain signatures protocol");
            // Hardware metric refresh
            if last_hardware_pull.elapsed() > Duration::from_secs(5) {
                update_system_metrics(my_account_id.as_str());
                last_hardware_pull = Instant::now();
            }

            crate::metrics::PROTOCOL_ITER_CNT
                .with_label_values(&[my_account_id.as_str()])
                .inc();

            let contract_state = {
                let state = contract_state.read().await;
                state.clone()
            };
            let cfg = {
                let config = config.read().await;
                config.clone()
            };
            let mesh_state = {
                let state = mesh_state.read().await;
                state.clone()
            };

            let state = {
                let guard = self.state.read().await;
                guard.clone()
            };

            let crypto_time = Instant::now();
            let mut state = match state
                .progress(&mut self, cfg.clone(), mesh_state.clone())
                .await
            {
                Ok(state) => {
                    tracing::debug!("progress ok: {state}");
                    state
                }
                Err(err) => {
                    tracing::warn!("protocol unable to progress: {err:?}");
                    tokio::time::sleep(Duration::from_millis(100)).await;
                    continue;
                }
            };
            crate::metrics::PROTOCOL_LATENCY_ITER_CRYPTO
                .with_label_values(&[my_account_id.as_str()])
                .observe(crypto_time.elapsed().as_secs_f64());

            if let Some(contract_state) = contract_state {
                let consensus_time = Instant::now();
                let from_state = format!("{state}");
                state = match state.advance(&mut self, contract_state, cfg.clone()).await {
                    Ok(state) => {
                        tracing::debug!("advance ok: {from_state} => {state}");
                        state
                    }
                    Err(err) => {
                        tracing::warn!("protocol unable to advance: {err:?}");
                        tokio::time::sleep(Duration::from_millis(100)).await;
                        continue;
                    }
                };
                crate::metrics::PROTOCOL_LATENCY_ITER_CONSENSUS
                    .with_label_values(&[my_account_id.as_str()])
                    .observe(consensus_time.elapsed().as_secs_f64());
            }

            let message_time = Instant::now();
            if let Err(err) = state.recv(&self.channel, cfg, mesh_state).await {
                tracing::warn!("protocol unable to receive messages: {err:?}");
            }
            crate::metrics::PROTOCOL_LATENCY_ITER_MESSAGE
                .with_label_values(&[my_account_id.as_str()])
                .observe(message_time.elapsed().as_secs_f64());

            let sleep_ms = match state {
                NodeState::Generating(_) => 500,
                NodeState::Resharing(_) => 500,
                NodeState::Running(_) => 100,

                NodeState::Starting => 1000,
                NodeState::Started(_) => 1000,
                NodeState::WaitingForConsensus(_) => 1000,
                NodeState::Joining(_) => 1000,
            };

            let mut guard = self.state.write().await;
            *guard = state;
            drop(guard);

            crate::metrics::PROTOCOL_LATENCY_ITER_TOTAL
                .with_label_values(&[my_account_id.as_str()])
                .observe(protocol_time.elapsed().as_secs_f64());
            tokio::time::sleep(Duration::from_millis(sleep_ms)).await;
        }
    }
}

/// our release versions take the form of "1.0.0-rc.2"
fn node_version() -> i64 {
    let version = semver::Version::parse(env!("CARGO_PKG_VERSION")).unwrap();
    let rc_num = if let Some(rc_str) = version.pre.split('.').nth(1) {
        rc_str.parse::<u64>().unwrap_or(0)
    } else {
        0
    };
    (rc_num + version.patch * 1000 + version.minor * 1000000 + version.major * 1000000000) as i64
}

fn update_system_metrics(node_account_id: &str) {
    let mut system = System::new_all();

    // Refresh only the necessary components
    system.refresh_all();

    let mut s =
        System::new_with_specifics(RefreshKind::new().with_cpu(CpuRefreshKind::everything()));
    // Wait a bit because CPU usage is based on diff.
    std::thread::sleep(sysinfo::MINIMUM_CPU_UPDATE_INTERVAL);
    // Refresh CPUs again to get actual value.
    s.refresh_cpu_specifics(CpuRefreshKind::everything());

    // Update CPU usage metric
    let cpu_usage = s.global_cpu_usage() as i64;
    crate::metrics::CPU_USAGE_PERCENTAGE
        .with_label_values(&["global", node_account_id])
        .set(cpu_usage);

    // Update available memory metric
    let available_memory = system.available_memory() as i64;
    crate::metrics::AVAILABLE_MEMORY_BYTES
        .with_label_values(&["available_mem", node_account_id])
        .set(available_memory);

    // Update used memory metric
    let used_memory = system.used_memory() as i64;
    crate::metrics::USED_MEMORY_BYTES
        .with_label_values(&["used", node_account_id])
        .set(used_memory);

    let root_mount_point = Path::new("/");
    // Update available disk space metric
    let available_disk_space = Disks::new_with_refreshed_list()
        .iter()
        .find(|d| d.mount_point() == root_mount_point)
        .expect("No disk found mounted at '/'")
        .available_space() as i64;
    crate::metrics::AVAILABLE_DISK_SPACE_BYTES
        .with_label_values(&["available_disk", node_account_id])
        .set(available_disk_space);

    // Update total disk space metric
    let total_disk_space = Disks::new_with_refreshed_list()
        .iter()
        .find(|d| d.mount_point() == root_mount_point)
        .expect("No disk found mounted at '/'")
        .total_space() as i64;
    crate::metrics::TOTAL_DISK_SPACE_BYTES
        .with_label_values(&["total_disk", node_account_id])
        .set(total_disk_space);
}

#[derive(Debug, serde::Serialize, serde::Deserialize, Clone, PartialEq, Eq, Copy)]
pub enum Chain {
    NEAR,
    Ethereum,
}<|MERGE_RESOLUTION|>--- conflicted
+++ resolved
@@ -45,13 +45,9 @@
     mpc_contract_id: AccountId,
     signer: InMemorySigner,
     rpc_client: near_fetch::Client,
-<<<<<<< HEAD
-    http_client: reqwest::Client,
     eth_client: Web3<web3::transports::Http>,
     eth_contract_address: String,
     eth_account_sk: String,
-=======
->>>>>>> 922bb125
     sign_rx: Arc<RwLock<mpsc::Receiver<SignRequest>>>,
     secret_storage: SecretNodeStorageBox,
     triple_storage: TripleStorage,
@@ -153,13 +149,9 @@
         secret_storage: SecretNodeStorageBox,
         triple_storage: TripleStorage,
         presignature_storage: PresignatureStorage,
-<<<<<<< HEAD
-        message_options: http_client::Options,
         eth_rpc_url: String,
         eth_contract_address: String,
         eth_account_sk: String,
-=======
->>>>>>> 922bb125
     ) -> (Self, Arc<RwLock<NodeState>>) {
         let my_address = my_address.into_url().unwrap();
         let rpc_url = rpc_client.rpc_addr();
@@ -173,20 +165,17 @@
             "initializing protocol with parameters"
         );
         let state = Arc::new(RwLock::new(NodeState::Starting));
-        let transport = web3::transports::Http::new(&eth_rpc_url).expect("failed to initialize eth client");
+        let transport =
+            web3::transports::Http::new(&eth_rpc_url).expect("failed to initialize eth client");
         let web3 = Web3::new(transport);
         let ctx = Ctx {
             my_address,
             account_id,
             mpc_contract_id,
             rpc_client,
-<<<<<<< HEAD
-            http_client: reqwest::Client::new(),
             eth_client: web3,
             eth_contract_address,
             eth_account_sk,
-=======
->>>>>>> 922bb125
             sign_rx: Arc::new(RwLock::new(sign_rx)),
             signer,
             secret_storage,
