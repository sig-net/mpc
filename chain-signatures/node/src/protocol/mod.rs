mod cryptography;

pub mod consensus;
pub mod contract;
pub mod message;
pub mod presignature;
pub mod signature;
pub mod state;
pub mod triple;

pub use consensus::ConsensusError;
pub use contract::primitives::ParticipantInfo;
pub use contract::ProtocolState;
pub use cryptography::CryptographicError;
pub use message::MpcMessage;
pub use signature::SignQueue;
pub use signature::SignRequest;
pub use state::NodeState;
pub use sysinfo::{Components, CpuRefreshKind, Disks, RefreshKind, System};

use self::consensus::ConsensusCtx;
use self::cryptography::CryptographicCtx;
use self::message::MessageCtx;
use crate::config::Config;
use crate::http_client;
use crate::mesh;
use crate::mesh::Mesh;
use crate::protocol::consensus::ConsensusProtocol;
use crate::protocol::cryptography::CryptographicProtocol;
use crate::protocol::message::{MessageHandler, MpcMessageQueue};
use crate::rpc_client;
<<<<<<< HEAD
use crate::storage::presignature_storage::LockRedisPresignatureStorage;
=======
use crate::storage::presignature_storage::LockPresignatureRedisStorage;
>>>>>>> 0f5d0783
use crate::storage::secret_storage::SecretNodeStorageBox;
use crate::storage::triple_storage::LockTripleRedisStorage;

use cait_sith::protocol::Participant;
use near_account_id::AccountId;
use near_crypto::InMemorySigner;
use reqwest::IntoUrl;
use std::path::Path;
use std::time::Instant;
use std::{sync::Arc, time::Duration};
use tokio::sync::mpsc::{self, error::TryRecvError};
use tokio::sync::RwLock;
use url::Url;

struct Ctx {
    my_address: Url,
    account_id: AccountId,
    mpc_contract_id: AccountId,
    signer: InMemorySigner,
    rpc_client: near_fetch::Client,
    http_client: reqwest::Client,
    sign_queue: Arc<RwLock<SignQueue>>,
    secret_storage: SecretNodeStorageBox,
<<<<<<< HEAD
    triple_storage: LockTripleNodeStorageBox,
    presignature_storage: LockRedisPresignatureStorage,
=======
    triple_storage: LockTripleRedisStorage,
    presignature_storage: LockPresignatureRedisStorage,
>>>>>>> 0f5d0783
    cfg: Config,
    mesh: Mesh,
    message_options: http_client::Options,
}

impl ConsensusCtx for &mut MpcSignProtocol {
    fn my_account_id(&self) -> &AccountId {
        &self.ctx.account_id
    }

    fn http_client(&self) -> &reqwest::Client {
        &self.ctx.http_client
    }

    fn rpc_client(&self) -> &near_fetch::Client {
        &self.ctx.rpc_client
    }

    fn signer(&self) -> &InMemorySigner {
        &self.ctx.signer
    }

    fn mpc_contract_id(&self) -> &AccountId {
        &self.ctx.mpc_contract_id
    }

    fn my_address(&self) -> &Url {
        &self.ctx.my_address
    }

    fn sign_queue(&self) -> Arc<RwLock<SignQueue>> {
        self.ctx.sign_queue.clone()
    }

    fn secret_storage(&self) -> &SecretNodeStorageBox {
        &self.ctx.secret_storage
    }

    fn cfg(&self) -> &Config {
        &self.ctx.cfg
    }

    fn triple_storage(&self) -> LockTripleRedisStorage {
        self.ctx.triple_storage.clone()
    }

<<<<<<< HEAD
    fn presignature_storage(&self) -> LockRedisPresignatureStorage {
=======
    fn presignature_storage(&self) -> LockPresignatureRedisStorage {
>>>>>>> 0f5d0783
        self.ctx.presignature_storage.clone()
    }

    fn message_options(&self) -> http_client::Options {
        self.ctx.message_options.clone()
    }
}

#[async_trait::async_trait]
impl CryptographicCtx for &mut MpcSignProtocol {
    async fn me(&self) -> Participant {
        get_my_participant(self).await
    }

    fn http_client(&self) -> &reqwest::Client {
        &self.ctx.http_client
    }

    fn rpc_client(&self) -> &near_fetch::Client {
        &self.ctx.rpc_client
    }

    fn signer(&self) -> &InMemorySigner {
        &self.ctx.signer
    }

    fn mpc_contract_id(&self) -> &AccountId {
        &self.ctx.mpc_contract_id
    }

    fn secret_storage(&mut self) -> &mut SecretNodeStorageBox {
        &mut self.ctx.secret_storage
    }

    fn cfg(&self) -> &Config {
        &self.ctx.cfg
    }

    fn mesh(&self) -> &Mesh {
        &self.ctx.mesh
    }
}

#[async_trait::async_trait]
impl MessageCtx for &MpcSignProtocol {
    async fn me(&self) -> Participant {
        get_my_participant(self).await
    }

    fn mesh(&self) -> &Mesh {
        &self.ctx.mesh
    }

    fn cfg(&self) -> &Config {
        &self.ctx.cfg
    }
}

pub struct MpcSignProtocol {
    ctx: Ctx,
    receiver: mpsc::Receiver<MpcMessage>,
    state: Arc<RwLock<NodeState>>,
}

impl MpcSignProtocol {
    #![allow(clippy::too_many_arguments)]
    pub fn init<U: IntoUrl>(
        my_address: U,
        mpc_contract_id: AccountId,
        account_id: AccountId,
        rpc_client: near_fetch::Client,
        signer: InMemorySigner,
        receiver: mpsc::Receiver<MpcMessage>,
        sign_queue: Arc<RwLock<SignQueue>>,
        secret_storage: SecretNodeStorageBox,
<<<<<<< HEAD
        triple_storage: LockTripleNodeStorageBox,
        presignature_storage: LockRedisPresignatureStorage,
=======
        triple_storage: LockTripleRedisStorage,
        presignature_storage: LockPresignatureRedisStorage,
>>>>>>> 0f5d0783
        cfg: Config,
        mesh_options: mesh::Options,
        message_options: http_client::Options,
    ) -> (Self, Arc<RwLock<NodeState>>) {
        let my_address = my_address.into_url().unwrap();
        let rpc_url = rpc_client.rpc_addr();
        let signer_account_id: AccountId = signer.clone().account_id;
        tracing::info!(
            ?my_address,
            ?mpc_contract_id,
            ?account_id,
            ?rpc_url,
            ?signer_account_id,
            ?cfg,
            "initializing protocol with parameters"
        );
        let state = Arc::new(RwLock::new(NodeState::Starting));
        let ctx = Ctx {
            my_address,
            account_id,
            mpc_contract_id,
            rpc_client,
            http_client: reqwest::Client::new(),
            sign_queue,
            signer,
            secret_storage,
            triple_storage,
            presignature_storage,
            cfg,
            mesh: Mesh::new(mesh_options),
            message_options,
        };
        let protocol = MpcSignProtocol {
            ctx,
            receiver,
            state: state.clone(),
        };
        (protocol, state)
    }

    pub async fn run(mut self) -> anyhow::Result<()> {
        let my_account_id = self.ctx.account_id.to_string();
        let _span = tracing::info_span!("running", my_account_id);
        crate::metrics::NODE_RUNNING
            .with_label_values(&[my_account_id.as_str()])
            .set(1);
        crate::metrics::NODE_VERSION
            .with_label_values(&[my_account_id.as_str()])
            .set(node_version());
        let mut queue = MpcMessageQueue::default();
        let mut last_state_update = Instant::now();
        let mut last_config_update = Instant::now();
        let mut last_hardware_pull = Instant::now();
        let mut last_pinged = Instant::now();

        // Sets the latest configurations from the contract:
        if let Err(err) = self
            .ctx
            .cfg
            .fetch_inplace(&self.ctx.rpc_client, &self.ctx.mpc_contract_id)
            .await
        {
            tracing::error!("could not fetch contract's config on startup: {err:?}");
        }

        loop {
            let protocol_time = Instant::now();
            tracing::debug!("trying to advance chain signatures protocol");
            // Hardware metric refresh
            if last_hardware_pull.elapsed() > Duration::from_secs(5) {
                update_system_metrics(&my_account_id);
                last_hardware_pull = Instant::now();
            }

            crate::metrics::PROTOCOL_ITER_CNT
                .with_label_values(&[my_account_id.as_str()])
                .inc();
            loop {
                let msg_result = self.receiver.try_recv();
                match msg_result {
                    Ok(msg) => {
                        tracing::debug!("received a new message");
                        queue.push(msg);
                    }
                    Err(TryRecvError::Empty) => {
                        tracing::debug!("no new messages received");
                        break;
                    }
                    Err(TryRecvError::Disconnected) => {
                        tracing::warn!("communication was disconnected, no more messages will be received, spinning down");
                        return Ok(());
                    }
                }
            }

            let contract_state = if last_state_update.elapsed() > Duration::from_secs(1) {
                let contract_state = match rpc_client::fetch_mpc_contract_state(
                    &self.ctx.rpc_client,
                    &self.ctx.mpc_contract_id,
                )
                .await
                {
                    Ok(contract_state) => contract_state,
                    Err(_) => {
                        tokio::time::sleep(Duration::from_secs(1)).await;
                        continue;
                    }
                };

                // Establish the participants for this current iteration of the protocol loop. This will
                // set which participants are currently active in the protocol and determines who will be
                // receiving messages.
                self.ctx.mesh.establish_participants(&contract_state).await;

                last_state_update = Instant::now();
                Some(contract_state)
            } else {
                None
            };

            if last_config_update.elapsed() > Duration::from_secs(5 * 60) {
                // Sets the latest configurations from the contract:
                if let Err(err) = self
                    .ctx
                    .cfg
                    .fetch_inplace(&self.ctx.rpc_client, &self.ctx.mpc_contract_id)
                    .await
                {
                    tracing::warn!("could not fetch contract's config: {err:?}");
                }
                last_config_update = Instant::now();
            }

            if last_pinged.elapsed() > Duration::from_millis(300) {
                self.ctx.mesh.ping().await;
                last_pinged = Instant::now();
            }

            let state = {
                let guard = self.state.read().await;
                guard.clone()
            };

            let crypto_time = Instant::now();
            let mut state = match state.progress(&mut self).await {
                Ok(state) => {
                    tracing::debug!("progress ok: {state}");
                    state
                }
                Err(err) => {
                    tracing::warn!("protocol unable to progress: {err:?}");
                    tokio::time::sleep(Duration::from_millis(100)).await;
                    continue;
                }
            };
            crate::metrics::PROTOCOL_LATENCY_ITER_CRYPTO
                .with_label_values(&[my_account_id.as_str()])
                .observe(crypto_time.elapsed().as_secs_f64());

            let consensus_time = Instant::now();
            if let Some(contract_state) = contract_state {
                let from_state = format!("{state}");
                state = match state.advance(&mut self, contract_state).await {
                    Ok(state) => {
                        tracing::debug!("advance ok: {from_state} => {state}");
                        state
                    }
                    Err(err) => {
                        tracing::warn!("protocol unable to advance: {err:?}");
                        tokio::time::sleep(Duration::from_millis(100)).await;
                        continue;
                    }
                };
            }
            crate::metrics::PROTOCOL_LATENCY_ITER_CONSENSUS
                .with_label_values(&[my_account_id.as_str()])
                .observe(consensus_time.elapsed().as_secs_f64());

            let message_time = Instant::now();
            if let Err(err) = state.handle(&self, &mut queue).await {
                tracing::warn!("protocol unable to handle messages: {err:?}");
            }
            crate::metrics::PROTOCOL_LATENCY_ITER_MESSAGE
                .with_label_values(&[my_account_id.as_str()])
                .observe(message_time.elapsed().as_secs_f64());

            let sleep_ms = match state {
                NodeState::Generating(_) => 500,
                NodeState::Resharing(_) => 500,
                NodeState::Running(_) => 100,

                NodeState::Starting => 1000,
                NodeState::Started(_) => 1000,
                NodeState::WaitingForConsensus(_) => 1000,
                NodeState::Joining(_) => 1000,
            };

            let mut guard = self.state.write().await;
            *guard = state;
            drop(guard);

            crate::metrics::PROTOCOL_LATENCY_ITER_TOTAL
                .with_label_values(&[my_account_id.as_str()])
                .observe(protocol_time.elapsed().as_secs_f64());
            tokio::time::sleep(Duration::from_millis(sleep_ms)).await;
        }
    }
}

async fn get_my_participant(protocol: &MpcSignProtocol) -> Participant {
    let my_near_acc_id = &protocol.ctx.account_id;
    let state = protocol.state.read().await;
    let participant_info = state
        .find_participant_info(my_near_acc_id)
        .unwrap_or_else(|| {
            tracing::error!("could not find participant info for {my_near_acc_id}");
            panic!("could not find participant info for {my_near_acc_id}");
        });
    participant_info.id.into()
}

/// our release versions take the form of "1.0.0-rc.2"
fn node_version() -> i64 {
    let version = semver::Version::parse(env!("CARGO_PKG_VERSION")).unwrap();
    let rc_num = if let Some(rc_str) = version.pre.split('.').nth(1) {
        rc_str.parse::<u64>().unwrap_or(0)
    } else {
        0
    };
    (rc_num + version.patch * 1000 + version.minor * 1000000 + version.major * 1000000000) as i64
}

fn update_system_metrics(node_account_id: &str) {
    let mut system = System::new_all();

    // Refresh only the necessary components
    system.refresh_all();

    let mut s =
        System::new_with_specifics(RefreshKind::new().with_cpu(CpuRefreshKind::everything()));
    // Wait a bit because CPU usage is based on diff.
    std::thread::sleep(sysinfo::MINIMUM_CPU_UPDATE_INTERVAL);
    // Refresh CPUs again to get actual value.
    s.refresh_cpu_specifics(CpuRefreshKind::everything());

    // Update CPU usage metric
    let cpu_usage = s.global_cpu_usage() as i64;
    crate::metrics::CPU_USAGE_PERCENTAGE
        .with_label_values(&["global", node_account_id])
        .set(cpu_usage);

    // Update available memory metric
    let available_memory = system.available_memory() as i64;
    crate::metrics::AVAILABLE_MEMORY_BYTES
        .with_label_values(&["available_mem", node_account_id])
        .set(available_memory);

    // Update used memory metric
    let used_memory = system.used_memory() as i64;
    crate::metrics::USED_MEMORY_BYTES
        .with_label_values(&["used", node_account_id])
        .set(used_memory);

    let root_mount_point = Path::new("/");
    // Update available disk space metric
    let available_disk_space = Disks::new_with_refreshed_list()
        .iter()
        .find(|d| d.mount_point() == root_mount_point)
        .expect("No disk found mounted at '/'")
        .available_space() as i64;
    crate::metrics::AVAILABLE_DISK_SPACE_BYTES
        .with_label_values(&["available_disk", node_account_id])
        .set(available_disk_space);

    // Update total disk space metric
    let total_disk_space = Disks::new_with_refreshed_list()
        .iter()
        .find(|d| d.mount_point() == root_mount_point)
        .expect("No disk found mounted at '/'")
        .total_space() as i64;
    crate::metrics::TOTAL_DISK_SPACE_BYTES
        .with_label_values(&["total_disk", node_account_id])
        .set(total_disk_space);
}<|MERGE_RESOLUTION|>--- conflicted
+++ resolved
@@ -29,11 +29,7 @@
 use crate::protocol::cryptography::CryptographicProtocol;
 use crate::protocol::message::{MessageHandler, MpcMessageQueue};
 use crate::rpc_client;
-<<<<<<< HEAD
-use crate::storage::presignature_storage::LockRedisPresignatureStorage;
-=======
 use crate::storage::presignature_storage::LockPresignatureRedisStorage;
->>>>>>> 0f5d0783
 use crate::storage::secret_storage::SecretNodeStorageBox;
 use crate::storage::triple_storage::LockTripleRedisStorage;
 
@@ -57,13 +53,8 @@
     http_client: reqwest::Client,
     sign_queue: Arc<RwLock<SignQueue>>,
     secret_storage: SecretNodeStorageBox,
-<<<<<<< HEAD
-    triple_storage: LockTripleNodeStorageBox,
-    presignature_storage: LockRedisPresignatureStorage,
-=======
     triple_storage: LockTripleRedisStorage,
     presignature_storage: LockPresignatureRedisStorage,
->>>>>>> 0f5d0783
     cfg: Config,
     mesh: Mesh,
     message_options: http_client::Options,
@@ -110,11 +101,7 @@
         self.ctx.triple_storage.clone()
     }
 
-<<<<<<< HEAD
-    fn presignature_storage(&self) -> LockRedisPresignatureStorage {
-=======
     fn presignature_storage(&self) -> LockPresignatureRedisStorage {
->>>>>>> 0f5d0783
         self.ctx.presignature_storage.clone()
     }
 
@@ -190,13 +177,8 @@
         receiver: mpsc::Receiver<MpcMessage>,
         sign_queue: Arc<RwLock<SignQueue>>,
         secret_storage: SecretNodeStorageBox,
-<<<<<<< HEAD
-        triple_storage: LockTripleNodeStorageBox,
-        presignature_storage: LockRedisPresignatureStorage,
-=======
         triple_storage: LockTripleRedisStorage,
         presignature_storage: LockPresignatureRedisStorage,
->>>>>>> 0f5d0783
         cfg: Config,
         mesh_options: mesh::Options,
         message_options: http_client::Options,
