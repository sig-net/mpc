--- conflicted
+++ resolved
@@ -150,32 +150,23 @@
         secret_storage: SecretNodeStorageBox,
         triple_storage: TripleStorage,
         presignature_storage: PresignatureStorage,
-<<<<<<< HEAD
-    ) -> Self {
-=======
         eth_rpc_url: String,
         eth_contract_address: String,
         eth_account_sk: String,
-    ) -> (Self, Arc<RwLock<NodeState>>) {
->>>>>>> 681ade3f
+    ) -> Self {
         let my_address = my_address.into_url().unwrap();
         let rpc_url = rpc_client.rpc_addr();
-        let signer_account_id: AccountId = signer.clone().account_id;
         tracing::info!(
             ?my_address,
             ?mpc_contract_id,
             ?account_id,
             ?rpc_url,
-            ?signer_account_id,
+            signer_id = ?signer.account_id,
             "initializing protocol with parameters"
         );
-<<<<<<< HEAD
-=======
-        let state = Arc::new(RwLock::new(NodeState::Starting));
         let transport =
             web3::transports::Http::new(&eth_rpc_url).expect("failed to initialize eth client");
         let web3 = Web3::new(transport);
->>>>>>> 681ade3f
         let ctx = Ctx {
             my_address,
             account_id,
