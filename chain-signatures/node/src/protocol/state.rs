use super::contract::primitives::Participants;
use super::presignature::PresignatureManager;
use super::signature::SignatureManager;
use super::triple::TripleSpawnerTask;
use crate::types::{KeygenProtocol, ReshareProtocol, SecretKeyShare};

use cait_sith::protocol::Participant;
use mpc_crypto::PublicKey;
use serde::{Deserialize, Serialize};
use std::fmt;
use std::fmt::{Display, Formatter};
use std::sync::Arc;

use tokio::sync::{watch, RwLock};

#[derive(Clone, Serialize, Deserialize)]
pub struct PersistentNodeData {
    pub epoch: u64,
    pub private_share: SecretKeyShare,
    pub public_key: PublicKey,
}

impl fmt::Debug for PersistentNodeData {
    fn fmt(&self, f: &mut fmt::Formatter<'_>) -> fmt::Result {
        f.debug_struct("PersistentNodeData")
            .field("epoch", &self.epoch)
            .field("public_key", &self.public_key)
            .finish()
    }
}

#[derive(Debug)]
pub struct StartedState {
    pub persistent_node_data: Option<PersistentNodeData>,
}

pub struct GeneratingState {
    pub me: Participant,
    pub participants: Participants,
    pub threshold: usize,
    pub protocol: KeygenProtocol,

    /// If the generating state fails to store data after generating, it gets temporarily
    /// stored here and retried later.
    pub failed_store: Option<(PublicKey, SecretKeyShare)>,
}

pub struct WaitingForConsensusState {
    pub epoch: u64,
    pub participants: Participants,
    pub threshold: usize,
    pub private_share: SecretKeyShare,
    pub public_key: PublicKey,
}

impl fmt::Debug for WaitingForConsensusState {
    fn fmt(&self, f: &mut fmt::Formatter<'_>) -> fmt::Result {
        f.debug_struct("WaitingForConsensusState")
            .field("epoch", &self.epoch)
            .field("threshold", &self.threshold)
            .field("public_key", &self.public_key)
            .field("participants", &self.participants)
            .finish()
    }
}

pub struct RunningState {
    pub epoch: u64,
    pub me: Participant,
    pub participants: Participants,
    pub threshold: usize,
    pub private_share: SecretKeyShare,
    pub public_key: PublicKey,
    pub triple_task: TripleSpawnerTask,
    pub presignature_manager: Arc<RwLock<PresignatureManager>>,
    pub signature_manager: Arc<RwLock<SignatureManager>>,
}

<<<<<<< HEAD
impl RunningState {
    pub fn cleanup(&self) {
        self.triple_task.abort();
    }
}

#[derive(Clone)]
=======
>>>>>>> 508d6fd9
pub struct ResharingState {
    pub me: Participant,
    pub old_epoch: u64,
    pub old_participants: Participants,
    pub new_participants: Participants,
    pub threshold: usize,
    pub public_key: PublicKey,
    pub protocol: ReshareProtocol,

    /// If the resharing state fails to store data after generating, it gets temporarily
    /// stored here and retried later.
    pub failed_store: Option<SecretKeyShare>,
}

pub struct JoiningState {
    pub participants: Participants,
    pub public_key: PublicKey,
}

#[derive(Debug, Clone, PartialEq, Eq)]
pub enum NodeStatus {
    Starting,
    Started,
    Generating {
        participants: Vec<Participant>,
    },
    WaitingForConsensus {
        participants: Vec<Participant>,
    },
    Running {
        me: Participant,
        participants: Vec<Participant>,
        ongoing_triple_gen: usize,
        ongoing_presignature_gen: usize,
    },
    Resharing {
        old_participants: Vec<Participant>,
        new_participants: Vec<Participant>,
    },
    Joining {
        participants: Vec<Participant>,
    },
}

#[derive(Default)]
#[allow(clippy::large_enum_variant)]
pub enum NodeState {
    #[default]
    Starting,
    Started(StartedState),
    Generating(GeneratingState),
    WaitingForConsensus(WaitingForConsensusState),
    Running(RunningState),
    Resharing(ResharingState),
    Joining(JoiningState),
}

impl Display for NodeState {
    fn fmt(&self, f: &mut Formatter<'_>) -> fmt::Result {
        match *self {
            NodeState::Starting => write!(f, "Starting"),
            NodeState::Started(_) => write!(f, "Started"),
            NodeState::Generating(_) => write!(f, "Generating"),
            NodeState::WaitingForConsensus(_) => write!(f, "WaitingForConsensus"),
            NodeState::Running(_) => write!(f, "Running"),
            NodeState::Resharing(_) => write!(f, "Resharing"),
            NodeState::Joining(_) => write!(f, "Joining"),
        }
    }
}

pub struct Node {
    pub state: NodeState,
    pub watcher_tx: watch::Sender<NodeStatus>,
    pub watcher: NodeStateWatcher,
}

impl Default for Node {
    fn default() -> Self {
        Self::new()
    }
}

impl Node {
    pub fn new() -> Self {
        let (watcher_tx, watcher_rx) = watch::channel(NodeStatus::Starting);
        let watcher = NodeStateWatcher {
            watcher: watcher_rx,
        };
        Self {
            state: NodeState::Starting,
            watcher_tx,
            watcher,
        }
    }

    pub async fn update_watchers(&mut self) {
        match &self.state {
            NodeState::Started(_) => {
                let _ = self.watcher_tx.send(NodeStatus::Started);
            }
            NodeState::Starting => {
                let _ = self.watcher_tx.send(NodeStatus::Starting);
            }
            NodeState::Generating(state) => {
                let _ = self.watcher_tx.send(NodeStatus::Generating {
                    participants: state.participants.keys_vec(),
                });
            }
            NodeState::WaitingForConsensus(state) => {
                let _ = self.watcher_tx.send(NodeStatus::WaitingForConsensus {
                    participants: state.participants.keys_vec(),
                });
            }
            NodeState::Running(state) => {
                let _ = self.watcher_tx.send(NodeStatus::Running {
                    me: state.me,
                    participants: state.participants.keys_vec(),
                    ongoing_triple_gen: state.triple_manager.len_ongoing().await,
                    ongoing_presignature_gen: state
                        .presignature_manager
                        .read()
                        .await
                        .len_ongoing()
                        .await,
                });
            }
            NodeState::Resharing(state) => {
                let _ = self.watcher_tx.send(NodeStatus::Resharing {
                    old_participants: state.old_participants.keys_vec(),
                    new_participants: state.new_participants.keys_vec(),
                });
            }
            NodeState::Joining(state) => {
                let _ = self.watcher_tx.send(NodeStatus::Joining {
                    participants: state.participants.keys_vec(),
                });
            }
        }
    }
}

#[derive(Clone)]
pub struct NodeStateWatcher {
    watcher: watch::Receiver<NodeStatus>,
}

impl NodeStateWatcher {
    pub async fn changed(&mut self) -> Result<(), watch::error::RecvError> {
        self.watcher.changed().await
    }

    pub fn status(&self) -> NodeStatus {
        self.watcher.borrow().clone()
    }

    pub fn status_mut(&mut self) -> NodeStatus {
        self.watcher.borrow_and_update().clone()
    }

    pub fn participants(&self) -> Vec<Participant> {
        match self.status() {
            NodeStatus::Generating { participants } => participants,
            NodeStatus::WaitingForConsensus { participants } => participants,
            NodeStatus::Running { participants, .. } => participants,
            NodeStatus::Resharing {
                new_participants, ..
            } => new_participants,
            NodeStatus::Joining { participants } => participants,
            _ => Vec::new(),
        }
    }
}<|MERGE_RESOLUTION|>--- conflicted
+++ resolved
@@ -76,16 +76,12 @@
     pub signature_manager: Arc<RwLock<SignatureManager>>,
 }
 
-<<<<<<< HEAD
 impl RunningState {
     pub fn cleanup(&self) {
         self.triple_task.abort();
     }
 }
 
-#[derive(Clone)]
-=======
->>>>>>> 508d6fd9
 pub struct ResharingState {
     pub me: Participant,
     pub old_epoch: u64,
@@ -204,7 +200,7 @@
                 let _ = self.watcher_tx.send(NodeStatus::Running {
                     me: state.me,
                     participants: state.participants.keys_vec(),
-                    ongoing_triple_gen: state.triple_manager.len_ongoing().await,
+                    ongoing_triple_gen: state.triple_task.len_ongoing(),
                     ongoing_presignature_gen: state
                         .presignature_manager
                         .read()
