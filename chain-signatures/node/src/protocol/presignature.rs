use super::message::{MessageChannel, PositMessage, PositProtocolId, PresignatureMessage};
use super::posit::{PositAction, Positor, Posits};
use super::state::RunningState;
use super::triple::TripleId;
use crate::protocol::contract::primitives::intersect_vec;
use crate::protocol::error::GenerationError;
<<<<<<< HEAD
use crate::protocol::posit::PositInternalAction;
use crate::storage::presignature_storage::{
    PresignatureSlot, PresignatureStorage, PresignatureTaken,
};
=======
use crate::storage::presignature_storage::{PresignatureSlot, PresignatureStorage};
>>>>>>> 1be5c9be
use crate::storage::triple_storage::{TriplesTaken, TriplesTakenDropper};
use crate::storage::TripleStorage;
use crate::types::{PresignatureProtocol, SecretKeyShare};
use crate::util::AffinePointExt;

use cait_sith::protocol::{Action, Participant, ProtocolError};
use cait_sith::{KeygenOutput, PresignArguments, PresignOutput};
use chrono::Utc;
use k256::{AffinePoint, Scalar, Secp256k1};
use mpc_contract::config::ProtocolConfig;
use mpc_crypto::PublicKey;
use serde::ser::SerializeStruct;
use serde::{Deserialize, Serialize};
use sha3::{Digest, Sha3_256};
use std::collections::hash_map::Entry;
use std::collections::{HashMap, HashSet};
use std::fmt;
use std::time::{Duration, Instant};

use near_account_id::AccountId;

/// Unique number used to identify a specific ongoing presignature generation protocol.
/// Without `PresignatureId` it would be unclear where to route incoming cait-sith presignature
/// generation messages.
pub type PresignatureId = u64;

/// The full presignature id. This encompasses the presignature id and the two triples
/// that were used to generate it.
#[derive(Copy, Clone, Debug, PartialEq, Serialize, Deserialize)]
pub struct FullPresignatureId {
    id: PresignatureId,
    t0: TripleId,
    t1: TripleId,
}

impl FullPresignatureId {
    pub fn from_triples(t0: TripleId, t1: TripleId) -> Self {
        let id = hash_as_id(t0, t1);
        Self { id, t0, t1 }
    }

    pub fn validate(&self) -> bool {
        self.id == hash_as_id(self.t0, self.t1)
    }
}

/// A completed presignature.
pub struct Presignature {
    pub id: PresignatureId,
    pub output: PresignOutput<Secp256k1>,
    pub participants: Vec<Participant>,
}

impl fmt::Debug for Presignature {
    fn fmt(&self, f: &mut fmt::Formatter<'_>) -> fmt::Result {
        f.debug_struct("Presignature")
            .field("id", &self.id)
            .field("participants", &self.participants)
            .finish()
    }
}

impl Serialize for Presignature {
    fn serialize<S>(&self, serializer: S) -> Result<S::Ok, S::Error>
    where
        S: serde::Serializer,
    {
        let mut state = serializer.serialize_struct("Presignature", 5)?;
        state.serialize_field("id", &self.id)?;
        state.serialize_field("output_big_r", &self.output.big_r)?;
        state.serialize_field("output_k", &self.output.k)?;
        state.serialize_field("output_sigma", &self.output.sigma)?;
        state.serialize_field("participants", &self.participants)?;
        state.end()
    }
}

impl<'de> Deserialize<'de> for Presignature {
    fn deserialize<D>(deserializer: D) -> Result<Self, D::Error>
    where
        D: serde::Deserializer<'de>,
    {
        #[derive(Deserialize)]
        struct PresignatureFields {
            id: PresignatureId,
            output_big_r: AffinePoint,
            output_k: Scalar,
            output_sigma: Scalar,
            participants: Vec<Participant>,
        }

        let fields = PresignatureFields::deserialize(deserializer)?;

        Ok(Self {
            id: fields.id,
            output: PresignOutput {
                big_r: fields.output_big_r,
                k: fields.output_k,
                sigma: fields.output_sigma,
            },
            participants: fields.participants,
        })
    }
}

/// An ongoing presignature generator.
pub struct PresignatureGenerator {
    pub owner: Participant,
    pub participants: Vec<Participant>,
    pub protocol: PresignatureProtocol,
    pub dropper: TriplesTakenDropper,
    pub timestamp: Instant,
    pub timeout: Duration,
    /// latest poked time, total acrued wait time and total pokes per presignature protocol
    pub poked_latest: Option<(Instant, Duration, u64)>,
    pub slot: PresignatureSlot,
}

impl PresignatureGenerator {
    pub fn new(
        owner: Participant,
        protocol: PresignatureProtocol,
        participants: &[Participant],
        dropper: TriplesTakenDropper,
        timeout: u64,
        slot: PresignatureSlot,
    ) -> Self {
        Self {
            owner,
            participants: participants.to_vec(),
            protocol,
            dropper,
            timestamp: Instant::now(),
            timeout: Duration::from_millis(timeout),
            poked_latest: None,
            slot,
        }
    }

    pub fn poke(&mut self) -> Result<Action<PresignOutput<Secp256k1>>, ProtocolError> {
        if self.timestamp.elapsed() > self.timeout {
            let id = hash_as_id(self.dropper.id0, self.dropper.id1);
            tracing::warn!(
                owner = ?self.owner,
                presignature_id = id,
                triples = ?self.dropper,
                "presignature protocol timed out"
            );
            return Err(ProtocolError::Other(
                anyhow::anyhow!("presignature protocol timed out").into(),
            ));
        }

        self.protocol.poke()
    }
}

/// Abstracts how triples are generated by providing a way to request a new triple that will be
/// complete some time in the future and a way to take an already generated triple.
pub struct PresignatureManager {
    triples: TripleStorage,
    presignatures: PresignatureStorage,
    /// Ongoing presignature generation protocols.
    generators: HashMap<PresignatureId, PresignatureGenerator>,
    /// The set of presignatures that were introduced to the system by the current node.
    introduced: HashSet<PresignatureId>,
    /// The protocol posits that are currently being proposed by us.
    posits: Posits<PresignatureId, TriplesTaken>,

    me: Participant,
    threshold: usize,
    epoch: u64,
    my_account_id: AccountId,
    msg: MessageChannel,
}

impl PresignatureManager {
    pub fn new(
        me: Participant,
        threshold: usize,
        epoch: u64,
        my_account_id: &AccountId,
        triples: &TripleStorage,
        presignatures: &PresignatureStorage,
        msg: MessageChannel,
    ) -> Self {
        Self {
            triples: triples.clone(),
            presignatures: presignatures.clone(),
            generators: HashMap::new(),
            introduced: HashSet::new(),
            posits: Posits::new(me),
            me,
            threshold,
            epoch,
            my_account_id: my_account_id.clone(),
            msg,
        }
    }

    /// Returns true if the presignature with the given id is already generated
    pub async fn contains(&self, id: PresignatureId) -> bool {
        self.presignatures.contains(id).await
    }

    /// Returns true if the mine presignature with the given id is already generated
    pub async fn contains_mine(&self, id: PresignatureId) -> bool {
        self.presignatures.contains_by_owner(id, self.me).await
    }

    pub async fn contains_used(&self, id: PresignatureId) -> bool {
        self.presignatures.contains_used(id).await
    }

<<<<<<< HEAD
    pub async fn take(
        &mut self,
        id: PresignatureId,
        owner: Participant,
    ) -> Result<PresignatureTaken, GenerationError> {
        if self.generators.contains_key(&id) {
            tracing::warn!(id, "presignature is still generating");
            return Err(GenerationError::PresignatureIsGenerating(id));
        }

        let presignature = self
            .presignatures
            .take(id, owner, self.me)
            .await
            .ok_or(GenerationError::PresignatureIsMissing(id))?;

        tracing::debug!(id, "took presignature");
        Ok(presignature)
    }

    pub async fn process_posit(
        &mut self,
        id: FullPresignatureId,
        from: Participant,
        action: PositAction,
    ) -> Option<(Vec<Participant>, Positor<TriplesTaken>)> {
        // TODO: we should also validate on us having the triple t0 and t1 here as well.
        // For now, this validation is done in the `generate` function, so the protocol
        // does not advance until the triples are available.

        let internal_action = if !id.validate() {
            tracing::error!(?id, "presignature id does not match the expected hash");
            PositInternalAction::Reply(PositAction::Reject)
        } else if self.contains(id.id).await {
            tracing::warn!(?id, "presignature already generated");
            PositInternalAction::None
        } else {
            self.posits.act(id.id, from, self.threshold, &action)
        };

        let mut start = None;
        match internal_action {
            PositInternalAction::None => {}
            PositInternalAction::Reply(action) => {
                self.msg
                    .send(
                        self.me,
                        from,
                        PositMessage {
                            id: PositProtocolId::Presignature(id),
                            from: self.me,
                            action,
                        },
                    )
                    .await;
            }
            PositInternalAction::StartProtocol(participants, positor) => {
                if positor.is_proposer() {
                    for &p in &participants {
                        if p == self.me {
                            continue;
                        }
                        self.msg
                            .send(
                                self.me,
                                p,
                                PositMessage {
                                    id: PositProtocolId::Presignature(id),
                                    from: self.me,
                                    action: PositAction::Start(participants.clone()),
                                },
                            )
                            .await;
                    }
                }
                start = Some((participants, positor));
            }
        }

        start
    }

    pub async fn take_mine(&mut self) -> Option<PresignatureTaken> {
        let taken = self.presignatures.take_mine(self.me).await?;
        tracing::debug!(id = ?taken.presignature.id, "took presignature of mine");
        Some(taken)
    }

=======
>>>>>>> 1be5c9be
    /// Returns the number of unspent presignatures available in the manager.
    pub async fn len_generated(&self) -> usize {
        self.presignatures.len_generated().await
    }

    /// Returns the number of unspent presignatures assigned to this node.
    pub async fn len_mine(&self) -> usize {
        self.presignatures.len_by_owner(self.me).await
    }

    /// Returns if there are unspent presignatures available in the manager.
    pub async fn is_empty(&self) -> bool {
        self.len_generated().await == 0
    }

    /// Returns the number of unspent presignatures we will have in the manager once
    /// all ongoing generation protocols complete.
    pub async fn len_potential(&self) -> usize {
        let complete_presignatures = self.len_generated().await;
        let ongoing_generators = self.generators.len();
        complete_presignatures + ongoing_generators
    }

    /// Starts a new presignature generation protocol.
    async fn propose(&mut self, active: &[Participant]) {
        // To ensure there is no contention between different nodes we are only using triples
        // that we proposed. This way in a non-BFT environment we are guaranteed to never try
        // to use the same triple as any other node.
        // TODO: have all this part be a separate task such that finding a pair of triples is done in parallel instead
        // of waiting for storage to respond here.
        let Some(triples) = self.triples.take_two_mine(self.me).await else {
            return;
        };

        let t0 = triples.triple0.id;
        let t1 = triples.triple1.id;
        let participants = intersect_vec(&[
            active,
            &triples.triple0.public.participants,
            &triples.triple1.public.participants,
        ]);
        if participants.len() < self.threshold {
            tracing::warn!(
                intersection = ?participants,
                ?participants,
                triple0 = ?(t0, &triples.triple0.public.participants),
                triple1 = ?(t1, &triples.triple1.public.participants),
                "intersection < threshold, trashing two triples"
            );
            return;
        }

        let id = FullPresignatureId::from_triples(t0, t1);
        tracing::info!(
            ?id,
            ?triples,
            "proposing protocol to generate a new presignature"
        );

        self.introduced.insert(id.id);
        self.posits.propose(self.me, id.id, triples, &participants);
        for &p in participants.iter() {
            if p == self.me {
                continue;
            }

            self.msg
                .send(
                    self.me,
                    p,
                    PositMessage {
                        id: PositProtocolId::Presignature(id),
                        from: self.me,
                        action: PositAction::Propose,
                    },
                )
                .await;
        }
    }

    async fn stockpile(&mut self, active: &[Participant], cfg: &ProtocolConfig) {
        let not_enough_presignatures = {
            // Stopgap to prevent too many presignatures in the system. This should be around min_presig*nodes*2
            // for good measure so that we have enough presignatures to do sig generation while also maintain
            // the minimum number of presignature where a single node can't flood the system.
            if self.len_potential().await >= cfg.presignature.max_presignatures as usize {
                false
            } else {
                // We will always try to generate a new triple if we have less than the minimum
                self.len_mine().await < cfg.presignature.min_presignatures as usize
                    && self.introduced.len() < cfg.max_concurrent_introduction as usize
                    && self.generators.len() < cfg.max_concurrent_generation as usize
            }
        };

        if not_enough_presignatures {
            tracing::debug!("not enough presignatures, generating");
            self.propose(active).await;
        }
    }

    pub fn generator(&mut self, id: PresignatureId) -> Option<&mut PresignatureProtocol> {
        self.generators.get_mut(&id).map(|gen| &mut gen.protocol)
    }

    #[allow(clippy::too_many_arguments)]
    pub async fn generate(
        &mut self,
        id: FullPresignatureId,
        positor: Positor<TriplesTaken>,
        participants: &[Participant],
<<<<<<< HEAD
        // TODO: we should just rely on triple storage
        triple_manager: &TripleManager,
=======
        id: PresignatureId,
        triple0: TripleId,
        triple1: TripleId,
>>>>>>> 1be5c9be
        public_key: &PublicKey,
        private_share: &SecretKeyShare,
        cfg: &ProtocolConfig,
    ) -> Result<&mut PresignatureProtocol, GenerationError> {
<<<<<<< HEAD
        let (proposer, triples) = match positor {
            Positor::Proposer(proposer, triples) => (proposer, Some(triples)),
            Positor::Deliberator(proposer) => (proposer, None),
        };
=======
        if id != hash_as_id(triple0, triple1) {
            tracing::error!(id, "presignature id does not match the expected hash");
            Err(GenerationError::PresignatureBadParameters)
        } else if self.contains(id).await {
            tracing::debug!(id, "presignature already generated");
            Err(GenerationError::AlreadyGenerated)
        } else {
            match self.generators.entry(id) {
                Entry::Vacant(entry) => {
                    tracing::info!(id, "joining protocol to generate a new presignature");
                    let Some(slot) = self.presignatures.reserve(id).await else {
                        return Err(GenerationError::PresignatureReserveError);
                    };

                    // Owner is the node that initiated the presignature generation.
                    // TODO: we need to validate that is the case but right now, our node just assumes so. Should be
                    // mitigated via the initing the protocol.
                    let owner = from;

                    let Some(triples) = self
                        .triples
                        .take_two(triple0, triple1, owner, self.me)
                        .await
                    else {
                        tracing::warn!(
                            id,
                            triple0,
                            triple1,
                            "cannot join presignature generation: triple(s) are either missing or generating",
                        );
                        return Err(GenerationError::TripleGeneratingOrMissing(triple0));
                    };
>>>>>>> 1be5c9be

        tracing::info!(
            ?id,
            ?proposer,
            "starting protocol to generate a new presignature"
        );

        let entry = match self.generators.entry(id.id) {
            Entry::Occupied(entry) => {
                tracing::warn!(?id, ?proposer, "presignature already generating");
                return Ok(&mut entry.into_mut().protocol);
            }
            Entry::Vacant(entry) => entry,
        };

        // TODO: decide whether to reserve first before starting the protocol for both the proposer and joiners
        let Some(slot) = self.presignatures.reserve(id.id).await else {
            return Err(GenerationError::PresignatureReserveError);
        };

        let triples = if let Some(triples) = triples {
            triples
        } else {
            triple_manager
                .take_two(id.t0, id.t1, proposer)
                .await
                .inspect_err(|err| match err {
                    GenerationError::TripleIsGenerating(_)
                    | GenerationError::TripleIsMissing(_, _) => {
                        tracing::warn!(
                            ?id,
                            ?err,
                            "could not initiate presignature: unexpected generating or missing"
                        );
                    }
                    _ => {
                        tracing::error!(?err, "unexpected error while starting presignature");
                    }
                })?
        };

        let (triple0, triple1, dropper) = triples.take();
        let protocol = Box::new(cait_sith::presign(
            participants,
            self.me,
            // These paramaters appear to be to make it easier to use different indexing schemes for triples
            // Introduced in this PR https://github.com/LIT-Protocol/cait-sith/pull/7
            participants,
            self.me,
            PresignArguments {
                triple0: (triple0.share, triple0.public),
                triple1: (triple1.share, triple1.public),
                keygen_out: KeygenOutput {
                    private_share: *private_share,
                    public_key: *public_key,
                },
                threshold: self.threshold,
            },
        )?);
        let generator = PresignatureGenerator::new(
            proposer,
            protocol,
            participants,
            dropper,
            cfg.presignature.generation_timeout,
            slot,
        );
        let generator = entry.insert(generator);
        crate::metrics::NUM_TOTAL_HISTORICAL_PRESIGNATURE_GENERATORS
            .with_label_values(&[self.my_account_id.as_str()])
            .inc();
        if generator.owner != self.me {
            crate::metrics::NUM_TOTAL_HISTORICAL_PRESIGNATURE_GENERATORS_MINE
                .with_label_values(&[self.my_account_id.as_str()])
                .inc();
        }

        Ok(&mut generator.protocol)
    }

    /// Poke all ongoing presignature generation protocols to completion.
    pub async fn poke(&mut self) {
        let mut errors = Vec::new();

        let presignature_generator_failures_metric =
            crate::metrics::PRESIGNATURE_GENERATOR_FAILURES
                .with_label_values(&[self.my_account_id.as_str()]);
        let presignature_before_poke_delay_metric = crate::metrics::PRESIGNATURE_BEFORE_POKE_DELAY
            .with_label_values(&[self.my_account_id.as_str()]);
        let presignature_accrued_wait_delay_metric =
            crate::metrics::PRESIGNATURE_ACCRUED_WAIT_DELAY
                .with_label_values(&[self.my_account_id.as_str()]);
        let presignature_pokes_cnt_metric = crate::metrics::PRESIGNATURE_POKES_CNT
            .with_label_values(&[self.my_account_id.as_str()]);
        let presignature_latency_metric =
            crate::metrics::PRESIGNATURE_LATENCY.with_label_values(&[self.my_account_id.as_str()]);
        let presignature_generator_success_mine_metric =
            crate::metrics::NUM_TOTAL_HISTORICAL_PRESIGNATURE_GENERATORS_MINE_SUCCESS
                .with_label_values(&[self.my_account_id.as_str()]);
        let presignature_generator_success_metric =
            crate::metrics::NUM_TOTAL_HISTORICAL_PRESIGNATURE_GENERATORS_SUCCESS
                .with_label_values(&[self.my_account_id.as_str()]);
        let presignature_poke_cpu_time_metric = crate::metrics::PRESIGNATURE_POKE_CPU_TIME
            .with_label_values(&[self.my_account_id.as_str()]);

        let mut remove = Vec::new();
        for (id, generator) in self.generators.iter_mut() {
            loop {
                let generator_poke_time = Instant::now();
                let action = match generator.poke() {
                    Ok(action) => action,
                    Err(e) => {
                        presignature_generator_failures_metric.inc();
                        self.msg.filter_presignature(*id).await;
                        self.introduced.remove(id);
                        errors.push(e);
                        remove.push(*id);
                        break;
                    }
                };
                match action {
                    Action::Wait => {
                        // Retain protocol until we are finished
                        break;
                    }
                    Action::SendMany(data) => {
                        for to in generator.participants.iter() {
                            if *to == self.me {
                                continue;
                            }
                            self.msg
                                .send(
                                    self.me,
                                    *to,
                                    PresignatureMessage {
                                        id: *id,
                                        triple0: generator.dropper.id0,
                                        triple1: generator.dropper.id1,
                                        epoch: self.epoch,
                                        from: self.me,
                                        data: data.clone(),
                                        timestamp: Utc::now().timestamp() as u64,
                                    },
                                )
                                .await;
                        }
                        let (total_wait, total_pokes) =
                            if let Some((last_poked, total_wait, total_pokes)) =
                                &generator.poked_latest
                            {
                                (
                                    *total_wait + (generator_poke_time - *last_poked),
                                    total_pokes + 1,
                                )
                            } else {
                                let start_time = generator.timestamp;
                                presignature_before_poke_delay_metric
                                    .observe((generator_poke_time - start_time).as_millis() as f64);
                                (Duration::from_millis(0), 1)
                            };
                        generator.poked_latest = Some((Instant::now(), total_wait, total_pokes));
                        presignature_poke_cpu_time_metric
                            .observe(generator_poke_time.elapsed().as_millis() as f64);
                    }
                    Action::SendPrivate(to, data) => {
                        self.msg
                            .send(
                                self.me,
                                to,
                                PresignatureMessage {
                                    id: *id,
                                    triple0: generator.dropper.id0,
                                    triple1: generator.dropper.id1,
                                    epoch: self.epoch,
                                    from: self.me,
                                    data,
                                    timestamp: Utc::now().timestamp() as u64,
                                },
                            )
                            .await;
                        let (total_wait, total_pokes) =
                            if let Some((last_poked, total_wait, total_pokes)) =
                                &generator.poked_latest
                            {
                                (
                                    *total_wait + (generator_poke_time - *last_poked),
                                    total_pokes + 1,
                                )
                            } else {
                                let start_time = generator.timestamp;
                                presignature_before_poke_delay_metric
                                    .observe((generator_poke_time - start_time).as_millis() as f64);
                                (Duration::from_millis(0), 1)
                            };
                        generator.poked_latest = Some((Instant::now(), total_wait, total_pokes));
                        presignature_poke_cpu_time_metric
                            .observe(generator_poke_time.elapsed().as_millis() as f64);
                    }
                    Action::Return(output) => {
                        tracing::info!(
                            id,
                            me = ?self.me,
                            big_r = ?output.big_r.to_base58(),
                            elapsed = ?generator.timestamp.elapsed(),
                            "completed presignature generation"
                        );
                        let presignature = Presignature {
                            id: *id,
                            output,
                            participants: generator.participants.clone(),
                        };
                        if generator.owner == self.me {
                            tracing::info!(id, "assigning presignature to myself");
                            presignature_generator_success_mine_metric.inc();
                        }
                        generator.slot.insert(presignature, generator.owner).await;
                        self.introduced.remove(id);
                        // Do not retain the protocol
                        remove.push(*id);

                        presignature_latency_metric
                            .observe(generator.timestamp.elapsed().as_secs_f64());
                        presignature_generator_success_metric.inc();
                        self.msg.filter_presignature(*id).await;
                        if let Some((last_poked, total_wait, total_pokes)) = generator.poked_latest
                        {
                            let elapsed = generator_poke_time - last_poked;
                            let total_wait = total_wait + elapsed;
                            let total_pokes = total_pokes + 1;
                            presignature_accrued_wait_delay_metric
                                .observe(total_wait.as_millis() as f64);
                            presignature_pokes_cnt_metric.observe(total_pokes as f64);
                        }
                        presignature_poke_cpu_time_metric
                            .observe(generator_poke_time.elapsed().as_millis() as f64);
                        break;
                    }
                }
            }
        }

        for id in remove {
            self.generators.remove(&id);
        }

        if !errors.is_empty() {
            tracing::warn!(?errors, "failed to generate some presignatures");
        }
    }

    pub async fn reserve(&self, id: PresignatureId) -> Option<PresignatureSlot> {
        self.presignatures.reserve(id).await
    }

    pub fn execute(
        state: &RunningState,
        protocol_cfg: &ProtocolConfig,
        active: Vec<Participant>,
    ) -> tokio::task::JoinHandle<()> {
        let presignature_manager = state.presignature_manager.clone();
        let protocol_cfg = protocol_cfg.clone();

        tokio::task::spawn(async move {
            let mut presignature_manager = presignature_manager.write().await;
            presignature_manager.stockpile(&active, &protocol_cfg).await;
            presignature_manager.poke().await;

            crate::metrics::NUM_PRESIGNATURES_MINE
                .with_label_values(&[presignature_manager.my_account_id.as_str()])
                .set(presignature_manager.len_mine().await as i64);
            crate::metrics::NUM_PRESIGNATURES_TOTAL
                .with_label_values(&[presignature_manager.my_account_id.as_str()])
                .set(presignature_manager.len_generated().await as i64);
            crate::metrics::NUM_PRESIGNATURE_GENERATORS_TOTAL
                .with_label_values(&[presignature_manager.my_account_id.as_str()])
                .set(
                    presignature_manager.len_potential().await as i64
                        - presignature_manager.len_generated().await as i64,
                );
        })
    }
}

pub fn hash_as_id(triple0: TripleId, triple1: TripleId) -> PresignatureId {
    let mut hasher = Sha3_256::new();
    hasher.update(triple0.to_le_bytes());
    hasher.update(triple1.to_le_bytes());
    let id: [u8; 32] = hasher.finalize().into();
    let id = u64::from_le_bytes(first_8_bytes(id));

    PresignatureId::from(id)
}

const fn first_8_bytes(input: [u8; 32]) -> [u8; 8] {
    let mut output = [0u8; 8];
    let mut i = 0;
    while i < 8 {
        output[i] = input[i];
        i += 1;
    }
    output
}

#[cfg(test)]
mod tests {
    use cait_sith::{protocol::Participant, PresignOutput};
    use k256::{elliptic_curve::CurveArithmetic, Secp256k1};

    use crate::protocol::presignature::Presignature;

    #[tokio::test]
    async fn test_presignature_serialize_deserialize() {
        let presignature = Presignature {
            id: 1,
            output: PresignOutput {
                big_r: <Secp256k1 as CurveArithmetic>::AffinePoint::default(),
                k: <Secp256k1 as CurveArithmetic>::Scalar::ZERO,
                sigma: <Secp256k1 as CurveArithmetic>::Scalar::ONE,
            },
            participants: vec![Participant::from(1), Participant::from(2)],
        };

        // Serialize Presignature to JSON
        let serialized =
            serde_json::to_string(&presignature).expect("Failed to serialize Presignature");

        // Deserialize JSON back to Presignature
        let deserialized: Presignature =
            serde_json::from_str(&serialized).expect("Failed to deserialize Presignature");

        // Assert that the original and deserialized Presignature are equal
        assert_eq!(presignature.id, deserialized.id);
        assert_eq!(presignature.output.big_r, deserialized.output.big_r);
        assert_eq!(presignature.output.k, deserialized.output.k);
        assert_eq!(presignature.output.sigma, deserialized.output.sigma);
        assert_eq!(presignature.participants, deserialized.participants);
    }
}<|MERGE_RESOLUTION|>--- conflicted
+++ resolved
@@ -4,14 +4,10 @@
 use super::triple::TripleId;
 use crate::protocol::contract::primitives::intersect_vec;
 use crate::protocol::error::GenerationError;
-<<<<<<< HEAD
 use crate::protocol::posit::PositInternalAction;
 use crate::storage::presignature_storage::{
     PresignatureSlot, PresignatureStorage, PresignatureTaken,
 };
-=======
-use crate::storage::presignature_storage::{PresignatureSlot, PresignatureStorage};
->>>>>>> 1be5c9be
 use crate::storage::triple_storage::{TriplesTaken, TriplesTakenDropper};
 use crate::storage::TripleStorage;
 use crate::types::{PresignatureProtocol, SecretKeyShare};
@@ -224,27 +220,6 @@
 
     pub async fn contains_used(&self, id: PresignatureId) -> bool {
         self.presignatures.contains_used(id).await
-    }
-
-<<<<<<< HEAD
-    pub async fn take(
-        &mut self,
-        id: PresignatureId,
-        owner: Participant,
-    ) -> Result<PresignatureTaken, GenerationError> {
-        if self.generators.contains_key(&id) {
-            tracing::warn!(id, "presignature is still generating");
-            return Err(GenerationError::PresignatureIsGenerating(id));
-        }
-
-        let presignature = self
-            .presignatures
-            .take(id, owner, self.me)
-            .await
-            .ok_or(GenerationError::PresignatureIsMissing(id))?;
-
-        tracing::debug!(id, "took presignature");
-        Ok(presignature)
     }
 
     pub async fn process_posit(
@@ -315,8 +290,6 @@
         Some(taken)
     }
 
-=======
->>>>>>> 1be5c9be
     /// Returns the number of unspent presignatures available in the manager.
     pub async fn len_generated(&self) -> usize {
         self.presignatures.len_generated().await
@@ -422,63 +395,19 @@
         self.generators.get_mut(&id).map(|gen| &mut gen.protocol)
     }
 
-    #[allow(clippy::too_many_arguments)]
     pub async fn generate(
         &mut self,
         id: FullPresignatureId,
         positor: Positor<TriplesTaken>,
         participants: &[Participant],
-<<<<<<< HEAD
-        // TODO: we should just rely on triple storage
-        triple_manager: &TripleManager,
-=======
-        id: PresignatureId,
-        triple0: TripleId,
-        triple1: TripleId,
->>>>>>> 1be5c9be
         public_key: &PublicKey,
         private_share: &SecretKeyShare,
         cfg: &ProtocolConfig,
     ) -> Result<&mut PresignatureProtocol, GenerationError> {
-<<<<<<< HEAD
         let (proposer, triples) = match positor {
             Positor::Proposer(proposer, triples) => (proposer, Some(triples)),
             Positor::Deliberator(proposer) => (proposer, None),
         };
-=======
-        if id != hash_as_id(triple0, triple1) {
-            tracing::error!(id, "presignature id does not match the expected hash");
-            Err(GenerationError::PresignatureBadParameters)
-        } else if self.contains(id).await {
-            tracing::debug!(id, "presignature already generated");
-            Err(GenerationError::AlreadyGenerated)
-        } else {
-            match self.generators.entry(id) {
-                Entry::Vacant(entry) => {
-                    tracing::info!(id, "joining protocol to generate a new presignature");
-                    let Some(slot) = self.presignatures.reserve(id).await else {
-                        return Err(GenerationError::PresignatureReserveError);
-                    };
-
-                    // Owner is the node that initiated the presignature generation.
-                    // TODO: we need to validate that is the case but right now, our node just assumes so. Should be
-                    // mitigated via the initing the protocol.
-                    let owner = from;
-
-                    let Some(triples) = self
-                        .triples
-                        .take_two(triple0, triple1, owner, self.me)
-                        .await
-                    else {
-                        tracing::warn!(
-                            id,
-                            triple0,
-                            triple1,
-                            "cannot join presignature generation: triple(s) are either missing or generating",
-                        );
-                        return Err(GenerationError::TripleGeneratingOrMissing(triple0));
-                    };
->>>>>>> 1be5c9be
 
         tracing::info!(
             ?id,
@@ -502,22 +431,10 @@
         let triples = if let Some(triples) = triples {
             triples
         } else {
-            triple_manager
-                .take_two(id.t0, id.t1, proposer)
+            self.triples
+                .take_two(id.t0, id.t1, proposer, self.me)
                 .await
-                .inspect_err(|err| match err {
-                    GenerationError::TripleIsGenerating(_)
-                    | GenerationError::TripleIsMissing(_, _) => {
-                        tracing::warn!(
-                            ?id,
-                            ?err,
-                            "could not initiate presignature: unexpected generating or missing"
-                        );
-                    }
-                    _ => {
-                        tracing::error!(?err, "unexpected error while starting presignature");
-                    }
-                })?
+                .ok_or(GenerationError::TripleMissing(id.t0, id.t1))?
         };
 
         let (triple0, triple1, dropper) = triples.take();
