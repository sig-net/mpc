--- conflicted
+++ resolved
@@ -1,9 +1,5 @@
 use super::message::{MessageChannel, PresignatureMessage};
-<<<<<<< HEAD
 use super::signature::SignId;
-=======
-use super::signature::SignRequestIdentifier;
->>>>>>> a2582ad4
 use super::state::RunningState;
 use super::triple::{Triple, TripleId, TripleManager};
 use crate::protocol::contract::primitives::Participants;
@@ -156,11 +152,7 @@
     #[error("presignature bad parameters")]
     PresignatureBadParameters,
     #[error("waiting for missing sign request id={0:?}")]
-<<<<<<< HEAD
     WaitingForIndexer(SignId),
-=======
-    WaitingForIndexer(SignRequestIdentifier),
->>>>>>> a2582ad4
     #[error("invalid proposer expected={0:?}, actual={1:?}")]
     InvalidProposer(Participant, Participant),
 }
