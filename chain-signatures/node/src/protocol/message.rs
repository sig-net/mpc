--- conflicted
+++ resolved
@@ -624,11 +624,7 @@
                     continue;
                 }
                 Err(err @ GenerationError::InvalidProposer(_, _)) => {
-<<<<<<< HEAD
-                    // We will revisit this this signature request later when we have the request indexed.
-=======
                     // trash the whole of these messages since we got an invalid set of participants.
->>>>>>> a2582ad4
                     tracing::warn!(?sign_id, ?err, "signature generation cannot be started");
                     queue.clear();
                     continue;
