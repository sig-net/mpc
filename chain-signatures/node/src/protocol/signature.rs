--- conflicted
+++ resolved
@@ -8,12 +8,8 @@
 use crate::protocol::posit::{PositAction, PositInternalAction, Positor, Posits};
 use crate::protocol::presignature::PresignatureId;
 use crate::protocol::Chain;
-<<<<<<< HEAD
-use crate::rpc::RpcChannel;
+use crate::rpc::{ContractStateWatcher, RpcChannel};
 use crate::sign_respond_tx::SignRespondSignatureChannel;
-=======
-use crate::rpc::{ContractStateWatcher, RpcChannel};
->>>>>>> 470b622f
 use crate::storage::presignature_storage::{PresignatureTaken, PresignatureTakenDropper};
 use crate::storage::PresignatureStorage;
 use crate::types::SignatureProtocol;
@@ -173,20 +169,12 @@
         initial_round: usize,
     ) -> SignRequest {
         let sign_id = indexed.id;
-<<<<<<< HEAD
-        // NOTE: reorganize, will use the same entropy for reorganizing the participants. The only
-        // thing that would be different is the passed in stable participants.
-        let mut rng = StdRng::from_seed(indexed.args.entropy);
-        let subset = if indexed.participants.is_some() {
+        let reorganize = initial_round > 0;
+        let participants = if indexed.participants.is_some() {
             indexed.participants.clone().unwrap()
         } else {
-            stable.iter().copied().choose_multiple(&mut rng, threshold)
+            participants.iter().collect()
         };
-        let in_subset = subset.contains(&self.me);
-        let proposer = *subset.choose(&mut rng).unwrap();
-        let is_mine = proposer == self.me;
-=======
-        let reorganize = initial_round > 0;
         let mut participants = participants.keys_vec();
         participants.sort();
 
@@ -201,7 +189,6 @@
             let index = entropy[0] as usize + round;
             participants[index % participants.len()]
         }
->>>>>>> 470b622f
 
         let max_rounds = initial_round + 512;
         // Use the smallest round that selects a stable proposer.
