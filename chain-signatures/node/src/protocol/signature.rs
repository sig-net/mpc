use super::contract::primitives::intersect_vec;
use super::state::RunningState;
use crate::kdf::derive_delta;
use crate::protocol::error::GenerationError;
use crate::protocol::message::{MessageChannel, SignatureMessage};
use crate::protocol::presignature::{PresignatureId, PresignatureManager};
use crate::protocol::Chain;
use crate::rpc::RpcChannel;
use crate::storage::presignature_storage::{PresignatureTaken, PresignatureTakenDropper};
use crate::storage::PresignatureStorage;
use crate::types::SignatureProtocol;
use crate::util::AffinePointExt;

use cait_sith::protocol::{Action, InitializationError, Participant, ProtocolError};
use cait_sith::{FullSignature, PresignOutput};
use chrono::Utc;
use k256::Secp256k1;
use mpc_contract::config::ProtocolConfig;
use mpc_crypto::{derive_key, PublicKey};
use mpc_primitives::{SignArgs, SignId};
use rand::rngs::StdRng;
use rand::seq::{IteratorRandom, SliceRandom};
use rand::SeedableRng;
use std::collections::hash_map::Entry;
use std::collections::{HashMap, VecDeque};
use std::sync::Arc;
use std::time::{Duration, Instant};
use tokio::sync::mpsc::error::TryRecvError;
use tokio::sync::{mpsc, RwLock};

use near_account_id::AccountId;

/// This is the maximum amount of sign requests that we can accept in the network.
const MAX_SIGN_REQUESTS: usize = 1024;

/// All relevant info pertaining to an Indexed sign request from an indexer.
#[derive(Debug, Clone, PartialEq)]
pub struct IndexedSignRequest {
    pub id: SignId,
    pub args: SignArgs,
    pub chain: Chain,
    pub timestamp: Instant,
    pub unix_timestamp: u64,
}

/// The sign request for the node to process. This contains relevant info for the node
/// to generate a signature such as what has been indexed and what the node needs to maintain
/// metadata-wise to generate the signature.
#[derive(Debug, Clone, PartialEq)]
pub struct SignRequest {
    pub indexed: IndexedSignRequest,
    pub proposer: Participant,
    pub participants: Vec<Participant>,
}

pub struct SignQueue {
    me: Participant,
    sign_rx: Arc<RwLock<mpsc::Receiver<IndexedSignRequest>>>,
    my_requests: VecDeque<SignRequest>,
    other_requests: HashMap<SignId, SignRequest>,
}

impl SignQueue {
    pub fn channel() -> (
        mpsc::Sender<IndexedSignRequest>,
        mpsc::Receiver<IndexedSignRequest>,
    ) {
        mpsc::channel(MAX_SIGN_REQUESTS)
    }

    pub fn new(me: Participant, sign_rx: Arc<RwLock<mpsc::Receiver<IndexedSignRequest>>>) -> Self {
        Self {
            me,
            sign_rx,
            my_requests: VecDeque::new(),
            other_requests: HashMap::new(),
        }
    }

    pub fn len_mine(&self) -> usize {
        self.my_requests.len()
    }

    pub fn is_empty_mine(&self) -> bool {
        self.len_mine() == 0
    }

    pub fn len(&self) -> usize {
        self.my_requests.len() + self.other_requests.len()
    }

    pub fn is_empty(&self) -> bool {
        self.len() == 0
    }

    pub async fn organize(
        &mut self,
        threshold: usize,
        stable: &[Participant],
        my_account_id: &AccountId,
    ) {
        let mut stable = stable.to_vec();
        stable.sort();

        let mut sign_rx = self.sign_rx.write().await;
        while let Ok(indexed) = {
            match sign_rx.try_recv() {
                err @ Err(TryRecvError::Disconnected) => {
                    tracing::error!("sign queue channel disconnected");
                    err
                }
                other => other,
            }
        } {
            let sign_id = indexed.id.clone();
            if self.my_requests.iter().any(|req| req.indexed.id == sign_id)
                || self.other_requests.contains_key(&sign_id)
            {
                tracing::info!(?sign_id, "skipping sign request: already in the sign queue");
                continue;
            }
            crate::metrics::NUM_UNIQUE_SIGN_REQUESTS
                .with_label_values(&[indexed.chain.as_str(), my_account_id.as_str()])
                .inc();
            let mut rng = StdRng::from_seed(indexed.args.entropy);
            let subset = stable.iter().copied().choose_multiple(&mut rng, threshold);
            let in_subset = subset.contains(&self.me);
            let proposer = *subset.choose(&mut rng).unwrap();
            let is_mine = proposer == self.me;

            tracing::info!(
                ?stable,
                ?sign_id,
                ?subset,
                ?proposer,
                me = ?self.me,
                in_subset,
                is_mine,
                "sign queue: organizing request"
            );

            if in_subset {
                tracing::info!(
                    ?sign_id,
                    "saving sign request: node is in the signer subset"
                );

                let request = SignRequest {
                    indexed,
                    proposer,
                    participants: subset,
                };
                if is_mine {
                    crate::metrics::NUM_SIGN_REQUESTS_MINE
                        .with_label_values(&[my_account_id.as_str()])
                        .inc();
                    self.my_requests.push_back(request);
                } else {
                    self.other_requests.insert(sign_id, request);
                }
            } else {
                tracing::info!(
                    ?sign_id,
                    "skipping sign request: node is NOT in the signer subset"
                );
            }
        }
    }

    pub fn push_failed(&mut self, request: SignRequest) {
        // NOTE: this prioritizes old requests first then tries to do new ones if there's enough presignatures.
        // TODO: we need to decide how to prioritize certain requests over others such as with gas or time of
        // when the request made it into the NEAR network.
        // issue: https://github.com/near/mpc-recovery/issues/596
        if request.proposer == self.me {
            self.my_requests.push_front(request);
        } else {
            self.other_requests
                .insert(request.indexed.id.clone(), request);
        }
    }

    pub fn take_mine(&mut self) -> Option<SignRequest> {
        self.my_requests.pop_front()
    }

    pub fn take(&mut self, id: &SignId) -> Option<SignRequest> {
        self.other_requests.remove(id)
    }

    pub fn expire(&mut self, cfg: &ProtocolConfig) {
        self.other_requests.retain(|_, request| {
            request.indexed.timestamp.elapsed()
                < Duration::from_millis(cfg.signature.generation_timeout_total)
        });
    }
}

/// An ongoing signature generator.
pub struct SignatureGenerator {
    pub protocol: SignatureProtocol,
    pub dropper: PresignatureTakenDropper,
    pub request: SignRequest,
    pub timestamp: Instant,
    pub timeout: Duration,
    pub timeout_total: Duration,
    /// latest poked time, total acrued wait time and total pokes per signature protocol
    pub poked_latest: Option<(Instant, Duration, u64)>,
}

impl SignatureGenerator {
    pub fn new(
        protocol: SignatureProtocol,
        dropper: PresignatureTakenDropper,
        request: SignRequest,
        cfg: &ProtocolConfig,
    ) -> Self {
        Self {
            protocol,
            dropper,
            request,
            timestamp: Instant::now(),
            timeout: Duration::from_millis(cfg.signature.generation_timeout),
            timeout_total: Duration::from_millis(cfg.signature.generation_timeout_total),
            poked_latest: None,
        }
    }

    pub fn poke(&mut self) -> Result<Action<FullSignature<Secp256k1>>, ProtocolError> {
        if self.request.indexed.timestamp.elapsed() > self.timeout_total {
            tracing::warn!(
                sign_id = ?self.request.indexed.id,
                presignature_id = ?self.dropper.id,
                "signature protocol timed out completely",
            );
            return Err(ProtocolError::Other(
                anyhow::anyhow!("signature protocol timed out completely").into(),
            ));
        }

        if self.timestamp.elapsed() > self.timeout {
            tracing::warn!(
                sign_id = ?self.request.indexed.id,
                presignature_id = ?self.dropper.id,
                "signature protocol timed out",
            );
            return Err(ProtocolError::Other(
                anyhow::anyhow!("signature protocol timeout").into(),
            ));
        }

        self.protocol.poke()
    }
}

pub struct SignatureManager {
    /// Ongoing signature generation protocols.
    generators: HashMap<SignId, SignatureGenerator>,
    /// Sign queue that maintains all requests coming in from indexer.
    sign_queue: SignQueue,
    presignatures: PresignatureStorage,

    me: Participant,
    my_account_id: AccountId,
    threshold: usize,
    public_key: PublicKey,
    epoch: u64,
    msg: MessageChannel,
}

impl SignatureManager {
    #[allow(clippy::too_many_arguments)]
    pub fn new(
        me: Participant,
        my_account_id: &AccountId,
        threshold: usize,
        public_key: PublicKey,
        epoch: u64,
        sign_rx: Arc<RwLock<mpsc::Receiver<IndexedSignRequest>>>,
        presignatures: &PresignatureStorage,
        msg: MessageChannel,
    ) -> Self {
        Self {
            generators: HashMap::new(),
            sign_queue: SignQueue::new(me, sign_rx),
            presignatures: presignatures.clone(),
            me,
            my_account_id: my_account_id.clone(),
            threshold,
            public_key,
            epoch,
            msg,
        }
    }

    pub fn me(&self) -> Participant {
        self.me
    }

    fn generate_internal(
        me: Participant,
        public_key: PublicKey,
        taken: PresignatureTaken,
        request: SignRequest,
        cfg: &ProtocolConfig,
    ) -> Result<SignatureGenerator, InitializationError> {
        let SignRequest {
            participants,
            indexed,
            ..
        } = &request;
        let IndexedSignRequest {
            id: SignId { request_id },
            args,
            ..
        } = indexed;

        let (presignature, dropper) = taken.take();
        let PresignOutput { big_r, k, sigma } = presignature.output;
        let delta = derive_delta(*request_id, args.entropy, big_r);
        // TODO: Check whether it is okay to use invert_vartime instead
        let output: PresignOutput<Secp256k1> = PresignOutput {
            big_r: (big_r * delta).to_affine(),
            k: k * delta.invert().unwrap(),
            sigma: (sigma + args.epsilon * k) * delta.invert().unwrap(),
        };
        let protocol = Box::new(cait_sith::sign(
            participants,
            me,
            derive_key(public_key, args.epsilon),
            output,
            args.payload,
        )?);
        Ok(SignatureGenerator::new(protocol, dropper, request, cfg))
    }

    /// Starts a new presignature generation protocol.
    pub fn generate(
        &mut self,
        taken: PresignatureTaken,
        request: SignRequest,
        cfg: &ProtocolConfig,
    ) -> Result<(), InitializationError> {
        let sign_id = request.indexed.id.clone();
        tracing::info!(
            ?sign_id,
            me = ?self.me,
            id = taken.presignature.id,
            participants = ?request.participants,
            "starting protocol to generate a new signature",
        );
        let generator = Self::generate_internal(self.me, self.public_key, taken, request, cfg)?;
        crate::metrics::NUM_TOTAL_HISTORICAL_SIGNATURE_GENERATORS
            .with_label_values(&[self.my_account_id.as_str()])
            .inc();
        self.generators.insert(sign_id, generator);
        Ok(())
    }

    // TODO: make this not use PresignatureManager but PresignatureStorage instead.
    /// Ensures that the presignature with the given id is either:
    /// 1) Already generated in which case returns `None`, or
    /// 2) Is currently being generated by `protocol` in which case returns `Some(protocol)`, or
    /// 3) Has never been seen by the manager in which case start a new protocol and returns `Some(protocol)`, or
    /// 4) Depends on triples (`triple0`/`triple1`) that are unknown to the node
    // TODO: What if the presignature completed generation and is already spent?
    pub async fn get_or_start_protocol(
        &mut self,
        sign_id: &SignId,
        proposer: Participant,
        presignature_id: PresignatureId,
        cfg: &ProtocolConfig,
        presignature_manager: &mut PresignatureManager,
    ) -> Result<&mut SignatureProtocol, GenerationError> {
        let entry = match self.generators.entry(sign_id.clone()) {
            Entry::Vacant(entry) => entry,
            Entry::Occupied(entry) => return Ok(&mut entry.into_mut().protocol),
        };

        let Some(request) = self.sign_queue.take(sign_id) else {
            return Err(GenerationError::WaitingForIndexer(sign_id.clone()));
        };
        let our_proposer = request.proposer;
        if proposer != our_proposer {
            self.sign_queue.push_failed(request);
            return Err(GenerationError::InvalidProposer(proposer, our_proposer));
        }

        tracing::info!(?sign_id, me = ?self.me, presignature_id, "joining protocol to generate a new signature");
        let presignature = match presignature_manager.take(presignature_id, proposer).await {
            Ok(presignature) => presignature,
            Err(err @ GenerationError::PresignatureIsGenerating(_)) => {
                tracing::warn!(me = ?self.me, presignature_id, "presignature is generating, can't join signature generation protocol");
                self.sign_queue.push_failed(request);
                return Err(err);
            }
            Err(err @ GenerationError::PresignatureIsMissing(_)) => {
                tracing::warn!(me = ?self.me, presignature_id, "presignature is missing, can't join signature generation protocol");
                self.sign_queue.push_failed(request);
                return Err(err);
            }
            Err(err) => return Err(err),
        };
        tracing::info!(me = ?self.me, presignature_id, "found presignature: ready to start signature generation");
        let generator = match Self::generate_internal(
            self.me,
            self.public_key,
            presignature,
            request.clone(),
            cfg,
        ) {
            Ok(generator) => generator,
            Err(err @ InitializationError::BadParameters(_)) => {
                self.sign_queue.push_failed(request);
                tracing::warn!(
                    ?sign_id,
                    presignature_id,
                    ?err,
                    "failed to start signature generation"
                );
                return Err(GenerationError::CaitSithInitializationError(err));
            }
        };
        let generator = entry.insert(generator);
        crate::metrics::NUM_TOTAL_HISTORICAL_SIGNATURE_GENERATORS
            .with_label_values(&[self.my_account_id.as_str()])
            .inc();
        Ok(&mut generator.protocol)
    }

    /// Pokes all of the ongoing generation protocols to completion
    pub async fn poke(&mut self, message: MessageChannel, rpc: RpcChannel) {
        let signature_before_poke_delay_metric = crate::metrics::SIGNATURE_BEFORE_POKE_DELAY
            .with_label_values(&[self.my_account_id.as_str()]);
        let signature_accrued_wait_delay_metric = crate::metrics::SIGNATURE_ACCRUED_WAIT_DELAY
            .with_label_values(&[self.my_account_id.as_str()]);
        let signature_pokes_cnt_metric =
            crate::metrics::SIGNATURE_POKES_CNT.with_label_values(&[self.my_account_id.as_str()]);
        let signature_generator_failures_metric = crate::metrics::SIGNATURE_GENERATOR_FAILURES
            .with_label_values(&[self.my_account_id.as_str()]);
        let signature_failures_metric =
            crate::metrics::SIGNATURE_FAILURES.with_label_values(&[self.my_account_id.as_str()]);
        let signature_poke_cpu_time_metric = crate::metrics::SIGNATURE_POKE_CPU_TIME
            .with_label_values(&[self.my_account_id.as_str()]);

        let mut remove = Vec::new();
        let mut failed = Vec::new();
        for (sign_id, generator) in self.generators.iter_mut() {
            loop {
                let generator_poke_time = Instant::now();
                let action = match generator.poke() {
                    Ok(action) => action,
                    Err(err) => {
                        remove.push(sign_id.clone());
                        self.msg
                            .filter_sign(sign_id.clone(), generator.dropper.id)
                            .await;

                        if generator.request.indexed.timestamp.elapsed() < generator.timeout_total {
                            failed.push(sign_id.clone());
                            tracing::error!(
                                ?sign_id,
                                presignature_id = generator.dropper.id,
                                ?err,
                                "signature failed to be produced; pushing request back into failed queue",
                            );
                            if generator.request.proposer == self.me {
                                signature_generator_failures_metric.inc();
                            }
                        } else {
                            tracing::error!(
                                ?sign_id,
                                presignature_id = generator.dropper.id,
                                ?err,
                                "signature failed to be produced; full timeout, trashing request",
                            );
                            if generator.request.proposer == self.me {
                                signature_generator_failures_metric.inc();
                                signature_failures_metric.inc();
                            }
                        }
                        break;
                    }
                };
                match action {
                    Action::Wait => {
                        // Retain protocol until we are finished
                        break;
                    }
                    Action::SendMany(data) => {
                        for to in generator.request.participants.iter() {
                            if *to == self.me {
                                continue;
                            }
                            message
                                .send(
                                    self.me,
                                    *to,
                                    SignatureMessage {
                                        id: sign_id.clone(),
                                        proposer: generator.request.proposer,
                                        presignature_id: generator.dropper.id,
                                        epoch: self.epoch,
                                        from: self.me,
                                        data: data.clone(),
                                        timestamp: Utc::now().timestamp() as u64,
                                    },
                                )
                                .await;
                        }
                        let (total_wait, total_pokes) =
                            if let Some((last_poked, total_wait, total_pokes)) =
                                &generator.poked_latest
                            {
                                (
                                    *total_wait + (generator_poke_time - *last_poked),
                                    total_pokes + 1,
                                )
                            } else {
                                let start_time = generator.timestamp;
                                signature_before_poke_delay_metric
                                    .observe((generator_poke_time - start_time).as_millis() as f64);
                                (Duration::from_millis(0), 1)
                            };
                        generator.poked_latest = Some((Instant::now(), total_wait, total_pokes));
                        signature_poke_cpu_time_metric
                            .observe(generator_poke_time.elapsed().as_millis() as f64);
                    }
                    Action::SendPrivate(to, data) => {
                        message
                            .send(
                                self.me,
                                to,
                                SignatureMessage {
                                    id: sign_id.clone(),
                                    proposer: generator.request.proposer,
                                    presignature_id: generator.dropper.id,
                                    epoch: self.epoch,
                                    from: self.me,
                                    data,
                                    timestamp: Utc::now().timestamp() as u64,
                                },
                            )
                            .await;
                        let (total_wait, total_pokes) =
                            if let Some((last_poked, total_wait, total_pokes)) =
                                &generator.poked_latest
                            {
                                (
                                    *total_wait + (generator_poke_time - *last_poked),
                                    total_pokes + 1,
                                )
                            } else {
                                let start_time = generator.timestamp;
                                signature_before_poke_delay_metric
                                    .observe((generator_poke_time - start_time).as_millis() as f64);
                                (Duration::from_millis(0), 1)
                            };
                        generator.poked_latest = Some((Instant::now(), total_wait, total_pokes));
                        signature_poke_cpu_time_metric
                            .observe(generator_poke_time.elapsed().as_millis() as f64);
                    }
                    Action::Return(output) => {
                        tracing::info!(
                            ?sign_id,
                            me = ?self.me,
                            presignature_id = generator.dropper.id,
                            big_r = ?output.big_r.to_base58(),
                            s = ?output.s,
                            elapsed = ?generator.timestamp.elapsed(),
                            "completed signature generation"
                        );
                        crate::metrics::SIGN_GENERATION_LATENCY
                            .with_label_values(&[self.my_account_id.as_str()])
                            .observe(generator.timestamp.elapsed().as_secs_f64());

                        if generator.request.proposer == self.me {
                            rpc.publish(self.public_key, generator.request.clone(), output);
                        }
                        self.msg
                            .filter_sign(sign_id.clone(), generator.dropper.id)
                            .await;
                        // Do not retain the protocol
                        remove.push(sign_id.clone());
                        if let Some((last_poked, total_wait, total_pokes)) = generator.poked_latest
                        {
                            let elapsed = generator_poke_time - last_poked;
                            let total_wait = total_wait + elapsed;
                            let total_pokes = total_pokes + 1;
                            signature_accrued_wait_delay_metric
                                .observe(total_wait.as_millis() as f64);
                            signature_pokes_cnt_metric.observe(total_pokes as f64);
                        }
                        signature_poke_cpu_time_metric
                            .observe(generator_poke_time.elapsed().as_millis() as f64);
                    }
                }
            }
        }

        for id in failed {
            if let Some(generator) = self.generators.remove(&id) {
                self.sign_queue.push_failed(generator.request);
            }
        }

        for id in remove {
            self.generators.remove(&id);
        }
    }

    pub async fn handle_requests(&mut self, stable: &[Participant], cfg: &ProtocolConfig) {
        if stable.len() < self.threshold {
            tracing::warn!(
                "require at least {} stable participants to handle_requests, got {}: {:?}",
                self.threshold,
                stable.len(),
                stable,
            );
            return;
        }

        self.sign_queue.expire(cfg);
        self.sign_queue
            .organize(self.threshold, stable, &self.my_account_id)
            .await;
        crate::metrics::SIGN_QUEUE_SIZE
            .with_label_values(&[self.my_account_id.as_str()])
            .set(self.sign_queue.len() as i64);
        crate::metrics::SIGN_QUEUE_MINE_SIZE
            .with_label_values(&[self.my_account_id.as_str()])
            .set(self.sign_queue.len_mine() as i64);

        let mut retry = Vec::new();
<<<<<<< HEAD
        while let Some(presignature) = {
=======
        while let Ok(Some(taken)) = {
>>>>>>> 0e221233
            if self.sign_queue.is_empty_mine() {
                None
            } else {
                self.presignatures.take_mine(self.me).await
            }
        } {
            let Some(my_request) = self.sign_queue.take_mine() else {
                tracing::warn!(
                    presignature = ?taken.presignature,
                    "unexpected, no more requests to handle. presignature will be removed",
                );
                continue;
            };

            let participants = intersect_vec(&[
                stable,
                &taken.presignature.participants,
                &my_request.participants,
            ]);
            if participants.len() < self.threshold {
                tracing::warn!(
                    sign_id = ?my_request.indexed.id,
                    presignature_id = ?taken.presignature.id,
                    ?participants,
                    "intersection < threshold, trashing presignature"
                );
                retry.push(my_request);
                continue;
            }

            let sign_id = my_request.indexed.id.clone();
            let presignature_id = taken.presignature.id;
            if let Err(InitializationError::BadParameters(err)) =
                self.generate(taken, my_request.clone(), cfg)
            {
                retry.push(my_request);
                tracing::warn!(
                    ?sign_id,
                    presignature_id,
                    ?err,
                    "failed to start signature generation: trashing presignature"
                );
                continue;
            }
        }

        for request in retry {
            self.sign_queue.push_failed(request);
        }
    }

    pub fn execute(
        state: &RunningState,
        stable: &[Participant],
        protocol_cfg: &ProtocolConfig,
        ctx: &impl super::cryptography::CryptographicCtx,
    ) -> tokio::task::JoinHandle<()> {
        let signature_manager = state.signature_manager.clone();
        let stable = stable.to_vec();
        let protocol_cfg = protocol_cfg.clone();
        let rpc_channel = ctx.rpc_channel().clone();
        let channel = ctx.channel().clone();

        // NOTE: signatures should only use stable and not active participants. The difference here is that
        // stable participants utilizes more than the online status of a node, such as whether or not their
        // block height is up to date, such that they too can process signature requests. If they cannot
        // then they are considered unstable and should not be a part of signature generation this round.

        tokio::task::spawn(tokio::task::unconstrained(async move {
            let mut signature_manager = signature_manager.write().await;
            signature_manager
                .handle_requests(&stable, &protocol_cfg)
                .await;
            signature_manager.poke(channel, rpc_channel).await;
        }))
    }
}<|MERGE_RESOLUTION|>--- conflicted
+++ resolved
@@ -632,11 +632,7 @@
             .set(self.sign_queue.len_mine() as i64);
 
         let mut retry = Vec::new();
-<<<<<<< HEAD
-        while let Some(presignature) = {
-=======
-        while let Ok(Some(taken)) = {
->>>>>>> 0e221233
+        while let Some(taken) = {
             if self.sign_queue.is_empty_mine() {
                 None
             } else {
