use super::contract::primitives::Participants;
use super::presignature::{GenerationError, Presignature, PresignatureId, PresignatureManager};
use super::state::RunningState;
use crate::indexer::ContractSignRequest;
use crate::kdf::{derive_delta, into_eth_sig};
<<<<<<< HEAD
use crate::protocol::Chain;
use crate::protocol::Chain::{Ethereum, NEAR};
=======
use crate::protocol::message::{MessageChannel, SignatureMessage};
>>>>>>> 922bb125
use crate::types::SignatureProtocol;
use crate::util::AffinePointExt;
use near_primitives::hash::CryptoHash;

use cait_sith::protocol::{Action, InitializationError, Participant, ProtocolError};
use cait_sith::{FullSignature, PresignOutput};
use chrono::Utc;
use crypto_shared::SerializableScalar;
use crypto_shared::{derive_key, PublicKey};
use k256::{Scalar, Secp256k1};
use mpc_contract::config::ProtocolConfig;
use mpc_contract::primitives::SignatureRequest;
use rand::rngs::StdRng;
use rand::seq::{IteratorRandom, SliceRandom};
use rand::SeedableRng;
use std::collections::hash_map::Entry;
use std::collections::{HashMap, VecDeque};
use std::str::FromStr;
use std::sync::Arc;
use std::time::{Duration, Instant};
use tokio::sync::mpsc::error::TryRecvError;
use tokio::sync::{mpsc, RwLock};

use k256::elliptic_curve::point::AffineCoordinates;
use k256::elliptic_curve::sec1::ToEncodedPoint;
use near_account_id::AccountId;
use near_fetch::signer::SignerExt;
use web3::contract::tokens::Tokenizable;
use web3::contract::Contract;
use web3::ethabi::Token;
use web3::types::U256;
use web3::Web3;

pub type ReceiptId = near_primitives::hash::CryptoHash;

/// This is the maximum amount of sign requests that we can accept in the network.
const MAX_SIGN_REQUESTS: usize = 1024;

pub struct SignRequest {
    pub request_id: [u8; 32],
    pub request: ContractSignRequest,
    pub epsilon: Scalar,
    pub entropy: [u8; 32],
    pub time_added: Instant,
}

pub struct SignQueue {
    me: Participant,
    sign_rx: Arc<RwLock<mpsc::Receiver<SignRequest>>>,
    requests: HashMap<Participant, VecDeque<SignRequest>>,
}

impl SignQueue {
    pub fn channel() -> (mpsc::Sender<SignRequest>, mpsc::Receiver<SignRequest>) {
        mpsc::channel(MAX_SIGN_REQUESTS)
    }

    pub fn new(me: Participant, sign_rx: Arc<RwLock<mpsc::Receiver<SignRequest>>>) -> Self {
        Self {
            me,
            sign_rx,
            requests: HashMap::new(),
        }
    }

    pub fn len(&self) -> usize {
        self.requests.values().map(|v| v.len()).sum()
    }

    pub fn is_empty(&self) -> bool {
        self.len() == 0
    }

    pub async fn organize(
        &mut self,
        threshold: usize,
        stable: &Participants,
        my_account_id: &AccountId,
    ) {
        let mut sign_rx = self.sign_rx.write().await;
        while let Ok(request) = {
            match sign_rx.try_recv() {
                err @ Err(TryRecvError::Disconnected) => {
                    tracing::error!("sign queue channel disconnected");
                    err
                }
                other => other,
            }
        } {
            let mut rng = StdRng::from_seed(request.entropy);
            let subset = stable.keys().choose_multiple(&mut rng, threshold);
            let proposer = **subset.choose(&mut rng).unwrap();
            if subset.contains(&&self.me) {
                let is_mine = proposer == self.me;
                tracing::info!(
                    request_id = ?CryptoHash(request.request_id),
                    ?is_mine,
                    ?subset,
                    ?proposer,
                    "saving sign request: node is in the signer subset"
                );
                let proposer_requests = self.requests.entry(proposer).or_default();
                proposer_requests.push_back(request);
                if is_mine {
                    crate::metrics::NUM_SIGN_REQUESTS_MINE
                        .with_label_values(&[my_account_id.as_str()])
                        .inc();
                }
            } else {
                tracing::info!(
                    rrequest_id = ?CryptoHash(request.request_id),
                    me = ?self.me,
                    ?subset,
                    ?proposer,
                    "skipping sign request: node is NOT in the signer subset"
                );
            }
        }
    }

    pub fn take_my_requests(&mut self) -> VecDeque<SignRequest> {
        self.requests.remove(&self.me).unwrap_or_default()
    }

    pub fn insert_mine(&mut self, requests: VecDeque<SignRequest>) {
        self.requests.insert(self.me, requests);
    }
}

/// An ongoing signature generator.
pub struct SignatureGenerator {
    pub protocol: SignatureProtocol,
    pub participants: Vec<Participant>,
    pub proposer: Participant,
    pub presignature_id: PresignatureId,
    pub request: ContractSignRequest,
    pub epsilon: Scalar,
    pub request_id: [u8; 32],
    pub entropy: [u8; 32],
    pub sign_request_timestamp: Instant,
    pub generator_timestamp: Instant,
    pub timeout: Duration,
    pub timeout_total: Duration,
}

impl SignatureGenerator {
    #[allow(clippy::too_many_arguments)]
    pub fn new(
        protocol: SignatureProtocol,
        participants: Vec<Participant>,
        proposer: Participant,
        presignature_id: PresignatureId,
        request: ContractSignRequest,
        epsilon: Scalar,
        request_id: [u8; 32],
        entropy: [u8; 32],
        sign_request_timestamp: Instant,
        cfg: &ProtocolConfig,
    ) -> Self {
        Self {
            protocol,
            participants,
            proposer,
            presignature_id,
            request,
            epsilon,
            request_id,
            entropy,
            sign_request_timestamp,
            generator_timestamp: Instant::now(),
            timeout: Duration::from_millis(cfg.signature.generation_timeout),
            timeout_total: Duration::from_millis(cfg.signature.generation_timeout_total),
        }
    }

    pub fn poke(&mut self) -> Result<Action<FullSignature<Secp256k1>>, ProtocolError> {
        if self.sign_request_timestamp.elapsed() > self.timeout_total {
            let msg = "signature protocol timed out completely";
            tracing::warn!(msg);
            return Err(ProtocolError::Other(anyhow::anyhow!(msg).into()));
        }

        if self.generator_timestamp.elapsed() > self.timeout {
            tracing::warn!(self.presignature_id, "signature protocol timed out");
            return Err(ProtocolError::Other(
                anyhow::anyhow!("signature protocol timeout").into(),
            ));
        }

        self.protocol.poke()
    }
}

/// Generator for signature thas has failed. Only retains essential information
/// for starting up this failed signature once again.
pub struct GenerationRequest {
    pub proposer: Participant,
    pub request: ContractSignRequest,
    pub epsilon: Scalar,
    pub request_id: [u8; 32],
    pub entropy: [u8; 32],
    pub sign_request_timestamp: Instant,
}

#[derive(Debug, Clone, Eq, Hash, PartialEq)]
pub struct SignRequestIdentifier {
    pub request_id: [u8; 32],
    pub epsilon: Vec<u8>,
    pub payload: Vec<u8>,
}

impl SignRequestIdentifier {
    pub fn new(request_id: [u8; 32], epsilon: Scalar, payload: Scalar) -> Self {
        Self {
            request_id,
            epsilon: borsh::to_vec(&SerializableScalar { scalar: epsilon }).unwrap(),
            payload: borsh::to_vec(&SerializableScalar { scalar: payload }).unwrap(),
        }
    }
}

pub struct SignatureManager {
    /// Ongoing signature generation protocols.
    generators: HashMap<SignRequestIdentifier, SignatureGenerator>,
    /// Failed signatures awaiting to be retried.
    failed: VecDeque<(SignRequestIdentifier, GenerationRequest)>,
    /// Set of completed signatures
    completed: HashMap<SignRequestIdentifier, Instant>,
    /// Generated signatures assigned to the current node that are yet to be published.
    /// Vec<(receipt_id, msg_hash, timestamp, output)>
    signatures: Vec<ToPublish>,
    me: Participant,
    my_account_id: AccountId,
    threshold: usize,
    public_key: PublicKey,
    epoch: u64,

    /// Sign queue that maintains all requests coming in from indexer.
    sign_queue: SignQueue,
}

pub const MAX_RETRY: u8 = 10;
pub struct ToPublish {
    request_id: [u8; 32],
    request: SignatureRequest,
    time_added: Instant,
    signature: FullSignature<Secp256k1>,
    retry_count: u8,
    chain: Chain,
}

impl ToPublish {
    pub fn new(
        request_id: [u8; 32],
        request: SignatureRequest,
        time_added: Instant,
        signature: FullSignature<Secp256k1>,
        chain: Chain,
    ) -> ToPublish {
        ToPublish {
            request_id,
            request,
            time_added,
            signature,
            retry_count: 0,
            chain,
        }
    }
}

impl SignatureManager {
    pub fn new(
        me: Participant,
        my_account_id: &AccountId,
        threshold: usize,
        public_key: PublicKey,
        epoch: u64,
        sign_rx: Arc<RwLock<mpsc::Receiver<SignRequest>>>,
    ) -> Self {
        Self {
            generators: HashMap::new(),
            failed: VecDeque::new(),
            completed: HashMap::new(),
            signatures: Vec::new(),
            me,
            my_account_id: my_account_id.clone(),
            threshold,
            public_key,
            epoch,
            sign_queue: SignQueue::new(me, sign_rx),
        }
    }

    pub fn failed_len(&self) -> usize {
        self.failed.len()
    }

    pub fn me(&self) -> Participant {
        self.me
    }

    #[allow(clippy::too_many_arguments)]
    #[allow(clippy::result_large_err)]
    fn generate_internal(
        participants: &Participants,
        me: Participant,
        public_key: PublicKey,
        presignature: Presignature,
        req: GenerationRequest,
        cfg: &ProtocolConfig,
    ) -> Result<SignatureGenerator, (Presignature, InitializationError)> {
        let participants = participants.keys_vec();
        let GenerationRequest {
            proposer,
            request,
            epsilon,
            request_id,
            entropy,
            sign_request_timestamp,
        } = req;
        let PresignOutput { big_r, k, sigma } = presignature.output;
        let delta = derive_delta(request_id, entropy, big_r);
        // TODO: Check whether it is okay to use invert_vartime instead
        let output: PresignOutput<Secp256k1> = PresignOutput {
            big_r: (big_r * delta).to_affine(),
            k: k * delta.invert().unwrap(),
            sigma: (sigma + epsilon * k) * delta.invert().unwrap(),
        };
        let presignature_id = presignature.id;
        let protocol = Box::new(
            cait_sith::sign(
                &participants,
                me,
                derive_key(public_key, epsilon),
                output,
                request.payload,
            )
            .map_err(|err| (presignature, err))?,
        );
        Ok(SignatureGenerator::new(
            protocol,
            participants,
            proposer,
            presignature_id,
            request,
            epsilon,
            request_id,
            entropy,
            sign_request_timestamp,
            cfg,
        ))
    }

    #[allow(clippy::result_large_err)]
    fn retry_failed_generation(
        &mut self,
        sign_request_identifier: SignRequestIdentifier,
        req: GenerationRequest,
        presignature: Presignature,
        participants: &Participants,
        cfg: &ProtocolConfig,
    ) -> Result<(), (Presignature, InitializationError)> {
        tracing::info!(sign_request_identifier = ?sign_request_identifier, participants = ?participants.keys_vec(), "restarting failed protocol to generate signature");
        let generator = Self::generate_internal(
            participants,
            self.me,
            self.public_key,
            presignature,
            req,
            cfg,
        )?;
        crate::metrics::NUM_TOTAL_HISTORICAL_SIGNATURE_GENERATORS
            .with_label_values(&[self.my_account_id.as_str()])
            .inc();
        self.generators.insert(sign_request_identifier, generator);
        Ok(())
    }

    /// Starts a new presignature generation protocol.
    #[allow(clippy::too_many_arguments)]
    #[allow(clippy::result_large_err)]
    pub fn generate(
        &mut self,
        participants: &Participants,
        request_id: [u8; 32],
        presignature: Presignature,
        request: ContractSignRequest,
        epsilon: Scalar,
        entropy: [u8; 32],
        sign_request_timestamp: Instant,
        cfg: &ProtocolConfig,
    ) -> Result<(), (Presignature, InitializationError)> {
        let sign_request_identifier =
            SignRequestIdentifier::new(request_id, epsilon, request.payload);
        tracing::info!(
            ?sign_request_identifier,
            me = ?self.me,
            presignature_id = presignature.id,
            participants = ?participants.keys_vec(),
            "starting protocol to generate a new signature",
        );
        let generator = Self::generate_internal(
            participants,
            self.me,
            self.public_key,
            presignature,
            GenerationRequest {
                proposer: self.me,
                request,
                epsilon,
                request_id,
                entropy,
                sign_request_timestamp,
            },
            cfg,
        )?;
        crate::metrics::NUM_TOTAL_HISTORICAL_SIGNATURE_GENERATORS
            .with_label_values(&[self.my_account_id.as_str()])
            .inc();
        self.generators.insert(sign_request_identifier, generator);
        Ok(())
    }

    /// Ensures that the presignature with the given id is either:
    /// 1) Already generated in which case returns `None`, or
    /// 2) Is currently being generated by `protocol` in which case returns `Some(protocol)`, or
    /// 3) Has never been seen by the manager in which case start a new protocol and returns `Some(protocol)`, or
    /// 4) Depends on triples (`triple0`/`triple1`) that are unknown to the node
    // TODO: What if the presignature completed generation and is already spent?
    #[allow(clippy::too_many_arguments)]
    pub async fn get_or_start_protocol(
        &mut self,
        participants: &Participants,
        request_id: [u8; 32],
        proposer: Participant,
        presignature_id: PresignatureId,
        request: &ContractSignRequest,
        epsilon: Scalar,
        entropy: [u8; 32],
        presignature_manager: &mut PresignatureManager,
        cfg: &ProtocolConfig,
    ) -> Result<&mut SignatureProtocol, GenerationError> {
        let sign_request_identifier =
            SignRequestIdentifier::new(request_id, epsilon, request.payload);
        if self.completed.contains_key(&sign_request_identifier) {
            tracing::warn!(sign_request_identifier = ?sign_request_identifier.clone(), presignature_id, "presignature has already been used to generate a signature");
            return Err(GenerationError::AlreadyGenerated);
        }
        match self.generators.entry(sign_request_identifier.clone()) {
            Entry::Vacant(entry) => {
                tracing::info!(sign_request_identifier = ?sign_request_identifier.clone(), me = ?self.me, presignature_id, "joining protocol to generate a new signature");
                let presignature = match presignature_manager.take(presignature_id).await {
                    Ok(presignature) => presignature,
                    Err(err @ GenerationError::PresignatureIsGenerating(_)) => {
                        tracing::warn!(me = ?self.me, presignature_id, "presignature is generating, can't join signature generation protocol");
                        return Err(err);
                    }
                    Err(err @ GenerationError::PresignatureIsMissing(_)) => {
                        tracing::warn!(me = ?self.me, presignature_id, "presignature is missing, can't join signature generation protocol");
                        return Err(err);
                    }
                    Err(err @ GenerationError::PresignatureIsGarbageCollected(_)) => {
                        tracing::warn!(me = ?self.me, presignature_id, "presignature is garbage collected, can't join signature generation protocol");
                        return Err(err);
                    }
                    Err(err) => return Err(err),
                };
                tracing::info!(me = ?self.me, presignature_id, "found presignature: ready to start signature generation");
                let generator = match Self::generate_internal(
                    participants,
                    self.me,
                    self.public_key,
                    presignature,
                    GenerationRequest {
                        proposer,
                        request: request.clone(),
                        epsilon,
                        entropy,
                        request_id,
                        sign_request_timestamp: Instant::now(),
                    },
                    cfg,
                ) {
                    Ok(generator) => generator,
                    Err((presignature, err @ InitializationError::BadParameters(_))) => {
                        tracing::warn!(sign_request = ?sign_request_identifier, presignature.id, ?err, "failed to start signature generation");
                        return Err(GenerationError::CaitSithInitializationError(err));
                    }
                };
                let generator = entry.insert(generator);
                crate::metrics::NUM_TOTAL_HISTORICAL_SIGNATURE_GENERATORS
                    .with_label_values(&[self.my_account_id.as_str()])
                    .inc();
                Ok(&mut generator.protocol)
            }
            Entry::Occupied(entry) => Ok(&mut entry.into_mut().protocol),
        }
    }

    /// Pokes all of the ongoing generation protocols to completion
    pub async fn poke(&mut self, channel: MessageChannel) {
        let mut remove = Vec::new();
        for (sign_request_id, generator) in self.generators.iter_mut() {
            loop {
                let action = match generator.poke() {
                    Ok(action) => action,
                    Err(err) => {
                        if generator.proposer == self.me {
                            if generator.sign_request_timestamp.elapsed() < generator.timeout_total
                            {
                                tracing::warn!(?err, "signature failed to be produced; pushing request back into failed queue");
                                crate::metrics::SIGNATURE_GENERATOR_FAILURES
                                    .with_label_values(&[self.my_account_id.as_str()])
                                    .inc();
                                // only retry the signature generation if it was initially proposed by us. We do not
                                // want any nodes to be proposing the same signature multiple times.
                                self.failed.push_back((
                                    sign_request_id.clone(),
                                    GenerationRequest {
                                        proposer: generator.proposer,
                                        request: generator.request.clone(),
                                        epsilon: generator.epsilon,
                                        request_id: generator.request_id,
                                        entropy: generator.entropy,
                                        sign_request_timestamp: generator.sign_request_timestamp,
                                    },
                                ));
                            } else {
                                self.completed
                                    .insert(sign_request_id.clone(), Instant::now());
                                crate::metrics::SIGNATURE_GENERATOR_FAILURES
                                    .with_label_values(&[self.my_account_id.as_str()])
                                    .inc();
                                crate::metrics::SIGNATURE_FAILURES
                                    .with_label_values(&[self.my_account_id.as_str()])
                                    .inc();
                                tracing::warn!(
                                    ?err,
                                    "signature failed to be produced; trashing request"
                                );
                            }
                        }
                        remove.push(sign_request_id.clone());
                        break;
                    }
                };
                match action {
                    Action::Wait => {
                        tracing::debug!("signature: waiting");
                        // Retain protocol until we are finished
                        break;
                    }
                    Action::SendMany(data) => {
                        for to in generator.participants.iter() {
                            if *to == self.me {
                                continue;
                            }
                            channel
                                .send(
                                    self.me,
                                    *to,
                                    SignatureMessage {
                                        request_id: sign_request_id.request_id,
                                        proposer: generator.proposer,
                                        presignature_id: generator.presignature_id,
                                        request: generator.request.clone(),
                                        epsilon: generator.epsilon,
                                        entropy: generator.entropy,
                                        epoch: self.epoch,
                                        from: self.me,
                                        data: data.clone(),
                                        timestamp: Utc::now().timestamp() as u64,
                                    },
                                )
                                .await;
                        }
                    }
                    Action::SendPrivate(to, data) => {
                        channel
                            .send(
                                self.me,
                                to,
                                SignatureMessage {
                                    request_id: sign_request_id.request_id,
                                    proposer: generator.proposer,
                                    presignature_id: generator.presignature_id,
                                    request: generator.request.clone(),
                                    epsilon: generator.epsilon,
                                    entropy: generator.entropy,
                                    epoch: self.epoch,
                                    from: self.me,
                                    data,
                                    timestamp: Utc::now().timestamp() as u64,
                                },
                            )
                            .await
                    }
                    Action::Return(output) => {
                        tracing::info!(
                            ?sign_request_id,
                            me = ?self.me,
                            presignature_id = generator.presignature_id,
                            big_r = ?output.big_r.to_base58(),
                            s = ?output.s,
                            "completed signature generation"
                        );
                        self.completed
                            .insert(sign_request_id.clone(), Instant::now());
                        let request = SignatureRequest {
                            epsilon: SerializableScalar {
                                scalar: generator.epsilon,
                            },
                            payload_hash: generator.request.payload.into(),
                        };
                        if generator.proposer == self.me {
<<<<<<< HEAD
                            self.signatures
                                .push(ToPublish::new(sign_request_identifier.request_id, request, generator.sign_request_timestamp, output, generator.request.chain));
=======
                            self.signatures.push(ToPublish::new(
                                sign_request_id.request_id,
                                request,
                                generator.sign_request_timestamp,
                                output,
                            ));
>>>>>>> 922bb125
                        }
                        // Do not retain the protocol
                        remove.push(sign_request_id.clone());
                    }
                }
            }
        }

        for sign_request_id in remove {
            self.generators.remove(&sign_request_id);
        }
    }

    pub async fn handle_requests(
        &mut self,
        stable: &Participants,
        presignature_manager: &mut PresignatureManager,
        cfg: &ProtocolConfig,
    ) {
        if stable.len() < self.threshold {
            tracing::warn!(
                "Require at least {} stable participants to handle_requests, got {}: {:?}",
                self.threshold,
                stable.len(),
                stable.keys_vec()
            );
            return;
        }

        self.sign_queue
            .organize(self.threshold, stable, &self.my_account_id)
            .await;
        crate::metrics::SIGN_QUEUE_SIZE
            .with_label_values(&[self.my_account_id.as_str()])
            .set(self.sign_queue.len() as i64);
        let mut my_requests = self.sign_queue.take_my_requests();
        crate::metrics::SIGN_QUEUE_MINE_SIZE
            .with_label_values(&[self.my_account_id.as_str()])
            .set(my_requests.len() as i64);

        while let Some(mut presignature) = {
            if self.failed.is_empty() && my_requests.is_empty() {
                None
            } else {
                presignature_manager.take_mine().await
            }
        } {
            let sig_participants = stable.intersection(&[&presignature.participants]);
            if sig_participants.len() < self.threshold {
                tracing::warn!(
                    participants = ?sig_participants.keys_vec(),
                    "intersection of stable participants and presignature participants is less than threshold, trashing presignature"
                );
                // TODO: do not insert back presignature when we have a clear model for data consistency
                // between nodes and utilizing only presignatures that meet threshold requirements.
                presignature_manager.insert(presignature, true, true).await;
                continue;
            }

            // NOTE: this prioritizes old requests first then tries to do new ones if there's enough presignatures.
            // TODO: we need to decide how to prioritize certain requests over others such as with gas or time of
            // when the request made it into the NEAR network.
            // issue: https://github.com/near/mpc-recovery/issues/596
            if let Some((sign_request_identifier, failed_req)) = self.failed.pop_front() {
                if let Err((presignature, InitializationError::BadParameters(err))) = self
                    .retry_failed_generation(
                        sign_request_identifier.clone(),
                        failed_req,
                        presignature,
                        &sig_participants,
                        cfg,
                    )
                {
                    tracing::warn!(
                        ?sign_request_identifier,
                        presignature.id,
                        ?err,
                        "failed to retry signature generation: trashing presignature"
                    );
                    continue;
                }

                if let Some(another_presignature) = presignature_manager.take_mine().await {
                    presignature = another_presignature;
                } else {
                    break;
                }
            }

            let Some(my_request) = my_requests.pop_front() else {
                tracing::warn!("unexpected state, no more requests to handle");
                continue;
            };

            if let Err((presignature, InitializationError::BadParameters(err))) = self.generate(
                &sig_participants,
                my_request.request_id,
                presignature,
                my_request.request,
                my_request.epsilon,
                my_request.entropy,
                my_request.time_added,
                cfg,
            ) {
                tracing::warn!(request_id = ?CryptoHash(my_request.request_id), presignature.id, ?err, "failed to start signature generation: trashing presignature");
                continue;
            }
        }

        // We do not have enough presignature stockpile and the taken requests need to be fulfilled,
        // so insert it back into the sign queue to be fulfilled in the next iteration.
        if !my_requests.is_empty() {
            self.sign_queue.insert_mine(my_requests);
        }
    }

    pub async fn publish<T: SignerExt>(
        &mut self,
        rpc_client: &near_fetch::Client,
        signer: &T,
        mpc_contract_id: &AccountId,
        eth_client: &Web3<web3::transports::Http>,
        eth_contract_address: &str,
        eth_account_sk: &str,
    ) {
        let mut to_retry: Vec<ToPublish> = Vec::new();

        for mut to_publish in self.signatures.drain(..) {
            let ToPublish {
                request_id,
                request,
                time_added,
                signature,
                chain,
                ..
            } = &to_publish;
            let expected_public_key = derive_key(self.public_key, request.epsilon.scalar);
            // We do this here, rather than on the client side, so we can use the ecrecover system function on NEAR to validate our signature
            let Ok(signature) = into_eth_sig(
                &expected_public_key,
                &signature.big_r,
                &signature.s,
                request.payload_hash.scalar,
            ) else {
                tracing::error!(request_id = ?CryptoHash(*request_id), "Failed to generate a recovery ID");
                continue;
            };
            match *chain {
                NEAR => {
                    let response = match rpc_client
                        .call(signer, mpc_contract_id, "respond")
                        .args_json(serde_json::json!({
                            "request": request,
                            "response": signature,
                        }))
                        .max_gas()
                        .retry_exponential(10, 5)
                        .transact()
                        .await
                    {
                        Ok(response) => response,
                        Err(err) => {
                            tracing::error!(request_id = ?CryptoHash(*request_id), request = ?request, error = ?err, "Failed to publish the signature");
                            crate::metrics::SIGNATURE_PUBLISH_FAILURES
                                .with_label_values(&[self.my_account_id.as_str()])
                                .inc();
                            // Push the response to the back of the queue if it hasn't been retried the max number of times
                            if to_publish.retry_count < MAX_RETRY {
                                to_publish.retry_count += 1;
                                to_retry.push(to_publish);
                            }
                            continue;
                        }
                    };
                    match response.json() {
                        Ok(()) => {
                            tracing::info!(request_id = ?CryptoHash(*request_id), request = ?request, bi_r = signature.big_r.affine_point.to_base58(), s = ?signature.s, "published signature sucessfully")
                        }
                        Err(err) => {
                            tracing::error!(request_id = ?CryptoHash(*request_id), bi_r = signature.big_r.affine_point.to_base58(), s = ?signature.s, error = ?err, "smart contract threw error");
                            crate::metrics::SIGNATURE_PUBLISH_RESPONSE_ERRORS
                                .with_label_values(&[self.my_account_id.as_str()])
                                .inc();
                            continue;
                        }
                    };
                    crate::metrics::NUM_SIGN_SUCCESS
                        .with_label_values(&[self.my_account_id.as_str()])
                        .inc();
                    crate::metrics::SIGN_LATENCY
                        .with_label_values(&[self.my_account_id.as_str()])
                        .observe(time_added.elapsed().as_secs_f64());
                    if time_added.elapsed().as_secs() <= 30 {
                        crate::metrics::NUM_SIGN_SUCCESS_30S
                            .with_label_values(&[self.my_account_id.as_str()])
                            .inc();
                    }
                }
                Ethereum => {
                    let contract_json: serde_json::Value = serde_json::from_slice(
                        include_bytes!("../../../contract-eth/artifacts/contracts/ChainSignatures.sol/ChainSignatures.json")
                    ).unwrap();

                    let contract = Contract::from_json(
                        eth_client.eth(),
                        web3::types::H160::from_str(eth_contract_address).unwrap(),
                        contract_json["abi"].to_string().as_bytes(),
                    )
                    .unwrap();

                    let params = (
                        Token::FixedBytes(request_id.to_vec()),
                        Token::Tuple(vec![
                            Token::Tuple(vec![
                                Token::Uint(U256::from_big_endian(
                                    &signature.big_r.affine_point.x().to_vec(),
                                )),
                                Token::Uint(U256::from_big_endian(
                                    &signature
                                        .big_r
                                        .affine_point
                                        .to_encoded_point(false)
                                        .y()
                                        .unwrap()
                                        .to_vec(),
                                )),
                            ]),
                            Token::Uint(U256::from_big_endian(&signature.s.scalar.to_bytes())),
                            signature.recovery_id.into_token(),
                        ]),
                    );

                    let eth_account_sk = web3::signing::SecretKey::from_str(&eth_account_sk)
                        .expect("failed to parse eth account sk, should not begin with 0x");
                    let data = contract
                        .abi()
                        .function("respond")
                        .unwrap()
                        .encode_input(&[params.0.clone(), params.1.clone()])
                        .unwrap();

                    let txn = web3::types::TransactionParameters {
                        to: Some(contract.address()),
                        data: web3::types::Bytes(data),
                        gas: web3::types::U256::from(100_000),
                        ..Default::default()
                    };

                    // should never panic because up to this point, txn is valid and key is valid
                    let signed = eth_client
                        .accounts()
                        .sign_transaction(txn, &eth_account_sk)
                        .await
                        .unwrap();

                    let result = eth_client
                        .eth()
                        .send_raw_transaction(signed.raw_transaction)
                        .await;
                    match result {
                        Ok(tx_hash) => {
                            tracing::info!(
                                request_id = ?CryptoHash(*request_id),
                                tx_hash = ?tx_hash,
                                "published ethereum signature successfully"
                            );
                        }
                        Err(err) => {
                            tracing::error!(
                                request_id = ?CryptoHash(*request_id),
                                error = ?err,
                                "failed to publish ethereum signature"
                            );
                            if to_publish.retry_count < MAX_RETRY {
                                to_publish.retry_count += 1;
                                to_retry.push(to_publish);
                            }
                            continue;
                        }
                    }
                    // TODO: add metrics for Ethereum
                }
            }
        }
        // Put the failed requests at the back of the queue
        self.signatures.extend(to_retry);
    }

    /// Garbage collect all the completed signatures.
    pub fn garbage_collect(&mut self, cfg: &ProtocolConfig) {
        let before = self.completed.len();
        self.completed.retain(|_, timestamp| {
            timestamp.elapsed() < Duration::from_millis(cfg.signature.garbage_timeout)
        });
        let garbage_collected = before.saturating_sub(self.completed.len());
        if garbage_collected > 0 {
            tracing::debug!(
                "garbage collected {} completed signatures",
                garbage_collected
            );
        }
    }

    pub fn refresh_gc(&mut self, id: &SignRequestIdentifier) -> bool {
        let entry = self
            .completed
            .entry(id.clone())
            .and_modify(|e| *e = Instant::now());
        matches!(entry, Entry::Occupied(_))
    }

    pub fn execute(
        state: &RunningState,
        stable: &Participants,
        protocol_cfg: &ProtocolConfig,
        ctx: &impl super::cryptography::CryptographicCtx,
    ) -> tokio::task::JoinHandle<()> {
        let presignature_manager = state.presignature_manager.clone();
        let signature_manager = state.signature_manager.clone();
        let stable = stable.clone();
        let protocol_cfg = protocol_cfg.clone();
        let rpc_client = ctx.rpc_client().clone();
        let signer = ctx.signer().clone();
        let mpc_contract_id = ctx.mpc_contract_id().clone();
<<<<<<< HEAD
        let eth_client = ctx.eth_client().clone();
        let eth_contract_address = ctx.eth_contract_address().clone();
        let eth_account_sk = ctx.eth_account_sk().clone();
=======
        let channel = ctx.channel().clone();
>>>>>>> 922bb125

        // NOTE: signatures should only use stable and not active participants. The difference here is that
        // stable participants utilizes more than the online status of a node, such as whether or not their
        // block height is up to date, such that they too can process signature requests. If they cannot
        // then they are considered unstable and should not be a part of signature generation this round.

        tokio::task::spawn(tokio::task::unconstrained(async move {
            let mut signature_manager = signature_manager.write().await;
            let mut presignature_manager = presignature_manager.write().await;
            signature_manager
                .handle_requests(&stable, &mut presignature_manager, &protocol_cfg)
                .await;
            drop(presignature_manager);
            signature_manager.poke(channel).await;
            signature_manager
                .publish(&rpc_client, &signer, &mpc_contract_id, &eth_client, &eth_contract_address, &eth_account_sk)
                .await;
        }))
    }
}<|MERGE_RESOLUTION|>--- conflicted
+++ resolved
@@ -3,12 +3,9 @@
 use super::state::RunningState;
 use crate::indexer::ContractSignRequest;
 use crate::kdf::{derive_delta, into_eth_sig};
-<<<<<<< HEAD
+use crate::protocol::message::{MessageChannel, SignatureMessage};
 use crate::protocol::Chain;
 use crate::protocol::Chain::{Ethereum, NEAR};
-=======
-use crate::protocol::message::{MessageChannel, SignatureMessage};
->>>>>>> 922bb125
 use crate::types::SignatureProtocol;
 use crate::util::AffinePointExt;
 use near_primitives::hash::CryptoHash;
@@ -624,17 +621,13 @@
                             payload_hash: generator.request.payload.into(),
                         };
                         if generator.proposer == self.me {
-<<<<<<< HEAD
-                            self.signatures
-                                .push(ToPublish::new(sign_request_identifier.request_id, request, generator.sign_request_timestamp, output, generator.request.chain));
-=======
                             self.signatures.push(ToPublish::new(
                                 sign_request_id.request_id,
                                 request,
                                 generator.sign_request_timestamp,
                                 output,
+                                generator.request.chain,
                             ));
->>>>>>> 922bb125
                         }
                         // Do not retain the protocol
                         remove.push(sign_request_id.clone());
@@ -959,13 +952,10 @@
         let rpc_client = ctx.rpc_client().clone();
         let signer = ctx.signer().clone();
         let mpc_contract_id = ctx.mpc_contract_id().clone();
-<<<<<<< HEAD
         let eth_client = ctx.eth_client().clone();
         let eth_contract_address = ctx.eth_contract_address().clone();
         let eth_account_sk = ctx.eth_account_sk().clone();
-=======
         let channel = ctx.channel().clone();
->>>>>>> 922bb125
 
         // NOTE: signatures should only use stable and not active participants. The difference here is that
         // stable participants utilizes more than the online status of a node, such as whether or not their
@@ -981,7 +971,14 @@
             drop(presignature_manager);
             signature_manager.poke(channel).await;
             signature_manager
-                .publish(&rpc_client, &signer, &mpc_contract_id, &eth_client, &eth_contract_address, &eth_account_sk)
+                .publish(
+                    &rpc_client,
+                    &signer,
+                    &mpc_contract_id,
+                    &eth_client,
+                    &eth_contract_address,
+                    &eth_account_sk,
+                )
                 .await;
         }))
     }
