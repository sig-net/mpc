--- conflicted
+++ resolved
@@ -20,7 +20,6 @@
 use rand::rngs::StdRng;
 use rand::seq::{IteratorRandom, SliceRandom};
 use rand::SeedableRng;
-use std::collections::hash_map::Entry;
 use std::collections::{HashMap, VecDeque};
 use std::fmt;
 use std::sync::Arc;
@@ -206,24 +205,11 @@
     }
 }
 
-<<<<<<< HEAD
 /// The handling of a possible pending Presignature that might or might not have
 /// been proposed yet by a proposer node.
 pub enum PresignatureStatus {
     Proposed(Presignature),
     Waiting(PresignatureStorage),
-=======
-/// An ongoing signature generator.
-pub struct SignatureGenerator {
-    pub protocol: SignatureProtocol,
-    pub presignature_id: PresignatureId,
-    pub request: SignRequest,
-    pub timestamp: Instant,
-    pub timeout: Duration,
-    pub timeout_total: Duration,
-    /// latest poked time, total acrued wait time and total pokes per signature protocol
-    pub poked_latest: Option<(Instant, Duration, u64)>,
->>>>>>> 0caec0ed
 }
 
 impl PresignatureStatus {
@@ -235,7 +221,6 @@
         self,
         inbox: &mut mpsc::Receiver<SignatureMessage>,
         cfg: &ProtocolConfig,
-<<<<<<< HEAD
     ) -> Result<(Presignature, Option<SignatureMessage>), SignatureTaskError> {
         let storage = match self {
             PresignatureStatus::Proposed(presignature) => return Ok((presignature, None)),
@@ -249,19 +234,6 @@
             Ok(None) => return Err(SignatureTaskError::Cancelled),
             _ => return Err(SignatureTaskError::TimeoutPresignatureNetwork),
         };
-=======
-    ) -> Self {
-        Self {
-            protocol,
-            presignature_id,
-            request,
-            timestamp: Instant::now(),
-            timeout: Duration::from_millis(cfg.signature.generation_timeout),
-            timeout_total: Duration::from_millis(cfg.signature.generation_timeout_total),
-            poked_latest: None,
-        }
-    }
->>>>>>> 0caec0ed
 
         let timeout_remaining = timeout - started.elapsed();
         // Proposer has chosen the presignature, so we can take it from the storage:
@@ -286,7 +258,6 @@
     }
 }
 
-<<<<<<< HEAD
 #[derive(Debug, thiserror::Error)]
 pub enum SignatureTaskError {
     #[error("sign[task] exhausted timeout")]
@@ -306,13 +277,6 @@
     #[error("sign[task] store error: {0:?}")]
     Storage(#[from] StoreError),
 }
-=======
-pub struct SignatureManager {
-    /// Ongoing signature generation protocols.
-    generators: HashMap<SignId, SignatureGenerator>,
-    /// Sign queue that maintains all requests coming in from indexer.
-    sign_queue: SignQueue,
->>>>>>> 0caec0ed
 
 type SignatureTaskResult = Result<SignatureGenerator, SignatureTaskError>;
 type SignatureTask = tokio::task::JoinHandle<SignatureTaskResult>;
@@ -320,7 +284,6 @@
 fn start_sign(
     me: Participant,
     public_key: PublicKey,
-<<<<<<< HEAD
     presignature: Presignature,
     request: &SignRequest,
 ) -> Result<SignatureProtocol, SignatureTaskError> {
@@ -367,34 +330,9 @@
     timestamp: Instant,
     timeout: Duration,
     timeout_total: Duration,
-}
-=======
-    epoch: u64,
-    msg: MessageChannel,
-}
-
-impl SignatureManager {
-    pub fn new(
-        me: Participant,
-        my_account_id: &AccountId,
-        threshold: usize,
-        public_key: PublicKey,
-        epoch: u64,
-        sign_rx: Arc<RwLock<mpsc::Receiver<IndexedSignRequest>>>,
-        msg: MessageChannel,
-    ) -> Self {
-        Self {
-            generators: HashMap::new(),
-            sign_queue: SignQueue::new(me, sign_rx),
-            me,
-            my_account_id: my_account_id.clone(),
-            threshold,
-            public_key,
-            epoch,
-            msg,
-        }
-    }
->>>>>>> 0caec0ed
+    /// latest poked time, total acrued wait time and total pokes per signature protocol
+    pub poked_latest: Option<(Instant, Duration, u64)>,
+}
 
 impl fmt::Debug for SignatureGenerator {
     fn fmt(&self, f: &mut fmt::Formatter<'_>) -> fmt::Result {
@@ -411,23 +349,19 @@
     pub fn spawn(
         epoch: u64,
         me: Participant,
+        my_account_id: AccountId,
         status: PresignatureStatus,
         request: SignRequest,
         public_key: PublicKey,
-
-        rpc: &RpcChannel,
-        outbox: &MessageChannel,
-        cfg: &ProtocolConfig,
+        rpc: RpcChannel,
+        outbox: MessageChannel,
+        cfg: ProtocolConfig,
     ) -> SignatureTask {
-        let cfg = cfg.clone();
-        let rpc = rpc.clone();
-        let outbox = outbox.clone();
         tokio::spawn(async move {
             let timestamp = Instant::now();
             let mut inbox = outbox.subscribe_sign(epoch, &request.indexed.id).await;
             let (presignature, first_msg) = status.fetch(&mut inbox, &cfg).await?;
 
-<<<<<<< HEAD
             let presignature_id = presignature.id;
             let mut protocol = start_sign(me, public_key, presignature, &request)?;
             if let Some(first_msg) = first_msg {
@@ -446,38 +380,29 @@
                 timestamp,
                 timeout: Duration::from_millis(cfg.signature.generation_timeout),
                 timeout_total: Duration::from_millis(cfg.signature.generation_timeout_total),
+                poked_latest: None,
             };
 
-            generator.run(inbox, rpc, outbox).await
+            generator.run(inbox, rpc, outbox, my_account_id).await
         })
     }
-=======
-    /// Ensures that the presignature with the given id is either:
-    /// 1) Already generated in which case returns `None`, or
-    /// 2) Is currently being generated by `protocol` in which case returns `Some(protocol)`, or
-    /// 3) Has never been seen by the manager in which case start a new protocol and returns `Some(protocol)`, or
-    /// 4) Depends on triples (`triple0`/`triple1`) that are unknown to the node
-    // TODO: What if the presignature completed generation and is already spent?
-    pub async fn get_or_start_protocol(
-        &mut self,
-        sign_id: &SignId,
-        proposer: Participant,
-        presignature_id: PresignatureId,
-        cfg: &ProtocolConfig,
-        presignature_manager: &mut PresignatureManager,
-    ) -> Result<&mut SignatureProtocol, GenerationError> {
-        let entry = match self.generators.entry(sign_id.clone()) {
-            Entry::Vacant(entry) => entry,
-            Entry::Occupied(entry) => return Ok(&mut entry.into_mut().protocol),
-        };
->>>>>>> 0caec0ed
 
     pub async fn run(
         mut self,
         mut inbox: mpsc::Receiver<SignatureMessage>,
         rpc: RpcChannel,
         outbox: MessageChannel,
+        my_account_id: AccountId,
     ) -> SignatureTaskResult {
+        let signature_before_poke_delay_metric = crate::metrics::SIGNATURE_BEFORE_POKE_DELAY
+            .with_label_values(&[my_account_id.as_str()]);
+        let signature_accrued_wait_delay_metric = crate::metrics::SIGNATURE_ACCRUED_WAIT_DELAY
+            .with_label_values(&[my_account_id.as_str()]);
+        let signature_pokes_cnt_metric =
+            crate::metrics::SIGNATURE_POKES_CNT.with_label_values(&[my_account_id.as_str()]);
+        let signature_poke_cpu_time_metric =
+            crate::metrics::SIGNATURE_POKE_CPU_TIME.with_label_values(&[my_account_id.as_str()]);
+
         'task: loop {
             'inbound: loop {
                 let msg = match inbox.try_recv() {
@@ -490,48 +415,11 @@
                     }
                 };
 
-<<<<<<< HEAD
                 if msg.presignature_id == self.presignature_id {
                     self.protocol.message(msg.from, msg.data);
                 }
-=======
-        tracing::info!(?sign_id, me = ?self.me, presignature_id, "joining protocol to generate a new signature");
-        let presignature = match presignature_manager.take(presignature_id).await {
-            Ok(presignature) => presignature,
-            Err(err @ GenerationError::PresignatureIsGenerating(_)) => {
-                tracing::warn!(me = ?self.me, presignature_id, "presignature is generating, can't join signature generation protocol");
-                self.sign_queue.push_failed(request);
-                return Err(err);
-            }
-            Err(err @ GenerationError::PresignatureIsMissing(_)) => {
-                tracing::warn!(me = ?self.me, presignature_id, "presignature is missing, can't join signature generation protocol");
-                self.sign_queue.push_failed(request);
-                return Err(err);
-            }
-            Err(err) => return Err(err),
-        };
-        tracing::info!(me = ?self.me, presignature_id, "found presignature: ready to start signature generation");
-        let generator = match Self::generate_internal(
-            self.me,
-            self.public_key,
-            presignature,
-            request.clone(),
-            cfg,
-        ) {
-            Ok(generator) => generator,
-            Err(err @ InitializationError::BadParameters(_)) => {
-                self.sign_queue.push_failed(request);
-                tracing::warn!(
-                    ?sign_id,
-                    presignature_id,
-                    ?err,
-                    "failed to start signature generation"
-                );
-                return Err(GenerationError::CaitSithInitializationError(err));
->>>>>>> 0caec0ed
-            }
-
-<<<<<<< HEAD
+            }
+
             'compute: loop {
                 if self.request.indexed.timestamp.elapsed() >= self.timeout_total {
                     break 'task Err(SignatureTaskError::TimeoutTotal(self));
@@ -541,59 +429,18 @@
                     break 'task Err(SignatureTaskError::Timeout(self));
                 }
 
+                let generator_poke_time = Instant::now();
                 let action = match self.protocol.poke() {
                     Ok(action) => action,
                     Err(err) => {
+                        outbox
+                            .filter_sign(self.request.id().clone(), self.presignature_id)
+                            .await;
+
                         break 'task Err(SignatureTaskError::Protocol(err, self));
-=======
-    /// Pokes all of the ongoing generation protocols to completion
-    pub async fn poke(&mut self, message: MessageChannel, rpc: RpcChannel) {
-        let signature_before_poke_delay_metric = crate::metrics::SIGNATURE_BEFORE_POKE_DELAY
-            .with_label_values(&[self.my_account_id.as_str()]);
-        let signature_accrued_wait_delay_metric = crate::metrics::SIGNATURE_ACCRUED_WAIT_DELAY
-            .with_label_values(&[self.my_account_id.as_str()]);
-        let signature_pokes_cnt_metric =
-            crate::metrics::SIGNATURE_POKES_CNT.with_label_values(&[self.my_account_id.as_str()]);
-        let signature_generator_failures_metric = crate::metrics::SIGNATURE_GENERATOR_FAILURES
-            .with_label_values(&[self.my_account_id.as_str()]);
-        let signature_failures_metric =
-            crate::metrics::SIGNATURE_FAILURES.with_label_values(&[self.my_account_id.as_str()]);
-        let signature_poke_cpu_time_metric = crate::metrics::SIGNATURE_POKE_CPU_TIME
-            .with_label_values(&[self.my_account_id.as_str()]);
-
-        let mut remove = Vec::new();
-        let mut failed = Vec::new();
-        for (sign_id, generator) in self.generators.iter_mut() {
-            loop {
-                let generator_poke_time = Instant::now();
-                let action = match generator.poke() {
-                    Ok(action) => action,
-                    Err(err) => {
-                        remove.push(sign_id.clone());
-                        self.msg
-                            .filter_sign(sign_id.clone(), generator.presignature_id)
-                            .await;
-
-                        if generator.request.indexed.timestamp.elapsed() < generator.timeout_total {
-                            failed.push(sign_id.clone());
-                            tracing::warn!(?err, "signature failed to be produced; pushing request back into failed queue");
-                            if generator.request.proposer == self.me {
-                                signature_generator_failures_metric.inc();
-                            }
-                        } else {
-                            tracing::warn!(
-                                ?err,
-                                "signature failed to be produced; trashing request"
-                            );
-                            if generator.request.proposer == self.me {
-                                signature_generator_failures_metric.inc();
-                                signature_failures_metric.inc();
-                            }
-                        }
-                        break;
->>>>>>> 0caec0ed
                     }
                 };
+
                 match action {
                     Action::Wait => {
                         // TODO: add interval.tick here:
@@ -621,20 +468,19 @@
                                 .await;
                         }
                         let (total_wait, total_pokes) =
-                            if let Some((last_poked, total_wait, total_pokes)) =
-                                &generator.poked_latest
+                            if let Some((last_poked, total_wait, total_pokes)) = &self.poked_latest
                             {
                                 (
                                     *total_wait + (generator_poke_time - *last_poked),
                                     total_pokes + 1,
                                 )
                             } else {
-                                let start_time = generator.timestamp;
+                                let start_time = self.timestamp;
                                 signature_before_poke_delay_metric
                                     .observe((generator_poke_time - start_time).as_millis() as f64);
                                 (Duration::from_millis(0), 1)
                             };
-                        generator.poked_latest = Some((Instant::now(), total_wait, total_pokes));
+                        self.poked_latest = Some((Instant::now(), total_wait, total_pokes));
                         signature_poke_cpu_time_metric
                             .observe(generator_poke_time.elapsed().as_millis() as f64);
                     }
@@ -655,20 +501,19 @@
                             )
                             .await;
                         let (total_wait, total_pokes) =
-                            if let Some((last_poked, total_wait, total_pokes)) =
-                                &generator.poked_latest
+                            if let Some((last_poked, total_wait, total_pokes)) = &self.poked_latest
                             {
                                 (
                                     *total_wait + (generator_poke_time - *last_poked),
                                     total_pokes + 1,
                                 )
                             } else {
-                                let start_time = generator.timestamp;
+                                let start_time = self.timestamp;
                                 signature_before_poke_delay_metric
                                     .observe((generator_poke_time - start_time).as_millis() as f64);
                                 (Duration::from_millis(0), 1)
                             };
-                        generator.poked_latest = Some((Instant::now(), total_wait, total_pokes));
+                        self.poked_latest = Some((Instant::now(), total_wait, total_pokes));
                         signature_poke_cpu_time_metric
                             .observe(generator_poke_time.elapsed().as_millis() as f64);
                     }
@@ -685,17 +530,11 @@
                         if self.request.proposer == self.me {
                             rpc.publish(self.public_key, self.request.clone(), output);
                         }
-<<<<<<< HEAD
-
-                        break 'task Ok(self);
-=======
-                        self.msg
-                            .filter_sign(sign_id.clone(), generator.presignature_id)
+                        outbox
+                            .filter_sign(self.request.id().clone(), self.presignature_id)
                             .await;
-                        // Do not retain the protocol
-                        remove.push(sign_id.clone());
-                        if let Some((last_poked, total_wait, total_pokes)) = generator.poked_latest
-                        {
+
+                        if let Some((last_poked, total_wait, total_pokes)) = self.poked_latest {
                             let elapsed = generator_poke_time - last_poked;
                             let total_wait = total_wait + elapsed;
                             let total_pokes = total_pokes + 1;
@@ -705,19 +544,22 @@
                         }
                         signature_poke_cpu_time_metric
                             .observe(generator_poke_time.elapsed().as_millis() as f64);
->>>>>>> 0caec0ed
-                    }
-                }
-            }
-        }
+
+                        break 'task Ok(self);
+                    }
+                }
+            }
+        }
+    }
+
+    pub fn is_proposer(&self) -> bool {
+        self.request.proposer == self.me
     }
 }
 
 pub struct SignatureManager {
     /// Ongoing signature generation protocols.
     generators: HashMap<SignId, SignatureTask>,
-    /// Set of completed signatures
-    completed: HashMap<(SignId, PresignatureId), Instant>,
     /// Sign queue that maintains all requests coming in from indexer.
     sign_queue: SignQueue,
 
@@ -742,7 +584,6 @@
     ) -> Self {
         Self {
             generators: HashMap::new(),
-            completed: HashMap::new(),
             sign_queue: SignQueue::new(me, ctx.sign_rx()),
             me,
             my_account_id: ctx.my_account_id().clone(),
@@ -771,18 +612,22 @@
             PresignatureStatus::Proposed(_) => "proposer starting",
             PresignatureStatus::Waiting(_) => "acceptor joining",
         };
-        tracing::info!(sign_id = ?request.indexed.id, "sign[task]: {entry} protocol to generate a new signature");
-
-        let sign_id = request.indexed.id.clone();
+        let sign_id = request.id().clone();
+        tracing::info!(
+            ?sign_id,
+            "sign[task]: {entry} protocol to generate a new signature"
+        );
+
         let sign_task = SignatureGenerator::spawn(
             self.epoch,
             self.me,
+            self.my_account_id.clone(),
             status,
             request,
             self.public_key,
-            &self.rpc,
-            &self.outbox,
-            cfg,
+            self.rpc.clone(),
+            self.outbox.clone(),
+            cfg.clone(),
         );
         self.generators.insert(sign_id, sign_task);
         crate::metrics::NUM_TOTAL_HISTORICAL_SIGNATURE_GENERATORS
@@ -801,9 +646,14 @@
             .map_while(|(sign_id, task)| task.is_finished().then(|| sign_id.clone()))
             .collect::<Vec<_>>();
 
+        let signature_generator_failures_metric = crate::metrics::SIGNATURE_GENERATOR_FAILURES
+            .with_label_values(&[self.my_account_id.as_str()]);
+        let signature_failures_metric =
+            crate::metrics::SIGNATURE_FAILURES.with_label_values(&[self.my_account_id.as_str()]);
+
         for sign_id in finished_tasks {
             let Some(task) = self.generators.remove(&sign_id) else {
-                tracing::warn!(?sign_id, "sig[task] not found");
+                tracing::warn!(?sign_id, "sign[task] not found");
                 continue;
             };
             let outcome = match task.await {
@@ -817,11 +667,29 @@
                     continue;
                 }
             };
+
+            // if self.request.indexed.timestamp.elapsed() < self.timeout_total {
+            //     failed.push(sign_id.clone());
+            //     tracing::warn!(?err, "signature failed to be produced; pushing request back into failed queue");
+            //     if generator.request.proposer == self.me {
+            //         signature_generator_failures_metric.inc();
+            //     }
+            // } else {
+            //     tracing::warn!(
+            //         ?err,
+            //         "signature failed to be produced; trashing request"
+            //     );
+            //     if generator.request.proposer == self.me {
+            //         signature_generator_failures_metric.inc();
+            //         signature_failures_metric.inc();
+            //     }
+            // }
+
             let err = match outcome {
                 Err(err) => err,
                 Ok(generator) => {
-                    self.completed
-                        .insert((sign_id, generator.presignature_id), Instant::now());
+                    // self.completed
+                    //     .insert((sign_id, generator.presignature_id), Instant::now());
                     crate::metrics::SIGN_GENERATION_LATENCY
                         .with_label_values(&[self.my_account_id.as_str()])
                         .observe(generator.timestamp.elapsed().as_secs_f64());
@@ -830,7 +698,7 @@
             };
 
             match err {
-                SignatureTaskError::Storage(err) => {
+                SignatureTaskError::Storage(_err) => {
                     // TODO: handle this case properly
                 }
                 err @ (SignatureTaskError::TimeoutPresignatureStorage(_)
@@ -842,29 +710,27 @@
                         ?sign_id,
                         "sign[task] exhausted total timeout, trashing request"
                     );
-                    self.completed
-                        .insert((sign_id, generator.presignature_id), Instant::now());
-                    if generator.request.proposer == self.me {
-                        crate::metrics::SIGNATURE_GENERATOR_FAILURES
-                            .with_label_values(&[self.my_account_id.as_str()])
-                            .inc();
-                        crate::metrics::SIGNATURE_FAILURES
-                            .with_label_values(&[self.my_account_id.as_str()])
-                            .inc();
+                    // self.completed
+                    //     .insert((sign_id, generator.presignature_id), Instant::now());
+                    if generator.is_proposer() {
+                        signature_generator_failures_metric.inc();
+                        signature_failures_metric.inc();
                     }
                 }
                 SignatureTaskError::Timeout(generator) => {
                     tracing::warn!(?sign_id, "sign[task] timeout, retrying...");
-                    self.completed
-                        .insert((sign_id, generator.presignature_id), Instant::now());
-                    if generator.request.proposer == self.me {
-                        crate::metrics::SIGNATURE_GENERATOR_FAILURES
-                            .with_label_values(&[self.my_account_id.as_str()])
-                            .inc();
+                    // self.completed
+                    //     .insert((sign_id, generator.presignature_id), Instant::now());
+                    self.outbox
+                        .filter_sign(sign_id, generator.presignature_id)
+                        .await;
+                    if generator.is_proposer() {
+                        signature_generator_failures_metric.inc();
                     }
                     self.sign_queue.retry(generator.request);
                 }
                 SignatureTaskError::Init(err) => {
+                    // TODO: maybe neet to put back request or send error out to network participants.
                     tracing::warn!(
                         ?sign_id,
                         ?err,
@@ -873,17 +739,16 @@
                 }
                 SignatureTaskError::Protocol(err, generator) => {
                     tracing::warn!(?sign_id, ?err, "sign[task] protocol failed, retrying...");
-                    self.completed
-                        .insert((sign_id.clone(), generator.presignature_id), Instant::now());
-
-                    if generator.request.proposer == self.me {
-                        crate::metrics::SIGNATURE_GENERATOR_FAILURES
-                            .with_label_values(&[self.my_account_id.as_str()])
-                            .inc();
+                    // self.completed
+                    //     .insert((sign_id.clone(), generator.presignature_id), Instant::now());
+
+                    if generator.is_proposer() {
+                        signature_generator_failures_metric.inc();
                     }
                     self.sign_queue.retry(generator.request);
                 }
                 SignatureTaskError::Cancelled => {
+                    // TODO: maybe want to log presignature id as well
                     tracing::warn!(?sign_id, "sign[task] has been cancelled");
                 }
             }
@@ -940,11 +805,10 @@
                     ?participants,
                     "intersection < threshold, trashing presignature"
                 );
-<<<<<<< HEAD
                 // TODO: do not insert back presignature when we have a clear model for data consistency
                 // between nodes and utilizing only presignatures that meet threshold requirements.
                 presignature_manager.insert(presignature, true, true).await;
-                self.sign_queue.retry(my_request);
+                retry.push(my_request);
                 continue;
             }
 
@@ -953,35 +817,14 @@
         }
 
         // TODO: might want to handle the case of bad init somehow
+        // retry.push(my_request);
         while let Some(request) = self.sign_queue.take() {
             let status = PresignatureStatus::Waiting(self.presignatures.clone());
             self.spawn_generation(status, request, cfg).await;
-=======
-                retry.push(my_request);
-                // TODO: have protocol state sync with the protocol state of other nodes eventually
-                // so that we have storage consistency.
-                continue;
-            }
-
-            let sign_id = my_request.indexed.id.clone();
-            let presignature_id = presignature.id;
-            if let Err(InitializationError::BadParameters(err)) =
-                self.generate(presignature, my_request.clone(), cfg)
-            {
-                retry.push(my_request);
-                tracing::warn!(
-                    ?sign_id,
-                    presignature_id,
-                    ?err,
-                    "failed to start signature generation: trashing presignature"
-                );
-                continue;
-            }
->>>>>>> 0caec0ed
         }
 
         for request in retry {
-            self.sign_queue.push_failed(request);
+            self.sign_queue.retry(request);
         }
     }
 
