use super::contract::primitives::Participants;
use super::message::SignatureMessage;
use super::presignature::{GenerationError, Presignature, PresignatureId, PresignatureManager};
use crate::indexer::ContractSignRequest;
use crate::kdf::{derive_delta, into_eth_sig};
use crate::types::SignatureProtocol;
use crate::util::AffinePointExt;
<<<<<<< HEAD
use crate::web::StateView;
=======
use near_primitives::hash::CryptoHash;
>>>>>>> 568fb115

use cait_sith::protocol::{Action, InitializationError, Participant, ProtocolError};
use cait_sith::{FullSignature, PresignOutput};
use chrono::Utc;
use crypto_shared::SerializableScalar;
use crypto_shared::{derive_key, PublicKey};
use k256::{Scalar, Secp256k1};
use mpc_contract::config::ProtocolConfig;
use mpc_contract::primitives::SignatureRequest;
use rand::rngs::StdRng;
use rand::seq::{IteratorRandom, SliceRandom};
use rand::SeedableRng;
use std::collections::hash_map::Entry;
use std::collections::{HashMap, VecDeque};
use std::time::{Duration, Instant};

use near_account_id::AccountId;
use near_fetch::signer::SignerExt;

pub type ReceiptId = near_primitives::hash::CryptoHash;

pub struct SignRequest {
    pub receipt_id: ReceiptId,
    pub request: ContractSignRequest,
    pub epsilon: Scalar,
    pub entropy: [u8; 32],
    pub time_added: Instant,
}

/// Type that preserves the insertion order of requests.
#[derive(Default)]
pub struct ParticipantRequests {
    requests: HashMap<ReceiptId, SignRequest>,
    order: VecDeque<ReceiptId>,
}

impl ParticipantRequests {
    fn insert(&mut self, receipt_id: ReceiptId, request: SignRequest) {
        self.requests.insert(receipt_id, request);
        self.order.push_back(receipt_id);
    }

    fn contains_key(&self, receipt_id: &ReceiptId) -> bool {
        self.requests.contains_key(receipt_id)
    }

    pub fn len(&self) -> usize {
        self.requests.len()
    }

    pub fn is_empty(&self) -> bool {
        self.len() == 0
    }

    pub fn pop_front(&mut self) -> Option<(ReceiptId, SignRequest)> {
        let receipt_id = self.order.pop_front()?;
        self.requests
            .remove(&receipt_id)
            .map(|req| (receipt_id, req))
    }
}

#[derive(Default)]
pub struct SignQueue {
    unorganized_requests: Vec<SignRequest>,
    requests: HashMap<Participant, ParticipantRequests>,
}

impl SignQueue {
    pub fn new() -> Self {
        Self::default()
    }

    pub fn len(&self) -> usize {
        self.unorganized_requests.len()
    }

    pub fn is_empty(&self) -> bool {
        self.len() == 0
    }

    pub fn add(&mut self, request: SignRequest) {
        tracing::info!(
            receipt_id = %request.receipt_id,
            payload = hex::encode(request.request.payload.to_bytes()),
            entropy = hex::encode(request.entropy),
            "new sign request"
        );
        self.unorganized_requests.push(request);
    }

    pub fn organize(
        &mut self,
        threshold: usize,
        stable: &Participants,
        me: Participant,
        my_account_id: &AccountId,
    ) {
        if stable.len() < threshold {
            tracing::warn!(
                "Require at least {} stable participants to organize, got {}: {:?}",
                threshold,
                stable.len(),
                stable.keys_vec()
            );
            return;
        }
        for request in self.unorganized_requests.drain(..) {
            let mut rng = StdRng::from_seed(request.entropy);
            let subset = stable.keys().choose_multiple(&mut rng, threshold);
            let proposer = **subset.choose(&mut rng).unwrap();
            if subset.contains(&&me) {
                let is_mine = proposer == me;
                tracing::info!(
                    receipt_id = %request.receipt_id,
                    ?is_mine,
                    ?subset,
                    ?proposer,
                    "saving sign request: node is in the signer subset"
                );
                let proposer_requests = self.requests.entry(proposer).or_default();
                proposer_requests.insert(request.receipt_id, request);
                if is_mine {
                    crate::metrics::NUM_SIGN_REQUESTS_MINE
                        .with_label_values(&[my_account_id.as_str()])
                        .inc();
                }
            } else {
                tracing::info!(
                    receipt_id = %request.receipt_id,
                    ?me,
                    ?subset,
                    ?proposer,
                    "skipping sign request: node is NOT in the signer subset"
                );
            }
        }
    }

    pub fn contains(&self, participant: Participant, receipt_id: ReceiptId) -> bool {
        let Some(participant_requests) = self.requests.get(&participant) else {
            return false;
        };
        participant_requests.contains_key(&receipt_id)
    }

    pub fn my_requests(&mut self, me: Participant) -> &mut ParticipantRequests {
        self.requests.entry(me).or_default()
    }
}

/// An ongoing signature generator.
pub struct SignatureGenerator {
    pub protocol: SignatureProtocol,
    pub participants: Vec<Participant>,
    pub proposer: Participant,
    pub presignature_id: PresignatureId,
    pub request: ContractSignRequest,
    pub epsilon: Scalar,
    pub receipt_id: CryptoHash,
    pub entropy: [u8; 32],
    pub sign_request_timestamp: Instant,
    pub generator_timestamp: Instant,
    pub timeout: Duration,
    pub timeout_total: Duration,
}

impl SignatureGenerator {
    #[allow(clippy::too_many_arguments)]
    pub fn new(
        protocol: SignatureProtocol,
        participants: Vec<Participant>,
        proposer: Participant,
        presignature_id: PresignatureId,
        request: ContractSignRequest,
        epsilon: Scalar,
        receipt_id: CryptoHash,
        entropy: [u8; 32],
        sign_request_timestamp: Instant,
        cfg: &ProtocolConfig,
    ) -> Self {
        Self {
            protocol,
            participants,
            proposer,
            presignature_id,
            request,
            epsilon,
            receipt_id,
            entropy,
            sign_request_timestamp,
            generator_timestamp: Instant::now(),
            timeout: Duration::from_millis(cfg.signature.generation_timeout),
            timeout_total: Duration::from_millis(cfg.signature.generation_timeout_total),
        }
    }

    pub fn poke(&mut self) -> Result<Action<FullSignature<Secp256k1>>, ProtocolError> {
        if self.sign_request_timestamp.elapsed() > self.timeout_total {
            let msg = "signature protocol timed out completely";
            tracing::warn!(msg);
            return Err(ProtocolError::Other(anyhow::anyhow!(msg).into()));
        }

        if self.generator_timestamp.elapsed() > self.timeout {
            tracing::warn!(self.presignature_id, "signature protocol timed out");
            return Err(ProtocolError::Other(
                anyhow::anyhow!("signature protocol timeout").into(),
            ));
        }

        self.protocol.poke()
    }
}

/// Generator for signature thas has failed. Only retains essential information
/// for starting up this failed signature once again.
pub struct GenerationRequest {
    pub proposer: Participant,
    pub request: ContractSignRequest,
    pub epsilon: Scalar,
    pub receipt_id: CryptoHash,
    pub entropy: [u8; 32],
    pub sign_request_timestamp: Instant,
}

pub struct SignatureManager {
    /// Ongoing signature generation protocols.
    generators: HashMap<ReceiptId, SignatureGenerator>,
    /// Failed signatures awaiting to be retried.
    failed: VecDeque<(ReceiptId, GenerationRequest)>,
    /// Set of completed signatures
    completed: HashMap<ReceiptId, Instant>,
    /// Generated signatures assigned to the current node that are yet to be published.
    /// Vec<(receipt_id, msg_hash, timestamp, output)>
    signatures: Vec<ToPublish>,
    me: Participant,
    public_key: PublicKey,
    epoch: u64,
    my_account_id: AccountId,
}

pub const MAX_RETRY: u8 = 10;
pub struct ToPublish {
    receipt_id: ReceiptId,
    request: SignatureRequest,
    time_added: Instant,
    signature: FullSignature<Secp256k1>,
    retry_count: u8,
}

impl ToPublish {
    pub fn new(
        receipt_id: ReceiptId,
        request: SignatureRequest,
        time_added: Instant,
        signature: FullSignature<Secp256k1>,
    ) -> ToPublish {
        ToPublish {
            receipt_id,
            request,
            time_added,
            signature,
            retry_count: 0,
        }
    }
}

impl SignatureManager {
    pub fn new(
        me: Participant,
        public_key: PublicKey,
        epoch: u64,
        my_account_id: &AccountId,
    ) -> Self {
        Self {
            generators: HashMap::new(),
            failed: VecDeque::new(),
            completed: HashMap::new(),
            signatures: Vec::new(),
            me,
            public_key,
            epoch,
            my_account_id: my_account_id.clone(),
        }
    }

    pub fn failed_len(&self) -> usize {
        self.failed.len()
    }

    pub fn me(&self) -> Participant {
        self.me
    }

    #[allow(clippy::too_many_arguments)]
    #[allow(clippy::result_large_err)]
    fn generate_internal(
        participants: &[Participant],
        me: Participant,
        public_key: PublicKey,
        presignature: Presignature,
        req: GenerationRequest,
        cfg: &ProtocolConfig,
    ) -> Result<SignatureGenerator, (Presignature, InitializationError)> {
        let GenerationRequest {
            proposer,
            request,
            epsilon,
            receipt_id,
            entropy,
            sign_request_timestamp,
        } = req;
        let PresignOutput { big_r, k, sigma } = presignature.output;
        let delta = derive_delta(receipt_id, entropy, big_r);
        // TODO: Check whether it is okay to use invert_vartime instead
        let output: PresignOutput<Secp256k1> = PresignOutput {
            big_r: (big_r * delta).to_affine(),
            k: k * delta.invert().unwrap(),
            sigma: (sigma + epsilon * k) * delta.invert().unwrap(),
        };
        let presignature_id = presignature.id;
        let protocol = Box::new(
            cait_sith::sign(
                participants,
                me,
                derive_key(public_key, epsilon),
                output,
                request.payload,
            )
            .map_err(|err| (presignature, err))?,
        );
        Ok(SignatureGenerator::new(
            protocol,
            participants.into(),
            proposer,
            presignature_id,
            request,
            epsilon,
            receipt_id,
            entropy,
            sign_request_timestamp,
            cfg,
        ))
    }

    #[allow(clippy::result_large_err)]
    fn retry_failed_generation(
        &mut self,
        receipt_id: ReceiptId,
        req: GenerationRequest,
        presignature: Presignature,
        participants: &[Participant],
        cfg: &ProtocolConfig,
    ) -> Result<(), (Presignature, InitializationError)> {
        tracing::info!(%receipt_id, ?participants, "restarting failed protocol to generate signature");
        let generator = Self::generate_internal(
            participants,
            self.me,
            self.public_key,
            presignature,
            req,
            cfg,
        )?;
        crate::metrics::NUM_TOTAL_HISTORICAL_SIGNATURE_GENERATORS
            .with_label_values(&[self.my_account_id.as_str()])
            .inc();
        self.generators.insert(receipt_id, generator);
        Ok(())
    }

    /// Starts a new presignature generation protocol.
    #[allow(clippy::too_many_arguments)]
    #[allow(clippy::result_large_err)]
    pub fn generate(
        &mut self,
        participants: &[Participant],
        receipt_id: ReceiptId,
        presignature: Presignature,
        request: ContractSignRequest,
        epsilon: Scalar,
        entropy: [u8; 32],
        sign_request_timestamp: Instant,
        cfg: &ProtocolConfig,
    ) -> Result<(), (Presignature, InitializationError)> {
        tracing::info!(
            %receipt_id,
            me = ?self.me,
            presignature_id = presignature.id,
            ?participants,
            "starting protocol to generate a new signature",
        );
        let generator = Self::generate_internal(
            participants,
            self.me,
            self.public_key,
            presignature,
            GenerationRequest {
                proposer: self.me,
                request,
                epsilon,
                receipt_id,
                entropy,
                sign_request_timestamp,
            },
            cfg,
        )?;
        crate::metrics::NUM_TOTAL_HISTORICAL_SIGNATURE_GENERATORS
            .with_label_values(&[self.my_account_id.as_str()])
            .inc();
        self.generators.insert(receipt_id, generator);
        Ok(())
    }

    /// Ensures that the presignature with the given id is either:
    /// 1) Already generated in which case returns `None`, or
    /// 2) Is currently being generated by `protocol` in which case returns `Some(protocol)`, or
    /// 3) Has never been seen by the manager in which case start a new protocol and returns `Some(protocol)`, or
    /// 4) Depends on triples (`triple0`/`triple1`) that are unknown to the node
    // TODO: What if the presignature completed generation and is already spent?
    #[allow(clippy::too_many_arguments)]
    pub fn get_or_generate(
        &mut self,
        participants: &Participants,
        receipt_id: ReceiptId,
        proposer: Participant,
        presignature_id: PresignatureId,
        request: &ContractSignRequest,
        epsilon: Scalar,
        entropy: [u8; 32],
        presignature_manager: &mut PresignatureManager,
        cfg: &ProtocolConfig,
    ) -> Result<&mut SignatureProtocol, GenerationError> {
        if self.completed.contains_key(&receipt_id) {
            tracing::warn!(%receipt_id, presignature_id, "presignature has already been used to generate a signature");
            return Err(GenerationError::AlreadyGenerated);
        }
        match self.generators.entry(receipt_id) {
            Entry::Vacant(entry) => {
                tracing::info!(%receipt_id, me = ?self.me, presignature_id, "joining protocol to generate a new signature");
                let presignature = match presignature_manager.take(presignature_id) {
                    Ok(presignature) => presignature,
                    Err(err @ GenerationError::PresignatureIsGenerating(_)) => {
                        tracing::warn!(me = ?self.me, presignature_id, "presignature is generating, can't join signature generation protocol");
                        return Err(err);
                    }
                    Err(err @ GenerationError::PresignatureIsMissing(_)) => {
                        tracing::warn!(me = ?self.me, presignature_id, "presignature is missing, can't join signature generation protocol");
                        return Err(err);
                    }
                    Err(err @ GenerationError::PresignatureIsGarbageCollected(_)) => {
                        tracing::warn!(me = ?self.me, presignature_id, "presignature is garbage collected, can't join signature generation protocol");
                        return Err(err);
                    }
                    Err(err) => return Err(err),
                };
                tracing::info!(me = ?self.me, presignature_id, "found presignature: ready to start signature generation");
                let generator = match Self::generate_internal(
                    &participants.keys_vec(),
                    self.me,
                    self.public_key,
                    presignature,
                    GenerationRequest {
                        proposer,
                        request: request.clone(),
                        epsilon,
                        entropy,
                        receipt_id,
                        sign_request_timestamp: Instant::now(),
                    },
                    cfg,
                ) {
                    Ok(generator) => generator,
                    Err((presignature, err @ InitializationError::BadParameters(_))) => {
                        presignature_manager.insert_mine(presignature);
                        tracing::warn!(%receipt_id, presignature_id, ?err, "failed to start signature generation");
                        return Err(GenerationError::CaitSithInitializationError(err));
                    }
                };
                let generator = entry.insert(generator);
                crate::metrics::NUM_TOTAL_HISTORICAL_SIGNATURE_GENERATORS
                    .with_label_values(&[self.my_account_id.as_str()])
                    .inc();
                Ok(&mut generator.protocol)
            }
            Entry::Occupied(entry) => Ok(&mut entry.into_mut().protocol),
        }
    }

    /// Pokes all of the ongoing generation protocols and returns a vector of
    /// messages to be sent to the respective participant.
    ///
    /// An empty vector means we cannot progress until we receive a new message.
    pub fn poke(&mut self) -> Vec<(Participant, SignatureMessage)> {
        let mut messages = Vec::new();
        self.generators.retain(|receipt_id, generator| {
            loop {
                let action = match generator.poke() {
                    Ok(action) => action,
                    Err(err) => {
                        if generator.proposer == self.me {
                            if generator.sign_request_timestamp.elapsed() < generator.timeout_total {
                                tracing::warn!(?err, "signature failed to be produced; pushing request back into failed queue");
                                crate::metrics::SIGNATURE_GENERATOR_FAILURES
                                    .with_label_values(&[self.my_account_id.as_str()])
                                    .inc();
                                // only retry the signature generation if it was initially proposed by us. We do not
                                // want any nodes to be proposing the same signature multiple times.
                                self.failed.push_back((
                                    *receipt_id,
                                    GenerationRequest {
                                        proposer: generator.proposer,
                                        request: generator.request.clone(),
                                        epsilon: generator.epsilon,
                                        receipt_id: generator.receipt_id,
                                        entropy: generator.entropy,
                                        sign_request_timestamp: generator.sign_request_timestamp
                                    },
                                ));
                            } else {
                                self.completed.insert(*receipt_id, Instant::now());
                                crate::metrics::SIGNATURE_FAILURES
                                    .with_label_values(&[self.my_account_id.as_str()])
                                    .inc();
                                tracing::warn!(?err, "signature failed to be produced; trashing request");
                            }
                        }
                        break false;
                    }
                };
                match action {
                    Action::Wait => {
                        tracing::trace!("waiting");
                        // Retain protocol until we are finished
                        return true;
                    }
                    Action::SendMany(data) => {
                        for p in generator.participants.iter() {
                            messages.push((
                                *p,
                                SignatureMessage {
                                    receipt_id: *receipt_id,
                                    proposer: generator.proposer,
                                    presignature_id: generator.presignature_id,
                                    request: generator.request.clone(),
                                    epsilon: generator.epsilon,
                                    entropy: generator.entropy,
                                    epoch: self.epoch,
                                    from: self.me,
                                    data: data.clone(),
                                    timestamp: Utc::now().timestamp() as u64
                                },
                            ))
                        }
                    }
                    Action::SendPrivate(p, data) => messages.push((
                        p,
                        SignatureMessage {
                            receipt_id: *receipt_id,
                            proposer: generator.proposer,
                            presignature_id: generator.presignature_id,
                            request: generator.request.clone(),
                            epsilon: generator.epsilon,
                            entropy: generator.entropy,
                            epoch: self.epoch,
                            from: self.me,
                            data,
                            timestamp: Utc::now().timestamp() as u64
                        },
                    )),
                    Action::Return(output) => {
                        tracing::info!(
                            ?receipt_id,
                            me = ?self.me,
                            presignature_id = generator.presignature_id,
                            big_r = ?output.big_r.to_base58(),
                            s = ?output.s,
                            "completed signature generation"
                        );
                        self.completed.insert(*receipt_id, Instant::now());
                        let request = SignatureRequest {
                            epsilon: SerializableScalar {scalar: generator.epsilon},
                            payload_hash: generator.request.payload.into(),
                        };
                        if generator.proposer == self.me {
                            self.signatures
                                .push(ToPublish::new(*receipt_id, request, generator.sign_request_timestamp, output));
                        }
                        // Do not retain the protocol
                        return false;
                    }
                }
            }
        });
        messages
    }

    pub fn handle_requests(
        &mut self,
        threshold: usize,
        stable: &Participants,
        state_views: &HashMap<Participant, StateView>,
        my_requests: &mut ParticipantRequests,
        presignature_manager: &mut PresignatureManager,
        cfg: &ProtocolConfig,
    ) {
        if stable.len() < threshold {
            tracing::warn!(
<<<<<<< HEAD
                "require at least {} stable participants to handle_requests, got {}: {:?}",
=======
                "Require at least {} stable participants to handle_requests, got {}: {:?}",
>>>>>>> 568fb115
                threshold,
                stable.len(),
                stable.keys_vec()
            );
            return;
        }
        let mut failed_presigs = Vec::new();
        let mut alternate = false;
        while let Some(presignature) = {
            if self.failed.is_empty() && my_requests.is_empty() {
                None
            } else {
                presignature_manager.take_mine()
            }
        } {
            let id = presignature.id;
            let sig_participants = stable.intersection(&[&presignature.participants]);
            if sig_participants.len() < threshold {
                tracing::warn!(
<<<<<<< HEAD
                    id,
                    threshold,
                    stable = ?stable.keys_vec(),
                    participants = ?presignature.participants,
                    "we do not have enough participants to generate a signature"
=======
                    participants = ?sig_participants.keys_vec(),
                    "intersection of stable participants and presignature participants is less than threshold"
>>>>>>> 568fb115
                );
                failed_presigs.push(presignature);
                continue;
            }

            // Filter out the active participants with the state views that have the triples we want to use.
            let stable_filtered = sig_participants
                .iter()
                .filter_map(|(p, _)| Some((*p, state_views.get(p)?)))
                .filter(|(_, state_view)| {
                    if let StateView::Running {
                        presignature_postview,
                        ..
                    } = state_view
                    {
                        presignature_postview.contains(&presignature.id)
                    } else {
                        false
                    }
                })
                .map(|(p, _)| p)
                .collect::<Vec<_>>();

            if stable_filtered.len() < threshold {
                tracing::warn!(
                    id,
                    threshold,
                    stable = ?stable.keys_vec(),
                    participants = ?presignature.participants,
                    ?state_views,
                    "unable to use presignature for signature generation",
                );
                failed_presigs.push(presignature);
                continue;
            }

            // NOTE: this prioritizes old requests first then tries to do new ones if there's enough presignatures.
            // TODO: we need to decide how to prioritize certain requests over others such as with gas or time of
            // when the request made it into the NEAR network.
            // issue: https://github.com/near/mpc-recovery/issues/596

            alternate = !alternate;
            if alternate && !self.failed.is_empty() {
                let Some((receipt_id, failed_req)) = self.failed.pop_front() else {
                    failed_presigs.push(presignature);
                    continue;
                };

                if let Err((presignature, InitializationError::BadParameters(err))) = self
                    .retry_failed_generation(
                        receipt_id,
                        failed_req,
                        presignature,
                        &stable_filtered,
                        cfg,
                    )
                {
                    failed_presigs.push(presignature);
                    tracing::warn!(
                        %receipt_id,
                        id,
                        ?stable_filtered,
                        ?err,
                        "failed to retry signature generation: trashing presignature",
                    );
                }
            } else {
                let Some((receipt_id, my_request)) = my_requests.pop_front() else {
                    failed_presigs.push(presignature);
                    continue;
                };
                if let Err((presignature, InitializationError::BadParameters(err))) = self.generate(
                    &stable_filtered,
                    receipt_id,
                    presignature,
                    my_request.request,
                    my_request.epsilon,
                    my_request.delta,
                    my_request.time_added,
                    cfg,
                ) {
                    failed_presigs.push(presignature);
                    tracing::warn!(
                        %receipt_id,
                        id,
                        ?stable_filtered,
                        ?err,
                        "failed to start signature generation: trashing presignature",
                    );
                }
            }
<<<<<<< HEAD
=======

            let Some((receipt_id, my_request)) = my_requests.pop_front() else {
                failed_presigs.push(presignature);
                continue;
            };
            if let Err((presignature, InitializationError::BadParameters(err))) = self.generate(
                &sig_participants,
                receipt_id,
                presignature,
                my_request.request,
                my_request.epsilon,
                my_request.entropy,
                my_request.time_added,
                cfg,
            ) {
                failed_presigs.push(presignature);
                tracing::warn!(%receipt_id, presig_id, ?err, "failed to start signature generation: trashing presignature");
                continue;
            }
>>>>>>> 568fb115
        }

        // add back the failed presignatures that were incompatible to be made into
        // signatures due to failures or lack of participants.
        for presignature in failed_presigs {
            presignature_manager.insert_mine(presignature);
        }
    }

    pub async fn publish<T: SignerExt>(
        &mut self,
        rpc_client: &near_fetch::Client,
        signer: &T,
        mpc_contract_id: &AccountId,
    ) {
        let mut to_retry: Vec<ToPublish> = Vec::new();

        for mut to_publish in self.signatures.drain(..) {
            let ToPublish {
                receipt_id,
                request,
                time_added,
                signature,
                ..
            } = &to_publish;
            let expected_public_key = derive_key(self.public_key, request.epsilon.scalar);
            // We do this here, rather than on the client side, so we can use the ecrecover system function on NEAR to validate our signature
            let Ok(signature) = into_eth_sig(
                &expected_public_key,
                &signature.big_r,
                &signature.s,
                request.payload_hash.scalar,
            ) else {
                tracing::error!(%receipt_id, "Failed to generate a recovery ID");
                continue;
            };
            let response = match rpc_client
                .call(signer, mpc_contract_id, "respond")
                .args_json(serde_json::json!({
                    "request": request,
                    "response": signature,
                }))
                .max_gas()
                .retry_exponential(10, 5)
                .transact()
                .await
            {
                Ok(response) => response,
                Err(err) => {
                    tracing::error!(%receipt_id, error = ?err, "Failed to publish the signature");
                    // Push the response to the back of the queue if it hasn't been retried the max number of times
                    if to_publish.retry_count < MAX_RETRY {
                        to_publish.retry_count += 1;
                        to_retry.push(to_publish);
                    }
                    continue;
                }
            };

            match response.json() {
                Ok(()) => {
                    tracing::info!(%receipt_id, bi_r = signature.big_r.affine_point.to_base58(), s = ?signature.s, "published signature sucessfully")
                }
                Err(err) => {
                    tracing::error!(%receipt_id, bi_r = signature.big_r.affine_point.to_base58(), s = ?signature.s, error = ?err, "smart contract threw error");
                    continue;
                }
            };

            crate::metrics::NUM_SIGN_SUCCESS
                .with_label_values(&[self.my_account_id.as_str()])
                .inc();
            crate::metrics::SIGN_LATENCY
                .with_label_values(&[self.my_account_id.as_str()])
                .observe(time_added.elapsed().as_secs_f64());
            if time_added.elapsed().as_secs() <= 30 {
                crate::metrics::NUM_SIGN_SUCCESS_30S
                    .with_label_values(&[self.my_account_id.as_str()])
                    .inc();
            }
        }
        // Put the failed requests at the back of the queue
        self.signatures.extend(to_retry);
    }

    /// Garbage collect all the completed signatures.
    pub fn garbage_collect(&mut self, cfg: &ProtocolConfig) {
        let before = self.completed.len();
        self.completed.retain(|_, timestamp| {
            timestamp.elapsed() < Duration::from_millis(cfg.signature.garbage_timeout)
        });
        let garbage_collected = before.saturating_sub(self.completed.len());
        if garbage_collected > 0 {
            tracing::debug!(
                "garbage collected {} completed signatures",
                garbage_collected
            );
        }
    }

    pub fn refresh_gc(&mut self, id: &ReceiptId) -> bool {
        let entry = self
            .completed
            .entry(*id)
            .and_modify(|e| *e = Instant::now());
        matches!(entry, Entry::Occupied(_))
    }
}<|MERGE_RESOLUTION|>--- conflicted
+++ resolved
@@ -5,11 +5,7 @@
 use crate::kdf::{derive_delta, into_eth_sig};
 use crate::types::SignatureProtocol;
 use crate::util::AffinePointExt;
-<<<<<<< HEAD
 use crate::web::StateView;
-=======
-use near_primitives::hash::CryptoHash;
->>>>>>> 568fb115
 
 use cait_sith::protocol::{Action, InitializationError, Participant, ProtocolError};
 use cait_sith::{FullSignature, PresignOutput};
@@ -169,7 +165,7 @@
     pub presignature_id: PresignatureId,
     pub request: ContractSignRequest,
     pub epsilon: Scalar,
-    pub receipt_id: CryptoHash,
+    pub receipt_id: ReceiptId,
     pub entropy: [u8; 32],
     pub sign_request_timestamp: Instant,
     pub generator_timestamp: Instant,
@@ -186,7 +182,7 @@
         presignature_id: PresignatureId,
         request: ContractSignRequest,
         epsilon: Scalar,
-        receipt_id: CryptoHash,
+        receipt_id: ReceiptId,
         entropy: [u8; 32],
         sign_request_timestamp: Instant,
         cfg: &ProtocolConfig,
@@ -231,7 +227,7 @@
     pub proposer: Participant,
     pub request: ContractSignRequest,
     pub epsilon: Scalar,
-    pub receipt_id: CryptoHash,
+    pub receipt_id: ReceiptId,
     pub entropy: [u8; 32],
     pub sign_request_timestamp: Instant,
 }
@@ -618,11 +614,7 @@
     ) {
         if stable.len() < threshold {
             tracing::warn!(
-<<<<<<< HEAD
                 "require at least {} stable participants to handle_requests, got {}: {:?}",
-=======
-                "Require at least {} stable participants to handle_requests, got {}: {:?}",
->>>>>>> 568fb115
                 threshold,
                 stable.len(),
                 stable.keys_vec()
@@ -642,16 +634,11 @@
             let sig_participants = stable.intersection(&[&presignature.participants]);
             if sig_participants.len() < threshold {
                 tracing::warn!(
-<<<<<<< HEAD
                     id,
                     threshold,
                     stable = ?stable.keys_vec(),
-                    participants = ?presignature.participants,
-                    "we do not have enough participants to generate a signature"
-=======
                     participants = ?sig_participants.keys_vec(),
-                    "intersection of stable participants and presignature participants is less than threshold"
->>>>>>> 568fb115
+                    "intersection of stable and presignature participants is less than threshold"
                 );
                 failed_presigs.push(presignature);
                 continue;
@@ -729,7 +716,7 @@
                     presignature,
                     my_request.request,
                     my_request.epsilon,
-                    my_request.delta,
+                    my_request.entropy,
                     my_request.time_added,
                     cfg,
                 ) {
@@ -743,28 +730,6 @@
                     );
                 }
             }
-<<<<<<< HEAD
-=======
-
-            let Some((receipt_id, my_request)) = my_requests.pop_front() else {
-                failed_presigs.push(presignature);
-                continue;
-            };
-            if let Err((presignature, InitializationError::BadParameters(err))) = self.generate(
-                &sig_participants,
-                receipt_id,
-                presignature,
-                my_request.request,
-                my_request.epsilon,
-                my_request.entropy,
-                my_request.time_added,
-                cfg,
-            ) {
-                failed_presigs.push(presignature);
-                tracing::warn!(%receipt_id, presig_id, ?err, "failed to start signature generation: trashing presignature");
-                continue;
-            }
->>>>>>> 568fb115
         }
 
         // add back the failed presignatures that were incompatible to be made into
