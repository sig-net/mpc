--- conflicted
+++ resolved
@@ -629,55 +629,8 @@
         });
 }
 
-<<<<<<< HEAD
 // retry getting block from helios with exponential backoff
 async fn fetch_block(
-=======
-// retry getting latest finalized block from helios with exponential backoff
-async fn fetch_block_by_number(
-    helios_client: &Arc<EthereumClient>,
-    block_number: u64,
-    max_retries: u8,
-    base_delay: Duration,
-) -> Option<alloy::rpc::types::Block> {
-    let mut retries = 0;
-    loop {
-        match helios_client
-            .get_block(
-                BlockId::Number(BlockNumberOrTag::Number(block_number)),
-                false,
-            )
-            .await
-        {
-            Ok(Some(block)) => return Some(block),
-            Ok(None) => {
-                tracing::warn!("Block number {block_number} not found from Helios client");
-                return None;
-            }
-            Err(e) => {
-                if retries < max_retries {
-                    retries += 1;
-                    let delay = base_delay * 2u32.pow((retries - 1) as u32);
-                    tracing::warn!(
-                        "Failed to fetch block number {block_number} from Helios client: {:?}, retrying",
-                        e
-                    );
-                    tokio::time::sleep(delay).await;
-                    continue;
-                }
-                tracing::warn!(
-                    "Failed to fetch block number {block_number} from Helios client: {:?}, exceeded maximum retry",
-                    e
-                );
-                return None;
-            }
-        }
-    }
-}
-
-// retry getting latest finalized block from helios with exponential backoff
-async fn fetch_finalized_block(
->>>>>>> 296985a9
     helios_client: &Arc<EthereumClient>,
     block_id: BlockId,
     max_retries: u8,
@@ -725,7 +678,6 @@
         interval.tick().await;
         tracing::info!("Refreshing finalized epoch");
 
-<<<<<<< HEAD
         let new_finalized_block = match fetch_block(
             helios_client,
             BlockId::Number(BlockNumberOrTag::Finalized),
@@ -739,16 +691,6 @@
                 continue;
             }
         };
-=======
-        let new_finalized_block =
-            match fetch_finalized_block(helios_client, 5, Duration::from_millis(200)).await {
-                Ok(block) => block,
-                Err(e) => {
-                    tracing::warn!("Failed to get finalized block: {:?}", e);
-                    continue;
-                }
-            };
->>>>>>> 296985a9
 
         let new_final_block_number = new_finalized_block.header.number;
         tracing::info!(
@@ -876,11 +818,8 @@
     node_near_account_id: AccountId,
 ) -> anyhow::Result<()> {
     let mut finalized_block_number: Option<BlockNumber> = None;
-<<<<<<< HEAD
     let mut last_processed_block: Option<BlockNumber> =
         app_data_storage.last_processed_block_eth().await?;
-=======
->>>>>>> 296985a9
 
     loop {
         let Some(BlockAndRequests {
@@ -901,7 +840,6 @@
         }
 
         // Verify block hash and send requests
-<<<<<<< HEAD
         let block = fetch_block(
             helios_client,
             block_number.into(),
@@ -909,10 +847,6 @@
             Duration::from_millis(200),
         )
         .await;
-=======
-        let block =
-            fetch_block_by_number(helios_client, block_number, 5, Duration::from_millis(200)).await;
->>>>>>> 296985a9
 
         let Some(block) = block else {
             tracing::warn!("Block {block_number} not found from Helios client, skipping this block and its requests");
@@ -926,15 +860,12 @@
                 sign_tx.clone(),
                 node_near_account_id.clone(),
             );
-<<<<<<< HEAD
             if last_processed_block.is_none_or(|n| n < block_number) {
                 app_data_storage
                     .set_last_processed_block_eth(block_number)
                     .await?;
                 last_processed_block.replace(block_number);
             }
-=======
->>>>>>> 296985a9
         } else {
             // no special handling for chain reorg, just log the error
             // This is because when such chain reorg happens, the new canonical chain will have already been emitted by helios's block header stream, and we can safely skip this block here.
@@ -942,7 +873,6 @@
                 "Block {block_number} hash mismatch: expected {block_hash:?}, got {:?}. Chain re-orged.",
                 block.header.hash
             );
-<<<<<<< HEAD
         }
     }
 }
@@ -956,11 +886,10 @@
     total_timeout: Duration,
     node_near_account_id: AccountId,
 ) {
-    if start_block_number.is_none() {
+    let Some(start_block_number) = start_block_number else {
         tracing::info!("No start block number provided, skipping catch up");
         return;
-    }
-    let start_block_number = start_block_number.unwrap();
+    };
     tracing::info!("Catching up from block number: {start_block_number}");
     let latest_block = match fetch_block(
         helios_client,
@@ -1009,8 +938,6 @@
             );
             add_failed_block(blocks_failed_tx.clone(), block_number, block_hash).await;
             continue;
-=======
->>>>>>> 296985a9
         }
     }
 }
