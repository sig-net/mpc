use crate::protocol::{Chain, IndexedSignRequest};
use alloy::consensus::BlockHeader;
use alloy::primitives::hex::{self, ToHexExt};
use alloy::primitives::{Address, Bytes, U256};
use alloy::providers::{Provider, ProviderBuilder, RootProvider};
use alloy::rpc::types::Log;
use alloy::sol_types::{sol, SolEvent};
use alloy::transports::http::Client as AlloyClient;
use alloy::transports::http::Http;
use helios::common::types::{BlockTag, SubscriptionEvent, SubscriptionType};
use helios::ethereum::{
    config::networks::Network, database::FileDB, EthereumClient, EthereumClientBuilder,
};
use k256::Scalar;
use mpc_crypto::{kdf::derive_epsilon_eth, ScalarExt as _};
use mpc_primitives::{SignArgs, SignId};
use near_account_id::AccountId;
use serde::{Deserialize, Serialize};
use std::collections::HashMap;
use std::sync::Arc;
use std::{fmt, path::PathBuf, str::FromStr, sync::LazyLock, time::Instant};
use tokio::sync::mpsc;
use tokio::time::Duration;

pub(crate) static MAX_SECP256K1_SCALAR: LazyLock<Scalar> = LazyLock::new(|| {
    Scalar::from_bytes(
        hex::decode("FFFFFFFFFFFFFFFFFFFFFFFFFFFFFFFEBAAEDCE6AF48A03BBFD25E8CD0364140")
            .unwrap()
            .try_into()
            .unwrap(),
    )
    .unwrap()
});

#[derive(Clone)]
pub struct EthConfig {
    /// The ethereum account secret key used to sign eth respond txn.
    pub account_sk: String,
    /// Ethereum consensus HTTP RPC URL
    pub consensus_rpc_http_url: String,
    /// Ethereum excution HTTP RPC URL
    pub execution_rpc_http_url: String,
    /// The contract address to watch without the `0x` prefix
    pub contract_address: String,
    /// must be one of sepolia, mainnet
    pub network: String,
    /// path to store helios data
    pub helios_data_path: String,
    /// refresh finalized block interval in milliseconds
    pub refresh_finalized_interval: u64,
}

impl fmt::Debug for EthConfig {
    fn fmt(&self, f: &mut fmt::Formatter<'_>) -> fmt::Result {
        f.debug_struct("EthConfig")
            .field("account_sk", &"<hidden>")
            .field("consensus_rpc_http_url", &self.consensus_rpc_http_url)
            .field("execution_rpc_http_url", &self.execution_rpc_http_url)
            .field("contract_address", &self.contract_address)
            .field("network", &self.network)
            .field("helios_data_path", &self.helios_data_path)
            .field(
                "refresh_finalized_interval",
                &self.refresh_finalized_interval,
            )
            .finish()
    }
}

/// Configures Ethereum indexer.
#[derive(Debug, Clone, clap::Parser)]
#[group(id = "indexer_eth_options")]
pub struct EthArgs {
    /// The ethereum account secret key used to sign eth respond txn.
    #[arg(long, env("MPC_ETH_ACCOUNT_SK"))]
    pub eth_account_sk: Option<String>,
    /// Ethereum WebSocket RPC URL
    #[clap(
        long,
        env("MPC_ETH_CONSENSUS_RPC_HTTP_URL"),
        requires = "eth_account_sk"
    )]
    pub eth_consensus_rpc_http_url: Option<String>,
    /// Ethereum EXECUTION RPC URL
    #[clap(
        long,
        env("MPC_ETH_EXECUTION_RPC_HTTP_URL"),
        requires = "eth_account_sk"
    )]
    pub eth_execution_rpc_http_url: Option<String>,
    /// The contract address to watch without the `0x` prefix
    #[clap(long, env("MPC_ETH_CONTRACT_ADDRESS"), requires = "eth_account_sk")]
    pub eth_contract_address: Option<String>,
    /// the network that the eth indexer is running on. Either "sepolia"/"mainnet"
    #[clap(
        long,
        env("MPC_ETH_NETWORK"),
        requires = "eth_account_sk",
        default_value = "sepolia",
        value_parser = ["sepolia", "mainnet"],
    )]
    pub eth_network: Option<String>,
    /// helios light client data path
    #[clap(
        long,
        env("MPC_ETH_HELIOS_DATA_PATH"),
        requires = "eth_account_sk",
        default_value = "/helios/sepolia"
    )]
    pub eth_helios_data_path: Option<String>,
    /// refresh finalized block interval in milliseconds
    #[clap(
        long,
        env("MPC_ETH_REFRESH_FINALIZED_INTERVAL"),
        default_value = "10000"
    )]
    pub eth_refresh_finalized_interval: Option<u64>,
}

impl EthArgs {
    pub fn into_str_args(self) -> Vec<String> {
        let mut args = Vec::with_capacity(10);
        if let Some(eth_account_sk) = self.eth_account_sk {
            args.extend(["--eth-account-sk".to_string(), eth_account_sk]);
        }
        if let Some(eth_consensus_rpc_http_url) = self.eth_consensus_rpc_http_url {
            args.extend([
                "--eth-consensus-rpc-http-url".to_string(),
                eth_consensus_rpc_http_url,
            ]);
        }
        if let Some(eth_execution_rpc_http_url) = self.eth_execution_rpc_http_url {
            args.extend([
                "--eth-execution-rpc-http-url".to_string(),
                eth_execution_rpc_http_url,
            ]);
        }
        if let Some(eth_contract_address) = self.eth_contract_address {
            args.extend(["--eth-contract-address".to_string(), eth_contract_address]);
        }
        if let Some(eth_network) = self.eth_network {
            args.extend(["--eth-network".to_string(), eth_network]);
        }
        if let Some(eth_helios_data_path) = self.eth_helios_data_path {
            args.extend(["--eth-helios-data-path".to_string(), eth_helios_data_path]);
        }
        if let Some(eth_refresh_finalized_interval) = self.eth_refresh_finalized_interval {
            args.extend([
                "--eth-refresh-finalized-interval".to_string(),
                eth_refresh_finalized_interval.to_string(),
            ]);
        }
        args
    }

    pub fn into_config(self) -> Option<EthConfig> {
        Some(EthConfig {
            account_sk: self.eth_account_sk?,
            consensus_rpc_http_url: self.eth_consensus_rpc_http_url?,
            execution_rpc_http_url: self.eth_execution_rpc_http_url?,
            contract_address: self.eth_contract_address?,
            network: self.eth_network?,
            helios_data_path: self.eth_helios_data_path?,
            refresh_finalized_interval: self.eth_refresh_finalized_interval?,
        })
    }

    pub fn from_config(config: Option<EthConfig>) -> Self {
        match config {
            Some(config) if !config.account_sk.is_empty() => Self {
                eth_account_sk: Some(config.account_sk),
                eth_consensus_rpc_http_url: Some(config.consensus_rpc_http_url),
                eth_execution_rpc_http_url: Some(config.execution_rpc_http_url),
                eth_contract_address: Some(config.contract_address),
                eth_network: Some(config.network),
                eth_helios_data_path: Some(config.helios_data_path),
                eth_refresh_finalized_interval: Some(config.refresh_finalized_interval),
            },
            _ => Self {
                eth_account_sk: None,
                eth_consensus_rpc_http_url: None,
                eth_execution_rpc_http_url: None,
                eth_contract_address: None,
                eth_network: None,
                eth_helios_data_path: None,
                eth_refresh_finalized_interval: None,
            },
        }
    }
}

// this struct groups together the block number, block hash and the requests that were indexed in that block
#[derive(Clone)]
pub struct BlockAndRequests {
    block_number: u64,
    block_hash: alloy::primitives::B256,
    indexed_requests: Vec<IndexedSignRequest>,
}

impl BlockAndRequests {
    fn new(
        block_number: u64,
        block_hash: alloy::primitives::B256,
        indexed_requests: Vec<IndexedSignRequest>,
    ) -> Self {
        Self {
            block_number,
            block_hash,
            indexed_requests,
        }
    }
}

#[derive(Debug, Serialize, Deserialize, Clone, PartialEq, Eq)]
pub struct EthSignRequest {
    pub payload: [u8; 32],
    pub path: String,
    pub key_version: u32,
}

sol! {
    event SignatureRequested(
        address sender,
        bytes32 payload,
        uint32 keyVersion,
        uint256 deposit,
        uint256 chainId,
        string path,
        string algo,
        string dest,
        string params
    );

    event SignatureRequestedEncoding(
        address sender,
        bytes payload,
        string path,
        uint32 keyVersion,
        uint256 chainId,
        string algo,
        string dest,
        string params
    );
}

fn sign_request_from_filtered_log(log: Log) -> anyhow::Result<IndexedSignRequest> {
    let event = parse_event(&log)?;
    tracing::debug!("found eth event: {:?}", event);
    if event.deposit == U256::ZERO {
        tracing::warn!("deposit is 0, skipping sign request");
        return Err(anyhow::anyhow!("deposit is 0"));
    }

    if event.key_version != 0 {
        tracing::warn!("unsupported key version: {}", event.key_version);
        return Err(anyhow::anyhow!("unsupported key version"));
    }

    // Create sign request from event
    let Some(payload) = Scalar::from_bytes(event.payload_hash) else {
        tracing::warn!(
            "eth `sign` did not produce payload hash correctly: {:?}",
            event.payload_hash,
        );
        return Err(anyhow::anyhow!(
            "failed to convert event payload hash to scalar"
        ));
    };

    if payload > *MAX_SECP256K1_SCALAR {
        tracing::warn!("payload exceeds secp256k1 curve order: {payload:?}");
        anyhow::bail!("payload exceeds secp256k1 curve order");
    }

    let epsilon = derive_epsilon_eth(format!("0x{}", event.requester.encode_hex()), &event.path);

    // Use transaction hash as entropy
    let entropy = log.transaction_hash.unwrap_or_default();

    let sign_id = SignId::new(calculate_request_id(&event));
    tracing::info!(?sign_id, "eth signature requested");

    Ok(IndexedSignRequest {
        id: sign_id,
        args: SignArgs {
            entropy: entropy.into(),
            epsilon,
            payload,
            path: event.path,
            key_version: 0,
        },
        chain: Chain::Ethereum,
        unix_timestamp_indexed: crate::util::current_unix_timestamp(),
        timestamp_sign_queue: None,
    })
}

fn encode_abi(event: &SignatureRequestedEvent) -> Vec<u8> {
    let signature_requested_event_encoding = SignatureRequestedEncoding {
        sender: event.requester,
        payload: event.payload_hash.to_vec().into(),
        path: event.path.clone(),
        keyVersion: event.key_version,
        chainId: event.chain_id,
        algo: event.algo.clone(),
        dest: event.dest.clone(),
        params: event.params.clone(),
    };
    signature_requested_event_encoding.encode_data()
}

fn calculate_request_id(event: &SignatureRequestedEvent) -> [u8; 32] {
    let abi_encoded = encode_abi(event);
    alloy::primitives::keccak256(abi_encoded).into()
}

// Helper function to parse event logs
fn parse_event(log: &Log) -> anyhow::Result<SignatureRequestedEvent> {
    // Parse data fields
    let data = log.data().data.clone();

    // Parse requester address (20 bytes)
    let requester = Address::from_slice(&data[12..32]);

    // Parse payload hash (32 bytes)
    let mut payload_hash = [0u8; 32];
    payload_hash.copy_from_slice(&data[32..64]);

    let key_version: u32 = U256::from_be_slice(&data[64..96]).to::<u32>();

    let deposit = U256::from_be_slice(&data[96..128]);

    let chain_id = U256::from_be_slice(&data[128..160]);

    let path = parse_string_args(&data, 160);

    let algo = parse_string_args(&data, 192);

    let dest = parse_string_args(&data, 224);

    let params = parse_string_args(&data, 256);

    tracing::info!(
        "Parsed event: requester={}, payload_hash={}, path={}, deposit={}, chain_id={}, algo={}, dest={}, params={}",
        requester,
        hex::encode(payload_hash),
        path,
        deposit,
        chain_id,
        algo,
        dest,
        params
    );

    Ok(SignatureRequestedEvent {
        requester,
        payload_hash,
        path,
        key_version,
        deposit,
        chain_id,
        algo,
        dest,
        params,
    })
}

fn parse_string_args(data: &Bytes, offset_start: usize) -> String {
    let offset: usize = U256::from_be_slice(&data[offset_start..offset_start + 32]).to::<usize>();
    let length: usize = U256::from_be_slice(&data[offset..offset + 32]).to::<usize>();
    if length == 0 {
        return String::new();
    }
    let bytes = &data[offset + 32..offset + 32 + length];
    String::from_utf8(bytes.to_vec()).unwrap_or_default()
}

const MAX_INDEXED_REQUESTS: usize = 1024;
pub fn indexed_channel() -> (
    mpsc::Sender<BlockAndRequests>,
    mpsc::Receiver<BlockAndRequests>,
) {
    mpsc::channel(MAX_INDEXED_REQUESTS)
}

type BlockNumberAndHash = (u64, alloy::primitives::B256);
const MAX_FAILED_BLOCKS: usize = 1024;
pub fn failed_blocks_channel() -> (
    mpsc::Sender<BlockNumberAndHash>,
    mpsc::Receiver<BlockNumberAndHash>,
) {
    mpsc::channel(MAX_FAILED_BLOCKS)
}

type BlockNumberToHashMap = HashMap<u64, alloy::primitives::B256>;

pub async fn run(
    eth: Option<EthConfig>,
    sign_tx: mpsc::Sender<IndexedSignRequest>,
    node_near_account_id: AccountId,
) -> anyhow::Result<()> {
    let Some(eth) = eth else {
        tracing::warn!("ethereum indexer is disabled");
        return Ok(());
    };

    let network = Network::from_str(eth.network.as_str())
        .map_err(|err| anyhow::anyhow!("Network input incorrect: {:?}", err))?;

    let mut client: EthereumClient<FileDB> = EthereumClientBuilder::new()
        .network(network)
        .consensus_rpc(&eth.consensus_rpc_http_url)
        .execution_rpc(&eth.execution_rpc_http_url)
        .data_dir(PathBuf::from(&eth.helios_data_path))
        .build()
        .map_err(|err| anyhow::anyhow!("Failed to build Ethereum Helios client: {:?}", err))?;

    tracing::info!("Built Helios client on network {}", network);

    client
        .start()
        .await
        .map_err(|err| anyhow::anyhow!("Failed to start Ethereum Helios client: {:?}", err))?;

    client.wait_synced().await;

    let untrusted_rpc_client: RootProvider<alloy::transports::http::Http<AlloyClient>> =
        ProviderBuilder::new().on_http(url::Url::parse(&eth.execution_rpc_http_url).unwrap());

    tracing::info!("running ethereum indexer");

    let eth_contract_addr = Address::from_str(&format!("0x{}", eth.contract_address))?;

    let mut block_heads_rx = client
        .subscribe(SubscriptionType::NewHeads)
        .await
        .map_err(|err| anyhow::anyhow!("Failed to subscribe to new block heads: {:?}", err))?;

<<<<<<< HEAD
    let (blocks_failed_send, blocks_failed_recv) = failed_blocks_channel();

    let (requests_indexed_send, requests_indexed_recv) = indexed_channel();

    let client = Arc::new(client);
    let client_clone = Arc::clone(&client);
    let near_account_id_clone = node_near_account_id.clone();
    tokio::spawn(async move {
        tracing::info!(
            "Spawned task to refresh finalized block and send requests to sign queue when thhe block they were in is finalized"
        );
        send_requests_when_final(
            &client_clone,
            &untrusted_rpc_client,
            requests_indexed_recv,
            sign_tx.clone(),
            &near_account_id_clone,
            eth.refresh_finalized_interval,
        )
        .await
        .unwrap_or_else(|err| {
            tracing::warn!("Failed to send requests when final: {:?}", err);
        });
    });

    let requests_indexed_send_clone = requests_indexed_send.clone();
    let blocks_failed_send_clone = blocks_failed_send.clone();
    let client_clone = Arc::clone(&client);
    let near_account_id_clone = node_near_account_id.clone();
    tokio::spawn(async move {
        tracing::info!("Spawned task to retry failed blocks");
        retry_failed_blocks(
            blocks_failed_recv,
            blocks_failed_send_clone,
            &client_clone,
            eth_contract_addr,
            &node_near_account_id,
            requests_indexed_send_clone,
        )
        .await;
    });

    let mut interval = tokio::time::interval(Duration::from_millis(200));
    let requests_indexed_send_clone = requests_indexed_send.clone();
=======
    let mut interval = interval(Duration::from_millis(100));
    let mut blocks_failed: VecDeque<u64> = VecDeque::new();
    const MAX_BLOCK_RETRIES_PER_TICK: usize = 10;
    let mut receiver_state_update_timestamp = Instant::now();
>>>>>>> f6fca743
    loop {
        interval.tick().await;
        if block_heads_rx.is_empty() {
            if receiver_state_update_timestamp.elapsed() > Duration::from_secs(60) {
                tracing::warn!("No new block heads received for 60 seconds, waiting...");
                receiver_state_update_timestamp = Instant::now();
            }
            continue;
        }
        let Ok(new_block_head) = block_heads_rx.recv().await.inspect_err(|err| {
            tracing::warn!(
                "Eth indexer failed to receive latest block header: {:?}",
                err
            );
        }) else {
            break;
        };
        receiver_state_update_timestamp = Instant::now();
        let SubscriptionEvent::NewHeads(new_block) = new_block_head;
        let block_number = new_block.header.number;
<<<<<<< HEAD
        let block_hash = new_block.header.hash;
=======
        if block_number % 10 == 0 {
            tracing::info!("Received new block head: {block_number}");
        }
>>>>>>> f6fca743
        if let Err(err) = process_block(
            block_number,
            block_hash,
            &client,
            eth_contract_addr,
            &near_account_id_clone,
            requests_indexed_send_clone.clone(),
        )
        .await
        {
            tracing::warn!(
                "Eth indexer failed to process block number {}: {:?}",
                block_number,
                err
            );
            add_failed_block(blocks_failed_send.clone(), block_number, block_hash).await;
            continue;
        }
        crate::metrics::LATEST_BLOCK_NUMBER
            .with_label_values(&[Chain::Ethereum.as_str(), near_account_id_clone.as_str()])
            .set(block_number as i64);
    }
    Ok(())
}

async fn retry_failed_blocks(
    mut blocks_failed_rx: mpsc::Receiver<BlockNumberAndHash>,
    blocks_failed_tx: mpsc::Sender<BlockNumberAndHash>,
    client: &Arc<EthereumClient<FileDB>>,
    eth_contract_addr: Address,
    node_near_account_id: &AccountId,
    requests_indexed: mpsc::Sender<BlockAndRequests>,
) {
    loop {
        let Some((block_number, block_hash)) = blocks_failed_rx.recv().await else {
            tracing::warn!("Failed to receive block and requests from requests_indexed");
            break;
        };
        if let Err(err) = process_block(
            block_number,
            block_hash,
            client,
            eth_contract_addr,
            node_near_account_id,
            requests_indexed.clone(),
        )
        .await
        {
            tracing::warn!("Retry failed for block {block_number}: {:?}", err);
            add_failed_block(blocks_failed_tx.clone(), block_number, block_hash).await;
        } else {
            tracing::info!("Successfully retried block: {}", block_number);
        }
    }
}

async fn add_failed_block(
    blocks_failed: mpsc::Sender<BlockNumberAndHash>,
    block_number: u64,
    block_hash: alloy::primitives::B256,
) {
    blocks_failed
        .send((block_number, block_hash))
        .await
        .unwrap_or_else(|err| {
            tracing::warn!("Failed to send failed block: {:?}", err);
        });
}

/// Polls for the latest finalized block and update the latest finalized epoch.
/// This will keep polling and only return when there's an error or the final block number and finalized epock is updated.
/// How it works:
/// Once finalized block gets updated, we fetch the blocks in the epoch ending with the finalized block.
/// To ensure the blocks we fetched are proven, we fetch the latest finalized block from Helios.
/// Then using an unstrusted RPC client, we go backwards to fetch the blocks in the epoch and check that the hash of the block's header == its next block's parent_hash.
/// This is proven because the finalized block is already proven by helios, and by checking current block hash == next block's parent hash, we prove that each block is indeed included in the chain.
async fn refresh_finalized_epoch(
    helios_client: &Arc<EthereumClient<FileDB>>,
    untrusted_rpc_client: &RootProvider<Http<AlloyClient>>,
    last_final_block_number: Option<u64>,
    refresh_finalized_interval: u64,
) -> anyhow::Result<(Option<u64>, BlockNumberToHashMap)> {
    let mut interval = tokio::time::interval(Duration::from_millis(refresh_finalized_interval));
    let mut finalized_epoch = BlockNumberToHashMap::new();
    let mut final_block_number: Option<u64> = last_final_block_number;
    loop {
        interval.tick().await;

        tracing::info!("Refreshing finalized epoch");
        let Ok(Some(new_finalized_bock)) = helios_client
            .get_block_by_number(BlockTag::Finalized, false)
            .await
        else {
            tracing::warn!("Failed to get finalized block from Helios client");
            return Err(anyhow::anyhow!(
                "Failed to get finalized block from Helios client"
            ));
        };

        tracing::info!(
            "New finalized block number: {}, last finalized block number: {:?}",
            new_finalized_bock.header.number,
            final_block_number
        );

        let new_final_block_number = new_finalized_bock.header.number;

        let Some(last_final_block_number) = final_block_number else {
            tracing::info!("Last finalized block was None");
            final_block_number.replace(new_final_block_number);
            continue;
        };

        if new_final_block_number < last_final_block_number {
            let err_msg =
                "New finalized block number overflowed range of u64 and has wrapped around!";
            tracing::warn!(err_msg);
            return Err(anyhow::anyhow!(err_msg));
        }

        if last_final_block_number == new_final_block_number {
            tracing::info!("No new finalized block");
            continue;
        }

        finalized_epoch.insert(
            new_final_block_number,
            new_finalized_bock.header.inner.parent_hash,
        );

        let mut parent_hash = new_finalized_bock.header.inner.parent_hash;

        let Some(start) = last_final_block_number.checked_add(1) else {
            let ere_msg = "Last finalized block number + 1 overflowed range of u64!";
            tracing::warn!(ere_msg);
            return Err(anyhow::anyhow!(ere_msg));
        };
        let Some(end) = new_final_block_number.checked_sub(1) else {
            let err_msg = "New finalized block number - 1 overflowed range of u64!";
            tracing::warn!(err_msg);
            return Err(anyhow::anyhow!(err_msg));
        };
        // go backwards from latest_finalized_block_number - 1, and check that each block's hash == next block's parent hash
        for i in (start..=end).rev() {
            tracing::info!("Fetching block {i} from untrusted RPC client");
            let cur_block = untrusted_rpc_client
                .get_block_by_number(
                    alloy::eips::BlockNumberOrTag::Number(i),
                    alloy::rpc::types::BlockTransactionsKind::Hashes,
                )
                .await;
            let Ok(Some(cur_block)) = cur_block else {
                tracing::warn!("Failed to get block {i} from untrusted RPC client");
                return Err(anyhow::anyhow!(
                    "Failed to get block {i} from untrusted RPC client"
                ));
            };
            let cur_block_hash = cur_block.header.hash_slow();
            if cur_block_hash == parent_hash {
                finalized_epoch.insert(i, cur_block_hash);
                parent_hash = cur_block.header.inner.parent_hash;
            } else {
                tracing::warn!(
                    "Block {i} hash mismatch: expected {}, got {}",
                    parent_hash,
                    cur_block_hash
                );
                return Err(anyhow::anyhow!(
                    "Block {i} hash mismatch: expected {}, got {}",
                    parent_hash,
                    cur_block_hash
                ));
            }
        }
        final_block_number.replace(new_final_block_number);
        break;
    }
    Ok((final_block_number, finalized_epoch))
}

#[allow(clippy::too_many_arguments)]
async fn process_block(
    block_number: u64,
    block_hash: alloy::primitives::B256,
    client: &Arc<EthereumClient<FileDB>>,
    eth_contract_addr: Address,
    node_near_account_id: &AccountId,
    requests_indexed: mpsc::Sender<BlockAndRequests>,
) -> anyhow::Result<()> {
    tracing::info!(
        "Processing block number {} with hash {:?}",
        block_number,
        block_hash
    );
    let start = Instant::now();
    let block_receipts_result = client
        .get_block_receipts(BlockTag::Number(block_number))
        .await;
    crate::metrics::ETH_BLOCK_RECEIPT_LATENCY
        .with_label_values(&[node_near_account_id.as_str()])
        .observe(start.elapsed().as_millis() as f64);
    let Some(block_receipts) = block_receipts_result.map_err(|err| {
        anyhow::anyhow!(
            "Failed to get block receipts for block number {block_number}: {:?}",
            err
        )
    })?
    else {
        tracing::info!("no receipts for block number {block_number}");
        return Ok(());
    };

    let filtered_logs: Vec<Log> = block_receipts
        .into_iter()
        .filter_map(|receipt| receipt.as_ref().as_receipt().cloned())
        .flat_map(|receipt| {
            receipt.logs.into_iter().filter(|log| {
                log.address() == eth_contract_addr
                    && log
                        .topic0()
                        .is_some_and(|topic0| *topic0 == SignatureRequested::SIGNATURE_HASH)
            })
        })
        .collect();

    if filtered_logs.is_empty() {
        return Ok(());
    }

    let indexed_requests = parse_filtered_logs(filtered_logs);
    requests_indexed
        .send(BlockAndRequests::new(
            block_number,
            block_hash,
            indexed_requests.clone(),
        ))
        .await
        .map_err(|err| anyhow::anyhow!("Failed to send indexed requests: {:?}", err))?;

    let block_timestamp = client
        .get_block_by_number(BlockTag::Number(block_number), false)
        .await
        .ok()
        .and_then(|block| block.map(|b| b.header.timestamp()));

    for request in &indexed_requests {
        if let Some(block_timestamp) = block_timestamp {
            crate::metrics::INDEXER_DELAY
                .with_label_values(&[Chain::Ethereum.as_str(), node_near_account_id.as_str()])
                .observe(
                    crate::util::duration_between_unix(
                        block_timestamp,
                        request.unix_timestamp_indexed,
                    )
                    .as_secs() as f64,
                );
        }
    }
    Ok(())
}

/// For each request received from requests_indexed Receiver, we keep refreshing finalized epoch until the block that request is in is finalized.
/// Once the block that the request is in is finalized, we validate the block and send it to the sign queue.
async fn send_requests_when_final(
    helios_client: &Arc<EthereumClient<FileDB>>,
    untrusted_rpc_client: &RootProvider<Http<AlloyClient>>,
    mut requests_indexed: mpsc::Receiver<BlockAndRequests>,
    sign_tx: mpsc::Sender<IndexedSignRequest>,
    node_near_account_id: &AccountId,
    refresh_finalized_interval: u64,
) -> anyhow::Result<()> {
    let mut final_block_number: Option<u64> = None;
    let mut finalized_epoch: BlockNumberToHashMap = HashMap::new();
    while let Some(BlockAndRequests {
        block_number,
        block_hash,
        indexed_requests,
    }) = requests_indexed.recv().await
    {
        // keep looping until the most recent updated finalized epoch contains the block number
        loop {
            if let Some(finalized_block_hash) = finalized_epoch.get(&block_number) {
                if *finalized_block_hash == block_hash {
                    tracing::info!("Block {block_number} is finalized!");
                    send_indexed_requests(
                        indexed_requests,
                        sign_tx.clone(),
                        node_near_account_id.clone(),
                    )
                    .await;
                    break;
                } else {
                    tracing::warn!(
                                "Block {block_number} hash mismatch: expected {block_hash:?}, got {finalized_block_hash:?}. Chain re-orged."
                            );
                    //TODO: handle the block reorg case
                    break;
                }
            } else {
                tracing::warn!(
                    "Block number {block_number} with hash: {block_hash:?} not in finalized epoch. "
                );
                if !finalized_epoch.is_empty() && finalized_epoch.keys().all(|&k| k > block_number)
                {
                    tracing::warn!("Block {block_number} is in history");
                    //TODO: handle the block in history case which happens when a block is retried
                    continue;
                } else {
                    // cur request is not finalized yet, poll for the next finalized block.
                    // Break the loop when we get an update on final block number and finalized epoch.
                    loop {
                        let Ok((new_final_block_number, new_finalized_epoch)) =
                            refresh_finalized_epoch(
                                helios_client,
                                untrusted_rpc_client,
                                final_block_number,
                                refresh_finalized_interval,
                            )
                            .await
                        else {
                            tracing::warn!("Failed to refresh finalized epoch");
                            continue;
                        };
                        if let Some(new_final_block_number) = new_final_block_number {
                            final_block_number.replace(new_final_block_number);
                            finalized_epoch.clear();
                            finalized_epoch.extend(new_finalized_epoch);
                            break;
                        }
                    }
                }
            }
        }
    }
    Ok(())
}

fn parse_filtered_logs(logs: Vec<Log>) -> Vec<IndexedSignRequest> {
    let mut indexed_requests = Vec::new();
    for log in logs {
        tracing::debug!("Parsing Ethereum log: {:?}", log);
        match sign_request_from_filtered_log(log.clone()) {
            Ok(request) => indexed_requests.push(request),
            Err(err) => {
                tracing::warn!(?log, ?err, "Failed to parse Ethereum log");
            }
        }
    }
    if indexed_requests.is_empty() {
        tracing::warn!("No valid Ethereum sign requests found in logs");
    }
    indexed_requests
}

async fn send_indexed_requests(
    requests: Vec<IndexedSignRequest>,
    sign_tx: mpsc::Sender<IndexedSignRequest>,
    node_near_account_id: AccountId,
) {
    for request in requests {
        let request = IndexedSignRequest {
            id: request.id,
            chain: request.chain,
            args: request.args,
            unix_timestamp_indexed: request.unix_timestamp_indexed,
            timestamp_sign_queue: Some(Instant::now()),
        };
        match sign_tx.send(request).await {
            Ok(_) => {
                crate::metrics::NUM_SIGN_REQUESTS
                    .with_label_values(&[Chain::Ethereum.as_str(), node_near_account_id.as_str()])
                    .inc();
            }
            Err(err) => {
                tracing::error!(?err, "Failed to send ETH sign request into queue");
            }
        }
    }
}

#[derive(Debug)]
struct SignatureRequestedEvent {
    requester: Address,
    payload_hash: [u8; 32],
    path: String,
    key_version: u32,
    deposit: U256,
    chain_id: U256,
    algo: String,
    dest: String,
    params: String,
}<|MERGE_RESOLUTION|>--- conflicted
+++ resolved
@@ -436,7 +436,6 @@
         .await
         .map_err(|err| anyhow::anyhow!("Failed to subscribe to new block heads: {:?}", err))?;
 
-<<<<<<< HEAD
     let (blocks_failed_send, blocks_failed_recv) = failed_blocks_channel();
 
     let (requests_indexed_send, requests_indexed_recv) = indexed_channel();
@@ -481,12 +480,6 @@
 
     let mut interval = tokio::time::interval(Duration::from_millis(200));
     let requests_indexed_send_clone = requests_indexed_send.clone();
-=======
-    let mut interval = interval(Duration::from_millis(100));
-    let mut blocks_failed: VecDeque<u64> = VecDeque::new();
-    const MAX_BLOCK_RETRIES_PER_TICK: usize = 10;
-    let mut receiver_state_update_timestamp = Instant::now();
->>>>>>> f6fca743
     loop {
         interval.tick().await;
         if block_heads_rx.is_empty() {
@@ -507,13 +500,10 @@
         receiver_state_update_timestamp = Instant::now();
         let SubscriptionEvent::NewHeads(new_block) = new_block_head;
         let block_number = new_block.header.number;
-<<<<<<< HEAD
         let block_hash = new_block.header.hash;
-=======
         if block_number % 10 == 0 {
             tracing::info!("Received new block head: {block_number}");
         }
->>>>>>> f6fca743
         if let Err(err) = process_block(
             block_number,
             block_hash,
