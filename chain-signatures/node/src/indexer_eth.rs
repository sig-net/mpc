--- conflicted
+++ resolved
@@ -1,11 +1,8 @@
-<<<<<<< HEAD
+use crate::protocol::{Chain, IndexedSignRequest};
 use crate::protocol::{Chain, IndexedSignRequest, SignRequestType};
-=======
-use crate::protocol::{Chain, IndexedSignRequest};
 use crate::sign_respond_tx::SignRespondTx;
 use crate::sign_respond_tx::SignRespondTxId;
 use crate::sign_respond_tx::TransactionOutput;
->>>>>>> bc9f70a3
 use crate::storage::app_data_storage::AppDataStorage;
 use crate::storage::sign_respond_tx_storage::SignRespondTxStorage;
 use alloy::consensus::{BlockHeader, Transaction};
@@ -326,11 +323,7 @@
         unix_timestamp_indexed: crate::util::current_unix_timestamp(),
         timestamp_sign_queue: None,
         total_timeout,
-<<<<<<< HEAD
         sign_request_type: SignRequestType::Sign,
-=======
-        sign_request_type: crate::protocol::SignRequestType::Sign,
->>>>>>> bc9f70a3
     })
 }
 
@@ -1359,11 +1352,7 @@
                 unix_timestamp_indexed: request.unix_timestamp_indexed,
                 timestamp_sign_queue: Some(Instant::now()),
                 total_timeout: request.total_timeout,
-<<<<<<< HEAD
                 sign_request_type: SignRequestType::Sign,
-=======
-                sign_request_type: crate::protocol::SignRequestType::Sign,
->>>>>>> bc9f70a3
             };
             match sign_tx.send(request).await {
                 Ok(_) => {
