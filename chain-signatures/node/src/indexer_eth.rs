--- conflicted
+++ resolved
@@ -125,22 +125,12 @@
             "failed to convert event payload hash to scalar"
         ));
     };
-<<<<<<< HEAD
-=======
 
     if payload > *MAX_SECP256K1_SCALAR {
         tracing::warn!("payload exceeds secp256k1 curve order: {payload:?}");
         anyhow::bail!("payload exceeds secp256k1 curve order");
     }
 
-    let request = ContractSignRequest {
-        payload,
-        path: event.path.clone(),
-        key_version: event.key_version,
-        chain: Ethereum,
-    };
-
->>>>>>> 52acf975
     let epsilon = derive_epsilon_eth(
         format!("0x{}", event.requester.encode_hex::<String>()),
         &event.path,
@@ -152,9 +142,11 @@
         .map(|h| *h.as_fixed_bytes())
         .unwrap_or([0u8; 32]);
 
-<<<<<<< HEAD
+    let sign_id = SignId::new(calculate_request_id(&event));
+    tracing::info!(?sign_id, "eth signature requested");
+
     Ok(IndexedSignRequest {
-        id: SignId::new(event.request_id),
+        id: sign_id,
         args: SignArgs {
             entropy,
             epsilon,
@@ -163,17 +155,6 @@
             key_version: 0,
         },
         chain: Chain::Ethereum,
-=======
-    let request_id = calculate_request_id(&event);
-
-    tracing::info!("etheresum signature request_id: {:?}", request_id);
-
-    Ok(SignRequest {
-        request_id,
-        request,
-        epsilon,
-        entropy,
->>>>>>> 52acf975
         // TODO: use indexer timestamp instead.
         timestamp: Instant::now(),
     })
