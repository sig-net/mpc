--- conflicted
+++ resolved
@@ -2,13 +2,10 @@
 
 use self::error::Error;
 use crate::indexer::NearIndexer;
+use crate::protocol::message::MessageError;
 use crate::protocol::state::{NodeStateWatcher, NodeStatus};
-<<<<<<< HEAD
 use crate::protocol::sync::{SyncChannel, SyncUpdate, SyncView};
-=======
-use crate::protocol::sync::{SyncChannel, SyncUpdate};
 use crate::protocol::MessageChannel;
->>>>>>> 29a57942
 use crate::storage::{PresignatureStorage, TripleStorage};
 use crate::web::error::Result;
 
@@ -228,10 +225,9 @@
     Extension(state): Extension<Arc<AxumState>>,
     WithRejection(Json(update), _): WithRejection<Json<SyncUpdate>, Error>,
 ) -> Result<Json<SyncView>> {
-    let view = state.sync_channel.request_update(update).await;
-    if let Some(view) = view {
+    if let Some(view) = state.sync_channel.request_update(update).await {
         Ok(Json(view))
     } else {
-        Err(Error::Internal("failed to receive sync view"))
+        Err(Error::Message(MessageError::Sync("unable to request sync")))
     }
 }