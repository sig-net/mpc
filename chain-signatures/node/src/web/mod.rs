--- conflicted
+++ resolved
@@ -130,13 +130,6 @@
         0
     };
 
-<<<<<<< HEAD
-    let protocol_state = web.protocol_state.read().await;
-
-    match &*protocol_state {
-        NodeState::Running(state) => {
-            let triple_potential_count = 0; // state.triple_manager.len_potential().await;
-=======
     match web.node_watcher.status() {
         NodeStatus::Running {
             me,
@@ -144,7 +137,6 @@
             ongoing_triple_gen,
             ongoing_presignature_gen,
         } => {
->>>>>>> 508d6fd9
             let triple_count = web.triple_storage.len_generated().await;
             let triple_mine_count = web.triple_storage.len_by_owner(me).await;
             let triple_potential_count = triple_count + ongoing_triple_gen;
@@ -175,7 +167,10 @@
             participants: participants.clone(),
             latest_block_height,
         })),
-        _ => {
+        NodeStatus::Generating { .. }
+        | NodeStatus::WaitingForConsensus { .. }
+        | NodeStatus::Started
+        | NodeStatus::Starting => {
             tracing::debug!("not running, state unavailable");
             Ok(Json(StateView::NotRunning))
         }
