use crate::config::{Config, LocalConfig, NetworkConfig, OverrideConfig};
use crate::gcp::GcpService;
use crate::mesh::Mesh;
use crate::node_client::{self, NodeClient};
use crate::protocol::message::MessageChannel;
use crate::protocol::{spawn_system_metrics, MpcSignProtocol, SignQueue};
use crate::rpc::{NearClient, RpcExecutor};
use crate::storage::app_data_storage;
use crate::{indexer, indexer_eth, logs, mesh, storage, web};
use clap::Parser;
use deadpool_redis::Runtime;
use k256::sha2::Sha256;
use local_ip_address::local_ip;
use near_account_id::AccountId;
use near_crypto::{InMemorySigner, PublicKey, SecretKey};
use sha3::Digest;
use std::sync::Arc;
use tokio::sync::RwLock;
use url::Url;

use mpc_keys::hpke;

#[derive(Parser, Debug)]
pub enum Cli {
    Start {
        /// NEAR RPC address
        #[arg(
            long,
            env("MPC_NEAR_RPC"),
            default_value("https://rpc.testnet.near.org")
        )]
        near_rpc: String,
        /// MPC contract id
        #[arg(long, env("MPC_CONTRACT_ID"), default_value("dev.sig-net.testnet"))]
        mpc_contract_id: AccountId,
        /// This node's account id
        #[arg(long, env("MPC_ACCOUNT_ID"))]
        account_id: AccountId,
        /// This node's account ed25519 secret key
        #[arg(long, env("MPC_ACCOUNT_SK"))]
        account_sk: SecretKey,
        /// The web port for this server
        #[arg(long, env("MPC_WEB_PORT"))]
        web_port: u16,
        /// The cipher secret key used to decrypt messages between nodes.
        #[arg(long, env("MPC_CIPHER_SK"))]
        cipher_sk: String,
        /// The secret key used to sign messages to be sent between nodes.
        #[arg(long, env("MPC_SIGN_SK"))]
        sign_sk: Option<SecretKey>,
        /// Ethereum Indexer options
        #[clap(flatten)]
        eth: indexer_eth::EthArgs,
        /// NEAR Lake Indexer options
        #[clap(flatten)]
        indexer_options: indexer::Options,
        /// Local address that other peers can use to message this node.
        #[arg(long, env("MPC_LOCAL_ADDRESS"))]
        my_address: Option<Url>,
        /// Debuggable id for each MPC node for logging purposes
        #[arg(long, env("MPC_DEBUG_NODE_ID"))]
        debug_id: Option<usize>,
        /// Storage options
        #[clap(flatten)]
        storage_options: storage::Options,
        /// The set of configurations that we will use to override contract configurations.
        #[arg(long, env("MPC_OVERRIDE_CONFIG"), value_parser = clap::value_parser!(OverrideConfig))]
        override_config: Option<OverrideConfig>,
        /// referer header for mainnet whitelist
        #[arg(long, env("MPC_CLIENT_HEADER_REFERER"), default_value(None))]
        client_header_referer: Option<String>,
        #[clap(flatten)]
        mesh_options: mesh::Options,
        #[clap(flatten)]
        message_options: node_client::Options,
    },
}

impl Cli {
    pub fn into_str_args(self) -> Vec<String> {
        match self {
            Cli::Start {
                near_rpc,
                account_id,
                mpc_contract_id,
                account_sk,
                web_port,
                cipher_sk,
                sign_sk,
                eth,
                indexer_options,
                my_address,
                debug_id,
                storage_options,
                override_config,
                client_header_referer,
                mesh_options,
                message_options,
            } => {
                let mut args = vec![
                    "start".to_string(),
                    "--near-rpc".to_string(),
                    near_rpc,
                    "--mpc-contract-id".to_string(),
                    mpc_contract_id.to_string(),
                    "--account-id".to_string(),
                    account_id.to_string(),
                    "--account-sk".to_string(),
                    account_sk.to_string(),
                    "--web-port".to_string(),
                    web_port.to_string(),
                    "--cipher-sk".to_string(),
                    cipher_sk,
                    "--redis-url".to_string(),
                    storage_options.redis_url.to_string(),
                ];
                if let Some(sign_sk) = sign_sk {
                    args.extend(["--sign-sk".to_string(), sign_sk.to_string()]);
                }
                if let Some(my_address) = my_address {
                    args.extend(["--my-address".to_string(), my_address.to_string()]);
                }
                if let Some(debug_id) = debug_id {
                    args.extend(["--debug-id".to_string(), debug_id.to_string()]);
                }
                if let Some(override_config) = override_config {
                    args.extend([
                        "--override-config".to_string(),
                        serde_json::to_string(&override_config).unwrap(),
                    ]);
                }

                if let Some(client_header_referer) = client_header_referer {
                    args.extend(["--client-header-referer".to_string(), client_header_referer]);
                }

                args.extend(eth.into_str_args());
                args.extend(indexer_options.into_str_args());
                args.extend(storage_options.into_str_args());
                args.extend(mesh_options.into_str_args());
                args.extend(message_options.into_str_args());
                args
            }
        }
    }
}

pub fn run(cmd: Cli) -> anyhow::Result<()> {
    match cmd {
        Cli::Start {
            near_rpc,
            web_port,
            mpc_contract_id,
            account_id,
            account_sk,
            cipher_sk,
            sign_sk,
            eth,
            indexer_options,
            my_address,
            debug_id,
            storage_options,
            override_config,
            client_header_referer,
            mesh_options,
            message_options,
        } => {
            logs::install_global(debug_id);
            let _span = tracing::trace_span!("cli").entered();

            let cipher_sk = hpke::SecretKey::try_from_bytes(&hex::decode(cipher_sk)?)?;

            let digest = configuration_digest(
                mpc_contract_id.clone(),
                account_id.clone(),
                account_sk.clone(),
                format!("{:?}", cipher_sk.public_key()),
                sign_sk.clone(),
                eth.clone(),
            );

            crate::metrics::CONFIGURATION_DIGEST
                .with_label_values(&[account_id.as_str()])
                .set(digest);
            let (sign_tx, sign_rx) = SignQueue::channel();
            let rt = tokio::runtime::Builder::new_multi_thread()
                .enable_all()
                .build()?;
            let gcp_service =
                rt.block_on(async { GcpService::init(&account_id, &storage_options).await })?;

            let key_storage =
                storage::secret_storage::init(Some(&gcp_service), &storage_options, &account_id);

            let redis_url: Url = Url::parse(storage_options.redis_url.as_str())?;

            let redis_cfg = deadpool_redis::Config::from_url(redis_url);
            let redis_pool = redis_cfg.create_pool(Some(Runtime::Tokio1)).unwrap();
            let triple_storage = storage::triple_storage::init(&redis_pool, &account_id);
            let presignature_storage =
                storage::presignature_storage::init(&redis_pool, &account_id);
            let app_data_storage = app_data_storage::init(&redis_pool, &account_id);

            let mut rpc_client = near_fetch::Client::new(&near_rpc);
            if let Some(referer_param) = client_header_referer {
                let client_headers = rpc_client.inner_mut().headers_mut();
                client_headers.insert(http::header::REFERER, referer_param.parse().unwrap());
            }
            tracing::info!(rpc_addr = rpc_client.rpc_addr(), "rpc client initialized");

            // let (indexer_handle, indexer) = indexer::run(
            //     &indexer_options,
            //     &mpc_contract_id,
            //     &account_id,
            //     sign_tx.clone(),
            //     app_data_storage.clone(),
            //     rpc_client.clone(),
            // )?;

            let sign_sk = sign_sk.unwrap_or_else(|| account_sk.clone());
            let my_address = my_address
                .map(|mut addr| {
                    addr.set_port(Some(web_port)).unwrap();
                    addr
                })
                .unwrap_or_else(|| {
                    let my_ip = local_ip().unwrap();
                    Url::parse(&format!("http://{my_ip}:{web_port}")).unwrap()
                });

            tracing::info!(%my_address, "address detected");
            let client = NodeClient::new(&message_options);
            let signer = InMemorySigner::from_secret_key(account_id.clone(), account_sk);
            let (mesh, mesh_state) = Mesh::init(&client, mesh_options);
            let contract_state = Arc::new(RwLock::new(None));

            let eth = eth.into_config();
            let network = NetworkConfig { cipher_sk, sign_sk };
            let near_client =
                NearClient::new(&near_rpc, &my_address, &network, &mpc_contract_id, signer);
            let (rpc_channel, rpc) = RpcExecutor::new(&near_client, &eth);

            tracing::info!(
                %digest,
                ?mpc_contract_id,
                ?account_id,
                ?my_address,
                cipher_pk = ?network.cipher_sk.public_key(),
                sign_pk = ?network.sign_sk.public_key(),
                near_rpc_url = ?near_client.rpc_addr(),
                eth_contract_address = ?eth.as_ref().map(|eth| eth.contract_address.as_str()),
                "starting node",
            );

            let config = Arc::new(RwLock::new(Config::new(LocalConfig {
                over: override_config.unwrap_or_else(Default::default),
                network,
            })));
            rt.block_on(async {
                let state = Arc::new(RwLock::new(crate::protocol::NodeState::Starting));
                let (sender, channel) =
                    MessageChannel::spawn(client, &account_id, &config, &state, &mesh_state).await;
                let protocol = MpcSignProtocol::init(
                    my_address,
                    mpc_contract_id,
                    account_id.clone(),
                    state.clone(),
                    near_client,
                    rpc_channel,
                    channel,
                    sign_rx,
                    key_storage,
                    triple_storage,
                    presignature_storage,
                );

                tracing::info!("protocol initialized");
                let rpc_handle = tokio::spawn(rpc.run(contract_state.clone(), config.clone()));
                let mesh_handle = tokio::spawn(mesh.run(contract_state.clone()));
                let system_handle = spawn_system_metrics(account_id.as_str()).await;
                let protocol_handle =
                    tokio::spawn(protocol.run(contract_state, config, mesh_state));
                tracing::info!("protocol thread spawned");
                // let web_handle = tokio::spawn(web::run(web_port, sender, state, indexer));
                let web_handle = tokio::spawn(web::run(web_port, sender, state));
                let eth_indexer_handle = tokio::spawn(indexer_eth::run(eth, sign_tx, account_id));
                tracing::info!("protocol http server spawned");

                rpc_handle.await?;
                mesh_handle.await??;
                protocol_handle.await??;
                web_handle.await??;
                tracing::info!("spinning down");

<<<<<<< HEAD
                // indexer_handle.join().unwrap()?;
=======
                eth_indexer_handle.abort();
                indexer_handle.join().unwrap()?;
                system_handle.abort();
>>>>>>> d6bc5476

                anyhow::Ok(())
            })?;
        }
    }

    Ok(())
}

fn configuration_digest(
    mpc_contrac_id: AccountId,
    account_id: AccountId,
    account_sk: SecretKey,
    cipher_pk: String,
    sign_sk: Option<SecretKey>,
    eth: indexer_eth::EthArgs,
) -> i64 {
    let sign_sk = sign_sk.unwrap_or_else(|| account_sk.clone());
    let eth_contract_address = eth.eth_contract_address.unwrap_or_default();
    calculate_digest(
        mpc_contrac_id,
        account_id,
        account_sk.public_key(),
        cipher_pk,
        sign_sk.public_key(),
        eth_contract_address,
    )
}

fn calculate_digest(
    mpc_contract_id: AccountId,
    account_id: AccountId,
    account_pk: PublicKey,
    cipher_pk: String,
    sign_pk: PublicKey,
    eth_contract_address: String,
) -> i64 {
    let mut hasher = Sha256::new();
    hasher.update(mpc_contract_id.to_string());
    hasher.update(account_id.to_string());
    hasher.update(account_pk.to_string());
    hasher.update(cipher_pk);
    hasher.update(sign_pk.to_string());
    hasher.update(eth_contract_address);

    let result = hasher.finalize();
    // Convert the first 8 bytes of the hash to an i64
    let mut bytes = [0u8; 8];
    bytes.copy_from_slice(&result[..8]);
    i64::from_le_bytes(bytes)
}

#[cfg(test)]
mod tests {
    use std::str::FromStr;

    use super::*;

    const ETH_CONTRACT_ADDRESS: &str = "f8bdC0612361a1E49a8E01423d4C0cFc5dF4791A";

    #[test]
    fn test_digest_staking() {
        let mpc_contract_id = AccountId::from_str("v1.sig-net.near").unwrap();
        let account_id = AccountId::from_str("sig.stakin.near").unwrap();
        let account_pk =
            PublicKey::from_str("ed25519:B1vW5HddtmV526QjtwHwBDupKH9A7mgsVttYvE6sZP59").unwrap();
        let cipher_pk = "395418b55b73977f16dfa0fe8a1c488fb6935451deaaa20c51cb5f542ec9c118";
        let sign_pk =
            PublicKey::from_str("ed25519:7dqefRWCwt4XsxnMpgj4pBSXWuzoFjEVQadarZ7GydpU").unwrap();
        let _eth_account_pk = "04f92c9a55c73db4f916fa017b747a3b3bc14b100f4b40e1d67bbf913c6795563b101b8554db46f4206a3a8640e5baff935b7a4df30fe2719e59c1bb9cd7c97ba9";

        let digest = calculate_digest(
            mpc_contract_id,
            account_id,
            account_pk,
            cipher_pk.to_string(),
            sign_pk,
            ETH_CONTRACT_ADDRESS.to_string(),
        );

        // Grafana value: -1051225187120159700
        assert_eq!(digest, -1051225187120159684);
    }

    #[test]
    fn test_digest_luganodes() {
        let mpc_contract_id = AccountId::from_str("v1.sig-net.near").unwrap();
        let account_id = AccountId::from_str("luganodes-sig.near").unwrap();
        let account_pk =
            PublicKey::from_str("ed25519:HKwJr6kRcARfjHawX6pVcQPxPdTQMvAN7r8Z2kUcPfLc").unwrap();
        let cipher_pk = "fe24961ff9fe0fb11cca7f31dd7173b9f15177e5809eb1054f99faf196f1c25d";
        let sign_pk =
            PublicKey::from_str("ed25519:5GNBtNcnpmJh2iijxWiSepeHvWeet3UuhBTwWCncCdTh").unwrap();
        let _eth_account_pk = "04f0e7b9b93febc13280307414ff7b61be68b73233d0f590987b4ac8bf5818a859b1810d5a692a416fd47a8cd16a784553d7465c071e0e41e09cf4b9a098cb841a";

        let digest = calculate_digest(
            mpc_contract_id,
            account_id,
            account_pk,
            cipher_pk.to_string(),
            sign_pk,
            ETH_CONTRACT_ADDRESS.to_string(),
        );

        // Grafana value: 8063794122839817000 (looks broken)
        assert_eq!(digest, 8458603761268706511);
    }

    #[test]
    fn test_digest_taxistake() {
        let mpc_contract_id = AccountId::from_str("v1.sig-net.near").unwrap();
        let account_id = AccountId::from_str("taxistake-sig.near").unwrap();
        let account_pk =
            PublicKey::from_str("ed25519:5gEt9Aqo1hXwK3Ym6Fqw2zxgzHCEyMyZbJMH1C6irBam").unwrap();
        let cipher_pk = "472a3f1d0c34b89f45d589949e5f907cc10b1ffdced34012a9b0a7244ae01124";
        let sign_pk =
            PublicKey::from_str("ed25519:7LY7SA8g2HamrdBNnQwadrjb2wfVRy5cbVaY8wyurxk8").unwrap();
        let _eth_account_pk = "0452ef3e306b9aae7f8a9e5fe15824b367e34315e26be7bcafc676182a9c45d95714d3e7c8a29a2e3a12adcdc430ad56956e6fc0a8a0c1bd25a195dd2973d47714";

        let digest = calculate_digest(
            mpc_contract_id,
            account_id,
            account_pk,
            cipher_pk.to_string(),
            sign_pk,
            ETH_CONTRACT_ADDRESS.to_string(),
        );

        // Grafana value: --4992003418219577000
        assert_eq!(digest, -4992003418219576839);
    }

    #[test]
    fn test_digest_staking_for_all() {
        let mpc_contract_id = AccountId::from_str("v1.sig-net.near").unwrap();
        let account_id = AccountId::from_str("sig-mpc-staking4all-01.near").unwrap();
        let account_pk =
            PublicKey::from_str("ed25519:9FfqwhurgHnRqbfQoekYZbqWUSiPokS7vF5akysmbSmL").unwrap();
        let cipher_pk = "7983950637824082c17d45fb4d84111b872f537223bb26a54521b5ddf84b7417";
        let sign_pk =
            PublicKey::from_str("ed25519:2NxYvtbMRncbtEoX7963FweMUJ6TaWjyBeKxeCi1EMnd").unwrap();
        let _eth_account_pk = "046cb1cbe5bab2e5b0de7068bbcd976a8370c54f0583ca26e8308994690dedb8933e8729b39a31cf72bab122165cfaafc2daf12a55c9b6b2e6dd61a4667725fd35";

        let digest = calculate_digest(
            mpc_contract_id,
            account_id,
            account_pk,
            cipher_pk.to_string(),
            sign_pk,
            ETH_CONTRACT_ADDRESS.to_string(),
        );

        // Grafana value --930268115875971800
        assert_eq!(digest, -930268115875971858);
    }

    #[test]
    fn test_digest_lifted() {
        let mpc_contract_id = AccountId::from_str("v1.sig-net.near").unwrap();
        let account_id = AccountId::from_str("lifted-sig.near").unwrap();
        let account_pk =
            PublicKey::from_str("ed25519:Ds7DppCJ84399g7oskRRTNbBLsm61CJJn7j5837JikiT").unwrap();
        let cipher_pk = "196e53521c601145b5280c06468393ce41fd307276b574471401fad3d449480b";
        let sign_pk =
            PublicKey::from_str("ed25519:48AtaVmpT7r2Bo6AV6nRU27ioNe7NWwfYnZFgm8mU8T5").unwrap();
        let _eth_account_pk = "042c56cb509a7a1381155b25fc2bc2ce97930e0aad1508485189235e63838fcf01b0b0cc678d52ca6911bf24344e5ab223a07750c4bfd5f3cf8c3c8224eaece3fc";

        let digest = calculate_digest(
            mpc_contract_id,
            account_id,
            account_pk,
            cipher_pk.to_string(),
            sign_pk,
            ETH_CONTRACT_ADDRESS.to_string(),
        );

        // Grafan value: -1056529302944347500
        assert_eq!(digest, -1056529302944347488);
    }

    #[test]
    fn test_digest_piertwo() {
        let mpc_contract_id = AccountId::from_str("v1.sig-net.near").unwrap();
        let account_id = AccountId::from_str("sig-piertwo.near").unwrap();
        let account_pk =
            PublicKey::from_str("ed25519:4w4vtSWsRwCdRhnwDG6YqXM5SfYn4d8AcN5d3qnPnjQD").unwrap();
        let cipher_pk = "65171d682c0ed98eeb0797940c752ae8fafb9c9939533f42f0dbc9f7201ad409";
        let sign_pk =
            PublicKey::from_str("ed25519:nATG1EmJTTeEo9m7BGpcd49Zx3BxpaqazGohYSyQTt4").unwrap();
        let _eth_account_pk = "04f92c9a55c73db4f916fa017b747a3b3bc14b100f4b40e1d67bbf913c6795563b101b8554db46f4206a3a8640e5baff935b7a4df30fe2719e59c1bb9cd7c97ba9";

        let digest = calculate_digest(
            mpc_contract_id,
            account_id,
            account_pk,
            cipher_pk.to_string(),
            sign_pk,
            ETH_CONTRACT_ADDRESS.to_string(),
        );

        // Grafana value: 695826193095166700
        assert_eq!(digest, 695826193095166746);
    }

    #[test]
    fn test_digest_natsai() {
        let mpc_contract_id = AccountId::from_str("v1.sig-net.near").unwrap();
        let account_id = AccountId::from_str("natsai-bp.near").unwrap();
        let account_pk =
            PublicKey::from_str("ed25519:5eRSDpU4qyULkCsMVT2ghLhwR6VQb68K7pBAZFZDT9U6").unwrap();
        let cipher_pk = "f11d23a6dff8823853e1777041d1bf60d185b63564536e9a5a7c94110cc1563a";
        let sign_pk =
            PublicKey::from_str("ed25519:9v1215AcbHrWhC3muPvUu5EPY93o7AYcSvcxMUeRYDx6").unwrap();
        let _eth_account_pk = "04ced0dc6ededb6a19aaa42c46544ff81fbb984673ea4285b8b4e147a807292a43d82595588ae9c86382bac2921a8b5006c43bc993ce0f02a268dbda477b9f0b8c";

        let digest = calculate_digest(
            mpc_contract_id,
            account_id,
            account_pk,
            cipher_pk.to_string(),
            sign_pk,
            ETH_CONTRACT_ADDRESS.to_string(),
        );

        // Grafana value: -8209029844787148000
        assert_eq!(digest, -8209029844787147492);
    }

    #[test]
    fn test_digest_fountain_labs() {
        let mpc_contract_id = AccountId::from_str("v1.sig-net.near").unwrap();
        let account_id = AccountId::from_str("node.sig-net.near").unwrap();
        let account_pk =
            PublicKey::from_str("ed25519:JQJSjyqF35rHsGrNLSEUVYNdeSANiZNDNNjheN2kszq").unwrap();
        let cipher_pk = "756111207e38f2518bfdcbda746eafa0ec3a340baeecc02084a75f2240f48651";
        let sign_pk =
            PublicKey::from_str("ed25519:6jGbVGEGPqz8QZD5qKJYYxGZCV56tgcRKD9pM55Uey7A").unwrap();
        let _eth_account_pk = "04ced0dc6ededb6a19aaa42c46544ff81fbb984673ea4285b8b4e147a807292a43d82595588ae9c86382bac2921a8b5006c43bc993ce0f02a268dbda477b9f0b8c";

        let digest = calculate_digest(
            mpc_contract_id,
            account_id,
            account_pk,
            cipher_pk.to_string(),
            sign_pk,
            ETH_CONTRACT_ADDRESS.to_string(),
        );
        // Grafana value: -4889179067099200000
        assert_eq!(digest, -4889179067099199685);
    }
}<|MERGE_RESOLUTION|>--- conflicted
+++ resolved
@@ -292,13 +292,10 @@
                 web_handle.await??;
                 tracing::info!("spinning down");
 
-<<<<<<< HEAD
                 // indexer_handle.join().unwrap()?;
-=======
                 eth_indexer_handle.abort();
                 indexer_handle.join().unwrap()?;
                 system_handle.abort();
->>>>>>> d6bc5476
 
                 anyhow::Ok(())
             })?;
