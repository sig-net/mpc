--- conflicted
+++ resolved
@@ -277,89 +277,39 @@
                 over: override_config.unwrap_or_else(Default::default),
                 network,
             })));
-<<<<<<< HEAD
             let state = Arc::new(RwLock::new(crate::protocol::NodeState::Starting));
-            let (sender, channel) =
+            let (sender, msg_channel) =
                 MessageChannel::spawn(client, &account_id, &config, &state, &mesh_state).await;
-            let protocol = MpcSignProtocol::init(
-                my_address,
-                mpc_contract_id,
-                account_id.clone(),
-                state.clone(),
-                near_client,
+            let protocol = MpcSignProtocol {
+                my_account_id: account_id.clone(),
+                state: state.clone(),
+                near: near_client,
                 rpc_channel,
-                channel,
-                sync_channel.clone(),
-                sign_rx,
-                key_storage,
+                msg_channel,
+                sign_rx: Arc::new(RwLock::new(sign_rx)),
+                secret_storage: key_storage,
                 triple_storage,
                 presignature_storage,
-            );
-=======
-            rt.block_on(async {
-                let state = Arc::new(RwLock::new(crate::protocol::NodeState::Starting));
-                let (sender, msg_channel) =
-                    MessageChannel::spawn(client, &account_id, &config, &state, &mesh_state).await;
-                let protocol = MpcSignProtocol {
-                    my_account_id: account_id.clone(),
-                    state: state.clone(),
-                    near: near_client,
-                    rpc_channel,
-                    msg_channel,
-                    sign_rx: Arc::new(RwLock::new(sign_rx)),
-                    secret_storage: key_storage,
-                    triple_storage,
-                    presignature_storage,
-                };
-
-                tracing::info!("protocol initialized");
-                tokio::spawn(sync.run());
-                tokio::spawn(rpc.run(contract_state.clone(), config.clone()));
-                tokio::spawn(mesh.run(contract_state.clone()));
-                let system_handle = spawn_system_metrics(account_id.as_str()).await;
-                let protocol_handle =
-                    tokio::spawn(protocol.run(contract_state, config, mesh_state));
-                tracing::info!("protocol thread spawned");
-                let web_handle =
-                    tokio::spawn(web::run(web_port, sender, state, indexer, sync_channel));
-                tokio::spawn(indexer_eth::run(eth, sign_tx.clone(), account_id.clone()));
-                tokio::spawn(indexer_sol::run(sol, sign_tx, account_id));
-                tracing::info!("protocol http server spawned");
-
-                protocol_handle.await?;
-                web_handle.await?;
-                system_handle.abort();
-                tracing::info!("spinning down");
->>>>>>> cd214784
+            };
 
             tracing::info!("protocol initialized");
-            let sync_handle = tokio::spawn(sync.run());
-            let rpc_handle = tokio::spawn(rpc.run(contract_state.clone(), config.clone()));
-            let mesh_handle = tokio::spawn(mesh.run(contract_state.clone()));
+            tokio::spawn(sync.run());
+            tokio::spawn(rpc.run(contract_state.clone(), config.clone()));
+            tokio::spawn(mesh.run(contract_state.clone()));
             let system_handle = spawn_system_metrics(account_id.as_str()).await;
             let protocol_handle = tokio::spawn(protocol.run(contract_state, config, mesh_state));
             tracing::info!("protocol thread spawned");
             let web_handle = tokio::spawn(web::run(web_port, sender, state, indexer, sync_channel));
-            let eth_indexer_handle = tokio::spawn(indexer_eth::run(eth, sign_tx, account_id));
+            tokio::spawn(indexer_eth::run(eth, sign_tx.clone(), account_id.clone()));
+            tokio::spawn(indexer_sol::run(sol, sign_tx, account_id));
             tracing::info!("protocol http server spawned");
 
-            rpc_handle.await?;
             protocol_handle.await?;
             web_handle.await?;
+            system_handle.abort();
             tracing::info!("spinning down");
-
-            mesh_handle.abort();
-            mesh_handle.await?;
-            sync_handle.abort();
-            sync_handle.await?;
-
-            eth_indexer_handle.abort();
-            if let Some(indexer_handle) = indexer_handle {
-                indexer_handle.join().unwrap()?;
-            }
-            system_handle.abort();
         }
-    }
+    };
 
     Ok(())
 }
