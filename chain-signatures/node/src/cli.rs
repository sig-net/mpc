use crate::config::{Config, LocalConfig, NetworkConfig, OverrideConfig};
use crate::gcp::GcpService;
use crate::mesh::Mesh;
use crate::node_client::{self, NodeClient};
use crate::protocol::message::MessageChannel;
use crate::protocol::{MpcSignProtocol, SignQueue};
use crate::rpc::{EthClient, NearClient, RpcExecutor};
use crate::storage::app_data_storage;
use crate::{indexer, indexer_eth, logs, mesh, storage, web};
use clap::Parser;
use deadpool_redis::Runtime;
use local_ip_address::local_ip;
use near_account_id::AccountId;
use near_crypto::{InMemorySigner, SecretKey};
use std::sync::Arc;
use tokio::sync::RwLock;
use url::Url;

use mpc_keys::hpke;

#[derive(Parser, Debug)]
pub enum Cli {
    Start {
        /// NEAR RPC address
        #[arg(
            long,
            env("MPC_NEAR_RPC"),
            default_value("https://rpc.testnet.near.org")
        )]
        near_rpc: String,
        /// MPC contract id
        #[arg(long, env("MPC_CONTRACT_ID"), default_value("v1.signer-dev.testnet"))]
        mpc_contract_id: AccountId,
        /// This node's account id
        #[arg(long, env("MPC_ACCOUNT_ID"))]
        account_id: AccountId,
        /// This node's account ed25519 secret key
        #[arg(long, env("MPC_ACCOUNT_SK"))]
        account_sk: SecretKey,
        /// The ethereum account secret key used to sign eth respond txn.
        #[arg(long, env("MPC_ETH_ACCOUNT_SK"))]
        eth_account_sk: String,
        /// The web port for this server
        #[arg(long, env("MPC_WEB_PORT"))]
        web_port: u16,
        // TODO: need to add in CipherPK type for parsing.
        /// The cipher public key used to encrypt messages between nodes.
        #[arg(long, env("MPC_CIPHER_PK"))]
        cipher_pk: String,
        /// The cipher secret key used to decrypt messages between nodes.
        #[arg(long, env("MPC_CIPHER_SK"))]
        cipher_sk: String,
        /// The secret key used to sign messages to be sent between nodes.
        #[arg(long, env("MPC_SIGN_SK"))]
        sign_sk: Option<SecretKey>,
        /// NEAR Lake Indexer options
        #[clap(flatten)]
        indexer_options: indexer::Options,
        /// Ethereum Indexer options
        #[clap(flatten)]
        indexer_eth_options: indexer_eth::Options,
        /// Local address that other peers can use to message this node.
        #[arg(long, env("MPC_LOCAL_ADDRESS"))]
        my_address: Option<Url>,
        /// Debuggable id for each MPC node for logging purposes
        #[arg(long, env("MPC_DEBUG_NODE_ID"))]
        debug_id: Option<usize>,
        /// Storage options
        #[clap(flatten)]
        storage_options: storage::Options,
        /// The set of configurations that we will use to override contract configurations.
        #[arg(long, env("MPC_OVERRIDE_CONFIG"), value_parser = clap::value_parser!(OverrideConfig))]
        override_config: Option<OverrideConfig>,
        /// referer header for mainnet whitelist
        #[arg(long, env("MPC_CLIENT_HEADER_REFERER"), default_value(None))]
        client_header_referer: Option<String>,
        #[clap(flatten)]
        mesh_options: mesh::Options,
        #[clap(flatten)]
        message_options: node_client::Options,
    },
}

impl Cli {
    pub fn into_str_args(self) -> Vec<String> {
        match self {
            Cli::Start {
                near_rpc,
                account_id,
                mpc_contract_id,
                account_sk,
                eth_account_sk,
                web_port,
                cipher_pk,
                cipher_sk,
                sign_sk,
                indexer_options,
                indexer_eth_options,
                my_address,
                debug_id,
                storage_options,
                override_config,
                client_header_referer,
                mesh_options,
                message_options,
            } => {
                let mut args = vec![
                    "start".to_string(),
                    "--near-rpc".to_string(),
                    near_rpc,
                    "--mpc-contract-id".to_string(),
                    mpc_contract_id.to_string(),
                    "--account-id".to_string(),
                    account_id.to_string(),
                    "--account-sk".to_string(),
                    account_sk.to_string(),
                    "--eth-account-sk".to_string(),
                    eth_account_sk.to_string(),
                    "--web-port".to_string(),
                    web_port.to_string(),
                    "--cipher-pk".to_string(),
                    cipher_pk,
                    "--cipher-sk".to_string(),
                    cipher_sk,
                    "--redis-url".to_string(),
                    storage_options.redis_url.to_string(),
                ];
                if let Some(sign_sk) = sign_sk {
                    args.extend(["--sign-sk".to_string(), sign_sk.to_string()]);
                }
                if let Some(my_address) = my_address {
                    args.extend(["--my-address".to_string(), my_address.to_string()]);
                }
                if let Some(debug_id) = debug_id {
                    args.extend(["--debug-id".to_string(), debug_id.to_string()]);
                }
                if let Some(override_config) = override_config {
                    args.extend([
                        "--override-config".to_string(),
                        serde_json::to_string(&override_config).unwrap(),
                    ]);
                }

                if let Some(client_header_referer) = client_header_referer {
                    args.extend(["--client-header-referer".to_string(), client_header_referer]);
                }

                args.extend(indexer_options.into_str_args());
                args.extend(indexer_eth_options.into_str_args());
                args.extend(storage_options.into_str_args());
                args.extend(mesh_options.into_str_args());
                args.extend(message_options.into_str_args());
                args
            }
        }
    }
}

pub fn run(cmd: Cli) -> anyhow::Result<()> {
    match cmd {
        Cli::Start {
            near_rpc,
            web_port,
            mpc_contract_id,
            account_id,
            account_sk,
            eth_account_sk,
            cipher_pk,
            cipher_sk,
            sign_sk,
            indexer_options,
            indexer_eth_options,
            my_address,
            debug_id,
            storage_options,
            override_config,
            client_header_referer,
            mesh_options,
            message_options,
        } => {
            logs::install_global(debug_id);
            let _span = tracing::trace_span!("cli").entered();

            let (sign_tx, sign_rx) = SignQueue::channel();
            let rt = tokio::runtime::Builder::new_multi_thread()
                .enable_all()
                .build()?;
            let gcp_service =
                rt.block_on(async { GcpService::init(&account_id, &storage_options).await })?;

            let key_storage =
                storage::secret_storage::init(Some(&gcp_service), &storage_options, &account_id);

            let redis_url: Url = Url::parse(storage_options.redis_url.as_str())?;

            let redis_cfg = deadpool_redis::Config::from_url(redis_url);
            let redis_pool = redis_cfg.create_pool(Some(Runtime::Tokio1)).unwrap();
            let triple_storage = storage::triple_storage::init(&redis_pool, &account_id);
            let presignature_storage =
                storage::presignature_storage::init(&redis_pool, &account_id);
            let app_data_storage = app_data_storage::init(&redis_pool, &account_id);

            let mut rpc_client = near_fetch::Client::new(&near_rpc);
            if let Some(referer_param) = client_header_referer {
                let client_headers = rpc_client.inner_mut().headers_mut();
                client_headers.insert(http::header::REFERER, referer_param.parse().unwrap());
            }
            tracing::info!(rpc_addr = rpc_client.rpc_addr(), "rpc client initialized");

            let (indexer_handle, indexer) = indexer::run(
                &indexer_options,
                &mpc_contract_id,
                &account_id,
                sign_tx.clone(),
                app_data_storage.clone(),
                rpc_client.clone(),
            )?;

            let sign_sk = sign_sk.unwrap_or_else(|| account_sk.clone());
            let my_address = my_address
                .map(|mut addr| {
                    addr.set_port(Some(web_port)).unwrap();
                    addr
                })
                .unwrap_or_else(|| {
                    let my_ip = local_ip().unwrap();
                    Url::parse(&format!("http://{my_ip}:{web_port}")).unwrap()
                });

            tracing::info!(%my_address, "address detected");
            let client = NodeClient::new(&message_options);
            let signer = InMemorySigner::from_secret_key(account_id.clone(), account_sk);
            let (mesh, mesh_state) = Mesh::init(&client, mesh_options);
            let contract_state = Arc::new(RwLock::new(None));

            let network = NetworkConfig {
                cipher_sk: hpke::SecretKey::try_from_bytes(&hex::decode(cipher_sk)?)?,
                cipher_pk: hpke::PublicKey::try_from_bytes(&hex::decode(cipher_pk)?)?,
                sign_sk,
            };
            let eth_client = EthClient::new(&indexer_eth_options, &eth_account_sk);
            let near_client =
                NearClient::new(&near_rpc, &my_address, &network, &mpc_contract_id, signer);
            let (rpc_channel, rpc) = RpcExecutor::new(&near_client, &eth_client);
            let config = Arc::new(RwLock::new(Config::new(LocalConfig {
                over: override_config.unwrap_or_else(Default::default),
                network,
            })));

            tracing::info!(
                ?account_id,
                near_rpc_url = ?near_client.rpc_addr(),
                eth_rpc_url = ?indexer_eth_options.eth_rpc_url,
                "starting node",
            );
            rt.block_on(async {
                let state = Arc::new(RwLock::new(crate::protocol::NodeState::Starting));
                let (sender, channel) =
                    MessageChannel::spawn(client, &account_id, &config, &state, &mesh_state).await;
                let protocol = MpcSignProtocol::init(
                    my_address,
                    mpc_contract_id,
                    account_id.clone(),
                    state.clone(),
                    near_client,
                    rpc_channel,
                    channel,
                    sign_rx,
                    key_storage,
                    triple_storage,
                    presignature_storage,
<<<<<<< HEAD
=======
                    indexer_eth_options.eth_rpc_http_url.clone(),
                    indexer_eth_options.eth_contract_address.clone(),
                    eth_account_sk,
>>>>>>> 797aa4b8
                );

                tracing::info!("protocol initialized");
                let rpc_handle = tokio::spawn(rpc.run(contract_state.clone(), config.clone()));
                let mesh_handle = tokio::spawn(mesh.run(contract_state.clone()));
                let protocol_handle =
                    tokio::spawn(protocol.run(contract_state, config, mesh_state));
                tracing::info!("protocol thread spawned");
                let web_handle = tokio::spawn(web::run(web_port, sender, state, indexer));
                let eth_indexer_handle =
                    tokio::spawn(indexer_eth::run(indexer_eth_options, sign_tx, account_id));
                tracing::info!("protocol http server spawned");

                rpc_handle.await?;
                mesh_handle.await??;
                protocol_handle.await??;
                web_handle.await??;
                eth_indexer_handle.await??;
                tracing::info!("spinning down");

                indexer_handle.join().unwrap()?;

                anyhow::Ok(())
            })?;
        }
    }

    Ok(())
}<|MERGE_RESOLUTION|>--- conflicted
+++ resolved
@@ -248,9 +248,11 @@
             })));
 
             tracing::info!(
+                ?mpc_contract_id,
                 ?account_id,
+                ?my_address,
                 near_rpc_url = ?near_client.rpc_addr(),
-                eth_rpc_url = ?indexer_eth_options.eth_rpc_url,
+                eth_rpc_url = ?indexer_eth_options.eth_rpc_http_url,
                 "starting node",
             );
             rt.block_on(async {
@@ -269,12 +271,6 @@
                     key_storage,
                     triple_storage,
                     presignature_storage,
-<<<<<<< HEAD
-=======
-                    indexer_eth_options.eth_rpc_http_url.clone(),
-                    indexer_eth_options.eth_contract_address.clone(),
-                    eth_account_sk,
->>>>>>> 797aa4b8
                 );
 
                 tracing::info!("protocol initialized");
