use crate::config::{Config, LocalConfig, NetworkConfig, OverrideConfig};
use crate::gcp::GcpService;
use crate::mesh::Mesh;
use crate::node_client::{self, NodeClient};
use crate::protocol::message::MessageChannel;
use crate::protocol::sync::SyncTask;
use crate::protocol::{spawn_system_metrics, MpcSignProtocol, SignQueue};
use crate::rpc::{NearClient, NodeStateWatcher, RpcExecutor};
use crate::storage::app_data_storage;
use crate::{indexer, indexer_eth, indexer_sol, logs, mesh, storage, web};
use clap::Parser;
use deadpool_redis::Runtime;
use k256::sha2::Sha256;
use local_ip_address::local_ip;
use near_account_id::AccountId;
use near_crypto::{InMemorySigner, PublicKey, SecretKey};
use sha3::Digest;
use std::sync::Arc;
use tokio::sync::RwLock;
use url::Url;

use mpc_keys::hpke;

#[derive(Parser, Debug)]
pub enum Cli {
    Start {
        /// NEAR RPC address
        #[arg(
            long,
            env("MPC_NEAR_RPC"),
            default_value("https://rpc.testnet.near.org")
        )]
        near_rpc: String,
        /// MPC contract id
        #[arg(long, env("MPC_CONTRACT_ID"), default_value("dev.sig-net.testnet"))]
        mpc_contract_id: AccountId,
        /// This node's account id
        #[arg(long, env("MPC_ACCOUNT_ID"))]
        account_id: AccountId,
        /// This node's account ed25519 secret key
        #[arg(long, env("MPC_ACCOUNT_SK"))]
        account_sk: SecretKey,
        /// The web port for this server
        #[arg(long, env("MPC_WEB_PORT"))]
        web_port: u16,
        /// The cipher secret key used to decrypt messages between nodes.
        #[arg(long, env("MPC_CIPHER_SK"))]
        cipher_sk: String,
        /// The secret key used to sign messages to be sent between nodes.
        #[arg(long, env("MPC_SIGN_SK"))]
        sign_sk: Option<SecretKey>,
        /// Ethereum Indexer options
        #[clap(flatten)]
        eth: indexer_eth::EthArgs,
        /// Solana Indexer options
        #[clap(flatten)]
        sol: indexer_sol::SolArgs,
        /// NEAR Lake Indexer options
        #[clap(flatten)]
        indexer_options: indexer::Options,
        /// Local address that other peers can use to message this node.
        #[arg(long, env("MPC_LOCAL_ADDRESS"))]
        my_address: Option<Url>,
        /// Debuggable id for each MPC node for logging purposes
        #[arg(long, env("MPC_DEBUG_NODE_ID"))]
        debug_id: Option<usize>,
        /// Storage options
        #[clap(flatten)]
        storage_options: storage::Options,
        /// The set of configurations that we will use to override contract configurations.
        #[arg(long, env("MPC_OVERRIDE_CONFIG"), value_parser = clap::value_parser!(OverrideConfig))]
        override_config: Option<OverrideConfig>,
        /// referer header for mainnet whitelist
        #[arg(long, env("MPC_CLIENT_HEADER_REFERER"), default_value(None))]
        client_header_referer: Option<String>,
        #[clap(flatten)]
        mesh_options: mesh::Options,
        #[clap(flatten)]
        message_options: node_client::Options,
    },
}

impl Cli {
    pub fn into_str_args(self) -> Vec<String> {
        match self {
            Cli::Start {
                near_rpc,
                account_id,
                mpc_contract_id,
                account_sk,
                web_port,
                cipher_sk,
                sign_sk,
                eth,
                sol,
                indexer_options,
                my_address,
                debug_id,
                storage_options,
                override_config,
                client_header_referer,
                mesh_options,
                message_options,
            } => {
                let mut args = vec![
                    "start".to_string(),
                    "--near-rpc".to_string(),
                    near_rpc,
                    "--mpc-contract-id".to_string(),
                    mpc_contract_id.to_string(),
                    "--account-id".to_string(),
                    account_id.to_string(),
                    "--account-sk".to_string(),
                    account_sk.to_string(),
                    "--web-port".to_string(),
                    web_port.to_string(),
                    "--cipher-sk".to_string(),
                    cipher_sk,
                    "--redis-url".to_string(),
                    storage_options.redis_url.to_string(),
                ];
                if let Some(sign_sk) = sign_sk {
                    args.extend(["--sign-sk".to_string(), sign_sk.to_string()]);
                }
                if let Some(my_address) = my_address {
                    args.extend(["--my-address".to_string(), my_address.to_string()]);
                }
                if let Some(debug_id) = debug_id {
                    args.extend(["--debug-id".to_string(), debug_id.to_string()]);
                }
                if let Some(override_config) = override_config {
                    args.extend([
                        "--override-config".to_string(),
                        serde_json::to_string(&override_config).unwrap(),
                    ]);
                }

                if let Some(client_header_referer) = client_header_referer {
                    args.extend(["--client-header-referer".to_string(), client_header_referer]);
                }

                args.extend(eth.into_str_args());
                args.extend(sol.into_str_args());
                args.extend(indexer_options.into_str_args());
                args.extend(storage_options.into_str_args());
                args.extend(mesh_options.into_str_args());
                args.extend(message_options.into_str_args());
                args
            }
        }
    }
}

pub fn run(cmd: Cli) -> anyhow::Result<()> {
    match cmd {
        Cli::Start {
            near_rpc,
            web_port,
            mpc_contract_id,
            account_id,
            account_sk,
            cipher_sk,
            sign_sk,
            eth,
            sol,
            indexer_options,
            my_address,
            debug_id,
            storage_options,
            override_config,
            client_header_referer,
            mesh_options,
            message_options,
        } => {
            logs::install_global(debug_id);
            let _span = tracing::trace_span!("cli").entered();

            let cipher_sk = hpke::SecretKey::try_from_bytes(&hex::decode(cipher_sk)?)?;

            let digest = configuration_digest(
                mpc_contract_id.clone(),
                account_id.clone(),
                account_sk.clone(),
                format!("{:?}", cipher_sk.public_key()),
                sign_sk.clone(),
                eth.clone(),
            );

            crate::metrics::CONFIGURATION_DIGEST
                .with_label_values(&[account_id.as_str()])
                .set(digest);
            let (sign_tx, sign_rx) = SignQueue::channel();
            let rt = tokio::runtime::Builder::new_multi_thread()
                .enable_all()
                .build()?;
            let gcp_service =
                rt.block_on(async { GcpService::init(&account_id, &storage_options).await })?;

            let key_storage =
                storage::secret_storage::init(Some(&gcp_service), &storage_options, &account_id);

            let redis_url: Url = Url::parse(storage_options.redis_url.as_str())?;

            let redis_cfg = deadpool_redis::Config::from_url(redis_url);
            let redis_pool = redis_cfg.create_pool(Some(Runtime::Tokio1)).unwrap();
            let triple_storage = storage::triple_storage::init(&redis_pool, &account_id);
            let presignature_storage =
                storage::presignature_storage::init(&redis_pool, &account_id);
            let app_data_storage = app_data_storage::init(&redis_pool, &account_id);

            let mut rpc_client = near_fetch::Client::new(&near_rpc);
            if let Some(referer_param) = client_header_referer {
                let client_headers = rpc_client.inner_mut().headers_mut();
                client_headers.insert(http::header::REFERER, referer_param.parse().unwrap());
            }
            tracing::info!(rpc_addr = rpc_client.rpc_addr(), "rpc client initialized");

            // NEAR Indexer is only used for integration tests
            // TODO: Remove this once we have integration tests built on other chains
            let indexer = if storage_options.env == "integration-tests" {
                let (_handle, indexer) = indexer::run(
                    &indexer_options,
                    &mpc_contract_id,
                    &account_id,
                    sign_tx.clone(),
                    app_data_storage.clone(),
                    rpc_client.clone(),
                )?;
                Some(indexer)
            } else {
                None
            };

            let sign_sk = sign_sk.unwrap_or_else(|| account_sk.clone());
            let my_address = my_address
                .map(|mut addr| {
                    addr.set_port(Some(web_port)).unwrap();
                    addr
                })
                .unwrap_or_else(|| {
                    let my_ip = local_ip().unwrap();
                    Url::parse(&format!("http://{my_ip}:{web_port}")).unwrap()
                });

            tracing::info!(%my_address, "address detected");
            let client = NodeClient::new(&message_options);
            let signer = InMemorySigner::from_secret_key(account_id.clone(), account_sk);
            let mesh = Mesh::new(&client, mesh_options);
            let mesh_state = mesh.state().clone();
            let watcher = NodeStateWatcher::new(&account_id);
            let contract_state = watcher.state().clone();

            let eth = eth.into_config();
            let sol = sol.into_config();
            let network = NetworkConfig { cipher_sk, sign_sk };
            let near_client =
                NearClient::new(&near_rpc, &my_address, &network, &mpc_contract_id, signer);
            let (rpc_channel, rpc) = RpcExecutor::new(&near_client, &eth, &sol);
            let (sync_channel, sync) = SyncTask::new(
                &client,
                triple_storage.clone(),
                presignature_storage.clone(),
                mesh_state.clone(),
                watcher,
            );

            tracing::info!(
                %digest,
                ?mpc_contract_id,
                ?account_id,
                ?my_address,
                cipher_pk = ?network.cipher_sk.public_key(),
                sign_pk = ?network.sign_sk.public_key(),
                near_rpc_url = ?near_client.rpc_addr(),
                eth_contract_address = ?eth.as_ref().map(|eth| eth.contract_address.as_str()),
                "starting node",
            );

            let config = Arc::new(RwLock::new(Config::new(LocalConfig {
                over: override_config.unwrap_or_else(Default::default),
                network,
            })));
            rt.block_on(async {
                let state = Arc::new(RwLock::new(crate::protocol::NodeState::Starting));
                let (sender, msg_channel) =
                    MessageChannel::spawn(client, &account_id, &config, &state, &mesh_state).await;
                let protocol = MpcSignProtocol {
                    my_account_id: account_id.clone(),
                    state: state.clone(),
                    near: near_client,
                    rpc_channel,
                    msg_channel,
                    sign_rx: Arc::new(RwLock::new(sign_rx)),
                    secret_storage: key_storage,
                    triple_storage,
                    presignature_storage,
                };

                tracing::info!("protocol initialized");
                tokio::spawn(sync.run());
                tokio::spawn(rpc.run(contract_state.clone(), config.clone()));
                tokio::spawn(mesh.run(contract_state.clone()));
                let system_handle = spawn_system_metrics(account_id.as_str()).await;
                let protocol_handle =
                    tokio::spawn(protocol.run(contract_state, config, mesh_state));
                tracing::info!("protocol thread spawned");
                let web_handle =
                    tokio::spawn(web::run(web_port, sender, state, indexer, sync_channel));
<<<<<<< HEAD
                let eth_indexer_handle =
                    tokio::spawn(indexer_eth::run(eth, sign_tx.clone(), account_id.clone()));
                let sol_indexer_handle = tokio::spawn(indexer_sol::run(sol, sign_tx, account_id));
=======
                tokio::spawn(indexer_eth::run(eth, sign_tx, account_id));
>>>>>>> 8aaa1a06
                tracing::info!("protocol http server spawned");

                protocol_handle.await?;
                web_handle.await?;
<<<<<<< HEAD
                tracing::info!("spinning down");

                mesh_handle.abort();
                mesh_handle.await?;
                sync_handle.abort();
                sync_handle.await?;

                eth_indexer_handle.abort();
                sol_indexer_handle.abort();
                if let Some(indexer_handle) = indexer_handle {
                    indexer_handle.join().unwrap()?;
                }
=======
>>>>>>> 8aaa1a06
                system_handle.abort();
                tracing::info!("spinning down");

                anyhow::Ok(())
            })?;
        }
    }

    Ok(())
}

fn configuration_digest(
    mpc_contrac_id: AccountId,
    account_id: AccountId,
    account_sk: SecretKey,
    cipher_pk: String,
    sign_sk: Option<SecretKey>,
    eth: indexer_eth::EthArgs,
) -> i64 {
    let sign_sk = sign_sk.unwrap_or_else(|| account_sk.clone());
    let eth_contract_address = eth.eth_contract_address.unwrap_or_default();
    calculate_digest(
        mpc_contrac_id,
        account_id,
        account_sk.public_key(),
        cipher_pk,
        sign_sk.public_key(),
        eth_contract_address,
    )
}

fn calculate_digest(
    mpc_contract_id: AccountId,
    account_id: AccountId,
    account_pk: PublicKey,
    cipher_pk: String,
    sign_pk: PublicKey,
    eth_contract_address: String,
) -> i64 {
    let mut hasher = Sha256::new();
    hasher.update(mpc_contract_id.to_string());
    hasher.update(account_id.to_string());
    hasher.update(account_pk.to_string());
    hasher.update(cipher_pk);
    hasher.update(sign_pk.to_string());
    hasher.update(eth_contract_address);

    let result = hasher.finalize();
    // Convert the first 8 bytes of the hash to an i64
    let mut bytes = [0u8; 8];
    bytes.copy_from_slice(&result[..8]);
    i64::from_le_bytes(bytes)
}

#[cfg(test)]
mod tests {
    use std::str::FromStr;

    use super::*;

    const ETH_CONTRACT_ADDRESS: &str = "f8bdC0612361a1E49a8E01423d4C0cFc5dF4791A";

    #[test]
    fn test_digest_staking() {
        let mpc_contract_id = AccountId::from_str("v1.sig-net.near").unwrap();
        let account_id = AccountId::from_str("sig.stakin.near").unwrap();
        let account_pk =
            PublicKey::from_str("ed25519:B1vW5HddtmV526QjtwHwBDupKH9A7mgsVttYvE6sZP59").unwrap();
        let cipher_pk = "395418b55b73977f16dfa0fe8a1c488fb6935451deaaa20c51cb5f542ec9c118";
        let sign_pk =
            PublicKey::from_str("ed25519:7dqefRWCwt4XsxnMpgj4pBSXWuzoFjEVQadarZ7GydpU").unwrap();
        let _eth_account_pk = "04f92c9a55c73db4f916fa017b747a3b3bc14b100f4b40e1d67bbf913c6795563b101b8554db46f4206a3a8640e5baff935b7a4df30fe2719e59c1bb9cd7c97ba9";

        let digest = calculate_digest(
            mpc_contract_id,
            account_id,
            account_pk,
            cipher_pk.to_string(),
            sign_pk,
            ETH_CONTRACT_ADDRESS.to_string(),
        );

        // Grafana value: -1051225187120159700
        assert_eq!(digest, -1051225187120159684);
    }

    #[test]
    fn test_digest_luganodes() {
        let mpc_contract_id = AccountId::from_str("v1.sig-net.near").unwrap();
        let account_id = AccountId::from_str("luganodes-sig.near").unwrap();
        let account_pk =
            PublicKey::from_str("ed25519:HKwJr6kRcARfjHawX6pVcQPxPdTQMvAN7r8Z2kUcPfLc").unwrap();
        let cipher_pk = "fe24961ff9fe0fb11cca7f31dd7173b9f15177e5809eb1054f99faf196f1c25d";
        let sign_pk =
            PublicKey::from_str("ed25519:5GNBtNcnpmJh2iijxWiSepeHvWeet3UuhBTwWCncCdTh").unwrap();
        let _eth_account_pk = "04f0e7b9b93febc13280307414ff7b61be68b73233d0f590987b4ac8bf5818a859b1810d5a692a416fd47a8cd16a784553d7465c071e0e41e09cf4b9a098cb841a";

        let digest = calculate_digest(
            mpc_contract_id,
            account_id,
            account_pk,
            cipher_pk.to_string(),
            sign_pk,
            ETH_CONTRACT_ADDRESS.to_string(),
        );

        // Grafana value: 8063794122839817000 (looks broken)
        assert_eq!(digest, 8458603761268706511);
    }

    #[test]
    fn test_digest_taxistake() {
        let mpc_contract_id = AccountId::from_str("v1.sig-net.near").unwrap();
        let account_id = AccountId::from_str("taxistake-sig.near").unwrap();
        let account_pk =
            PublicKey::from_str("ed25519:5gEt9Aqo1hXwK3Ym6Fqw2zxgzHCEyMyZbJMH1C6irBam").unwrap();
        let cipher_pk = "472a3f1d0c34b89f45d589949e5f907cc10b1ffdced34012a9b0a7244ae01124";
        let sign_pk =
            PublicKey::from_str("ed25519:7LY7SA8g2HamrdBNnQwadrjb2wfVRy5cbVaY8wyurxk8").unwrap();
        let _eth_account_pk = "0452ef3e306b9aae7f8a9e5fe15824b367e34315e26be7bcafc676182a9c45d95714d3e7c8a29a2e3a12adcdc430ad56956e6fc0a8a0c1bd25a195dd2973d47714";

        let digest = calculate_digest(
            mpc_contract_id,
            account_id,
            account_pk,
            cipher_pk.to_string(),
            sign_pk,
            ETH_CONTRACT_ADDRESS.to_string(),
        );

        // Grafana value: --4992003418219577000
        assert_eq!(digest, -4992003418219576839);
    }

    #[test]
    fn test_digest_staking_for_all() {
        let mpc_contract_id = AccountId::from_str("v1.sig-net.near").unwrap();
        let account_id = AccountId::from_str("sig-mpc-staking4all-01.near").unwrap();
        let account_pk =
            PublicKey::from_str("ed25519:9FfqwhurgHnRqbfQoekYZbqWUSiPokS7vF5akysmbSmL").unwrap();
        let cipher_pk = "7983950637824082c17d45fb4d84111b872f537223bb26a54521b5ddf84b7417";
        let sign_pk =
            PublicKey::from_str("ed25519:2NxYvtbMRncbtEoX7963FweMUJ6TaWjyBeKxeCi1EMnd").unwrap();
        let _eth_account_pk = "046cb1cbe5bab2e5b0de7068bbcd976a8370c54f0583ca26e8308994690dedb8933e8729b39a31cf72bab122165cfaafc2daf12a55c9b6b2e6dd61a4667725fd35";

        let digest = calculate_digest(
            mpc_contract_id,
            account_id,
            account_pk,
            cipher_pk.to_string(),
            sign_pk,
            ETH_CONTRACT_ADDRESS.to_string(),
        );

        // Grafana value --930268115875971800
        assert_eq!(digest, -930268115875971858);
    }

    #[test]
    fn test_digest_lifted() {
        let mpc_contract_id = AccountId::from_str("v1.sig-net.near").unwrap();
        let account_id = AccountId::from_str("lifted-sig.near").unwrap();
        let account_pk =
            PublicKey::from_str("ed25519:Ds7DppCJ84399g7oskRRTNbBLsm61CJJn7j5837JikiT").unwrap();
        let cipher_pk = "196e53521c601145b5280c06468393ce41fd307276b574471401fad3d449480b";
        let sign_pk =
            PublicKey::from_str("ed25519:48AtaVmpT7r2Bo6AV6nRU27ioNe7NWwfYnZFgm8mU8T5").unwrap();
        let _eth_account_pk = "042c56cb509a7a1381155b25fc2bc2ce97930e0aad1508485189235e63838fcf01b0b0cc678d52ca6911bf24344e5ab223a07750c4bfd5f3cf8c3c8224eaece3fc";

        let digest = calculate_digest(
            mpc_contract_id,
            account_id,
            account_pk,
            cipher_pk.to_string(),
            sign_pk,
            ETH_CONTRACT_ADDRESS.to_string(),
        );

        // Grafan value: -1056529302944347500
        assert_eq!(digest, -1056529302944347488);
    }

    #[test]
    fn test_digest_piertwo() {
        let mpc_contract_id = AccountId::from_str("v1.sig-net.near").unwrap();
        let account_id = AccountId::from_str("sig-piertwo.near").unwrap();
        let account_pk =
            PublicKey::from_str("ed25519:4w4vtSWsRwCdRhnwDG6YqXM5SfYn4d8AcN5d3qnPnjQD").unwrap();
        let cipher_pk = "65171d682c0ed98eeb0797940c752ae8fafb9c9939533f42f0dbc9f7201ad409";
        let sign_pk =
            PublicKey::from_str("ed25519:nATG1EmJTTeEo9m7BGpcd49Zx3BxpaqazGohYSyQTt4").unwrap();
        let _eth_account_pk = "04f92c9a55c73db4f916fa017b747a3b3bc14b100f4b40e1d67bbf913c6795563b101b8554db46f4206a3a8640e5baff935b7a4df30fe2719e59c1bb9cd7c97ba9";

        let digest = calculate_digest(
            mpc_contract_id,
            account_id,
            account_pk,
            cipher_pk.to_string(),
            sign_pk,
            ETH_CONTRACT_ADDRESS.to_string(),
        );

        // Grafana value: 695826193095166700
        assert_eq!(digest, 695826193095166746);
    }

    #[test]
    fn test_digest_natsai() {
        let mpc_contract_id = AccountId::from_str("v1.sig-net.near").unwrap();
        let account_id = AccountId::from_str("natsai-bp.near").unwrap();
        let account_pk =
            PublicKey::from_str("ed25519:5eRSDpU4qyULkCsMVT2ghLhwR6VQb68K7pBAZFZDT9U6").unwrap();
        let cipher_pk = "f11d23a6dff8823853e1777041d1bf60d185b63564536e9a5a7c94110cc1563a";
        let sign_pk =
            PublicKey::from_str("ed25519:9v1215AcbHrWhC3muPvUu5EPY93o7AYcSvcxMUeRYDx6").unwrap();
        let _eth_account_pk = "04ced0dc6ededb6a19aaa42c46544ff81fbb984673ea4285b8b4e147a807292a43d82595588ae9c86382bac2921a8b5006c43bc993ce0f02a268dbda477b9f0b8c";

        let digest = calculate_digest(
            mpc_contract_id,
            account_id,
            account_pk,
            cipher_pk.to_string(),
            sign_pk,
            ETH_CONTRACT_ADDRESS.to_string(),
        );

        // Grafana value: -8209029844787148000
        assert_eq!(digest, -8209029844787147492);
    }

    #[test]
    fn test_digest_fountain_labs() {
        let mpc_contract_id = AccountId::from_str("v1.sig-net.near").unwrap();
        let account_id = AccountId::from_str("node.sig-net.near").unwrap();
        let account_pk =
            PublicKey::from_str("ed25519:JQJSjyqF35rHsGrNLSEUVYNdeSANiZNDNNjheN2kszq").unwrap();
        let cipher_pk = "756111207e38f2518bfdcbda746eafa0ec3a340baeecc02084a75f2240f48651";
        let sign_pk =
            PublicKey::from_str("ed25519:6jGbVGEGPqz8QZD5qKJYYxGZCV56tgcRKD9pM55Uey7A").unwrap();
        let _eth_account_pk = "04ced0dc6ededb6a19aaa42c46544ff81fbb984673ea4285b8b4e147a807292a43d82595588ae9c86382bac2921a8b5006c43bc993ce0f02a268dbda477b9f0b8c";

        let digest = calculate_digest(
            mpc_contract_id,
            account_id,
            account_pk,
            cipher_pk.to_string(),
            sign_pk,
            ETH_CONTRACT_ADDRESS.to_string(),
        );
        // Grafana value: -4889179067099200000
        assert_eq!(digest, -4889179067099199685);
    }
}<|MERGE_RESOLUTION|>--- conflicted
+++ resolved
@@ -306,32 +306,12 @@
                 tracing::info!("protocol thread spawned");
                 let web_handle =
                     tokio::spawn(web::run(web_port, sender, state, indexer, sync_channel));
-<<<<<<< HEAD
-                let eth_indexer_handle =
-                    tokio::spawn(indexer_eth::run(eth, sign_tx.clone(), account_id.clone()));
-                let sol_indexer_handle = tokio::spawn(indexer_sol::run(sol, sign_tx, account_id));
-=======
-                tokio::spawn(indexer_eth::run(eth, sign_tx, account_id));
->>>>>>> 8aaa1a06
+                tokio::spawn(indexer_eth::run(eth, sign_tx.clone(), account_id.clone()));
+                tokio::spawn(indexer_sol::run(sol, sign_tx, account_id));
                 tracing::info!("protocol http server spawned");
 
                 protocol_handle.await?;
                 web_handle.await?;
-<<<<<<< HEAD
-                tracing::info!("spinning down");
-
-                mesh_handle.abort();
-                mesh_handle.await?;
-                sync_handle.abort();
-                sync_handle.await?;
-
-                eth_indexer_handle.abort();
-                sol_indexer_handle.abort();
-                if let Some(indexer_handle) = indexer_handle {
-                    indexer_handle.join().unwrap()?;
-                }
-=======
->>>>>>> 8aaa1a06
                 system_handle.abort();
                 tracing::info!("spinning down");
 
