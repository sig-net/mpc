use crate::config::{Config, LocalConfig, NetworkConfig, OverrideConfig};
use crate::gcp::GcpService;
use crate::mesh::Mesh;
use crate::node_client::{self, NodeClient};
use crate::protocol::message::MessageChannel;
use crate::protocol::{MpcSignProtocol, SignQueue};
use crate::rpc::{NearClient, RpcExecutor};
use crate::storage::app_data_storage;
use crate::{indexer, indexer_eth, logs, mesh, storage, web};
use clap::Parser;
use deadpool_redis::Runtime;
use k256::sha2::Sha256;
use local_ip_address::local_ip;
use near_account_id::AccountId;
use near_crypto::{InMemorySigner, PublicKey, SecretKey};
use sha3::Digest;
use std::sync::Arc;
use tokio::sync::RwLock;
use url::Url;

use mpc_keys::hpke;

#[derive(Parser, Debug)]
pub enum Cli {
    Start {
        /// NEAR RPC address
        #[arg(
            long,
            env("MPC_NEAR_RPC"),
            default_value("https://rpc.testnet.near.org")
        )]
        near_rpc: String,
        /// MPC contract id
        #[arg(long, env("MPC_CONTRACT_ID"), default_value("dev.sig-net.testnet"))]
        mpc_contract_id: AccountId,
        /// This node's account id
        #[arg(long, env("MPC_ACCOUNT_ID"))]
        account_id: AccountId,
        /// This node's account ed25519 secret key
        #[arg(long, env("MPC_ACCOUNT_SK"))]
        account_sk: SecretKey,
        /// The web port for this server
        #[arg(long, env("MPC_WEB_PORT"))]
        web_port: u16,
        // TODO: need to add in CipherPK type for parsing.
        /// The cipher public key used to encrypt messages between nodes.
        #[arg(long, env("MPC_CIPHER_PK"))]
        cipher_pk: String,
        /// The cipher secret key used to decrypt messages between nodes.
        #[arg(long, env("MPC_CIPHER_SK"))]
        cipher_sk: String,
        /// The secret key used to sign messages to be sent between nodes.
        #[arg(long, env("MPC_SIGN_SK"))]
        sign_sk: Option<SecretKey>,
        /// Ethereum Indexer options
        #[clap(flatten)]
        eth: indexer_eth::EthArgs,
        /// NEAR Lake Indexer options
        #[clap(flatten)]
        indexer_options: indexer::Options,
        /// Local address that other peers can use to message this node.
        #[arg(long, env("MPC_LOCAL_ADDRESS"))]
        my_address: Option<Url>,
        /// Storage options
        #[clap(flatten)]
        storage_options: storage::Options,
        /// Logging options
        #[clap(flatten)]
        logging_options: logs::Options,
        /// The set of configurations that we will use to override contract configurations.
        #[arg(long, env("MPC_OVERRIDE_CONFIG"), value_parser = clap::value_parser!(OverrideConfig))]
        override_config: Option<OverrideConfig>,
        /// referer header for mainnet whitelist
        #[arg(long, env("MPC_CLIENT_HEADER_REFERER"), default_value(None))]
        client_header_referer: Option<String>,
        #[clap(flatten)]
        mesh_options: mesh::Options,
        #[clap(flatten)]
        message_options: node_client::Options,
    },
}

impl Cli {
    pub fn into_str_args(self) -> Vec<String> {
        match self {
            Cli::Start {
                near_rpc,
                account_id,
                mpc_contract_id,
                account_sk,
                web_port,
                cipher_pk,
                cipher_sk,
                sign_sk,
                eth,
                indexer_options,
                my_address,
                storage_options,
                logging_options,
                override_config,
                client_header_referer,
                mesh_options,
                message_options,
            } => {
                let mut args = vec![
                    "start".to_string(),
                    "--near-rpc".to_string(),
                    near_rpc,
                    "--mpc-contract-id".to_string(),
                    mpc_contract_id.to_string(),
                    "--account-id".to_string(),
                    account_id.to_string(),
                    "--account-sk".to_string(),
                    account_sk.to_string(),
                    "--web-port".to_string(),
                    web_port.to_string(),
                    "--cipher-pk".to_string(),
                    cipher_pk,
                    "--cipher-sk".to_string(),
                    cipher_sk,
                    "--redis-url".to_string(),
                    storage_options.redis_url.to_string(),
                ];
                if let Some(sign_sk) = sign_sk {
                    args.extend(["--sign-sk".to_string(), sign_sk.to_string()]);
                }
                if let Some(my_address) = my_address {
                    args.extend(["--my-address".to_string(), my_address.to_string()]);
                }
                if let Some(override_config) = override_config {
                    args.extend([
                        "--override-config".to_string(),
                        serde_json::to_string(&override_config).unwrap(),
                    ]);
                }

                if let Some(client_header_referer) = client_header_referer {
                    args.extend(["--client-header-referer".to_string(), client_header_referer]);
                }

                args.extend(eth.into_str_args());
                args.extend(indexer_options.into_str_args());
                args.extend(storage_options.into_str_args());
                args.extend(logging_options.into_str_args());
                args.extend(mesh_options.into_str_args());
                args.extend(message_options.into_str_args());
                args
            }
        }
    }
}

pub fn run(cmd: Cli) -> anyhow::Result<()> {
    match cmd {
        Cli::Start {
            near_rpc,
            web_port,
            mpc_contract_id,
            account_id,
            account_sk,
            cipher_pk,
            cipher_sk,
            sign_sk,
            eth,
            indexer_options,
            my_address,
            storage_options,
            logging_options,
            override_config,
            client_header_referer,
            mesh_options,
            message_options,
        } => {
<<<<<<< HEAD
=======
            logs::install_global(debug_id);
            let _span = tracing::trace_span!("cli").entered();

            let digest = configuration_digest(
                mpc_contract_id.clone(),
                account_id.clone(),
                account_sk.clone(),
                cipher_pk.clone(),
                sign_sk.clone(),
                eth.clone(),
            );

            crate::metrics::CONFIGURATION_DIGEST
                .with_label_values(&[account_id.as_str()])
                .set(digest);
            let (sign_tx, sign_rx) = SignQueue::channel();
>>>>>>> 4842d86d
            let rt = tokio::runtime::Builder::new_multi_thread()
                .enable_all()
                .build()?;

            logs::setup(
                &storage_options.env,
                account_id.as_str(),
                &logging_options,
                &rt,
            );

            let _span = tracing::trace_span!("cli").entered();

            let (sign_tx, sign_rx) = SignQueue::channel();
            let gcp_service =
                rt.block_on(async { GcpService::init(&account_id, &storage_options).await })?;

            let key_storage =
                storage::secret_storage::init(Some(&gcp_service), &storage_options, &account_id);

            let redis_url: Url = Url::parse(storage_options.redis_url.as_str())?;

            let redis_cfg = deadpool_redis::Config::from_url(redis_url);
            let redis_pool = redis_cfg.create_pool(Some(Runtime::Tokio1)).unwrap();
            let triple_storage = storage::triple_storage::init(&redis_pool, &account_id);
            let presignature_storage =
                storage::presignature_storage::init(&redis_pool, &account_id);
            let app_data_storage = app_data_storage::init(&redis_pool, &account_id);

            let mut rpc_client = near_fetch::Client::new(&near_rpc);
            if let Some(referer_param) = client_header_referer {
                let client_headers = rpc_client.inner_mut().headers_mut();
                client_headers.insert(http::header::REFERER, referer_param.parse().unwrap());
            }
            tracing::info!(rpc_addr = rpc_client.rpc_addr(), "rpc client initialized");

            let (indexer_handle, indexer) = indexer::run(
                &indexer_options,
                &mpc_contract_id,
                &account_id,
                sign_tx.clone(),
                app_data_storage.clone(),
                rpc_client.clone(),
            )?;

            let sign_sk = sign_sk.unwrap_or_else(|| account_sk.clone());
            let my_address = my_address
                .map(|mut addr| {
                    addr.set_port(Some(web_port)).unwrap();
                    addr
                })
                .unwrap_or_else(|| {
                    let my_ip = local_ip().unwrap();
                    Url::parse(&format!("http://{my_ip}:{web_port}")).unwrap()
                });

            tracing::info!(%my_address, "address detected");
            let client = NodeClient::new(&message_options);
            let signer = InMemorySigner::from_secret_key(account_id.clone(), account_sk);
            let (mesh, mesh_state) = Mesh::init(&client, mesh_options);
            let contract_state = Arc::new(RwLock::new(None));

            let eth = eth.into_config();
            let network = NetworkConfig {
                cipher_sk: hpke::SecretKey::try_from_bytes(&hex::decode(cipher_sk)?)?,
                cipher_pk: hpke::PublicKey::try_from_bytes(&hex::decode(cipher_pk)?)?,
                sign_sk,
            };
            let near_client =
                NearClient::new(&near_rpc, &my_address, &network, &mpc_contract_id, signer);
            let (rpc_channel, rpc) = RpcExecutor::new(&near_client, &eth);

            tracing::info!(
                %digest,
                ?mpc_contract_id,
                ?account_id,
                ?my_address,
                cipher_pk = ?network.cipher_pk,
                sign_pk = ?network.sign_sk.public_key(),
                near_rpc_url = ?near_client.rpc_addr(),
                eth_contract_address = ?eth.as_ref().map(|eth| eth.contract_address.as_str()),
                "starting node",
            );

            let config = Arc::new(RwLock::new(Config::new(LocalConfig {
                over: override_config.unwrap_or_else(Default::default),
                network,
            })));
            rt.block_on(async {
                let state = Arc::new(RwLock::new(crate::protocol::NodeState::Starting));
                let (sender, channel) =
                    MessageChannel::spawn(client, &account_id, &config, &state, &mesh_state).await;
                let protocol = MpcSignProtocol::init(
                    my_address,
                    mpc_contract_id,
                    account_id.clone(),
                    state.clone(),
                    near_client,
                    rpc_channel,
                    channel,
                    sign_rx,
                    key_storage,
                    triple_storage,
                    presignature_storage,
                );

                tracing::info!("protocol initialized");
                let rpc_handle = tokio::spawn(rpc.run(contract_state.clone(), config.clone()));
                let mesh_handle = tokio::spawn(mesh.run(contract_state.clone()));
                let protocol_handle =
                    tokio::spawn(protocol.run(contract_state, config, mesh_state));
                tracing::info!("protocol thread spawned");
                let web_handle = tokio::spawn(web::run(web_port, sender, state, indexer));
                let eth_indexer_handle = tokio::spawn(indexer_eth::run(eth, sign_tx, account_id));
                tracing::info!("protocol http server spawned");

                rpc_handle.await?;
                mesh_handle.await??;
                protocol_handle.await??;
                web_handle.await??;
                eth_indexer_handle.await??;
                tracing::info!("spinning down");

                indexer_handle.join().unwrap()?;

                anyhow::Ok(())
            })?;
        }
    }

    Ok(())
}

fn configuration_digest(
    mpc_contrac_id: AccountId,
    account_id: AccountId,
    account_sk: SecretKey,
    cipher_pk: String,
    sign_sk: Option<SecretKey>,
    eth: indexer_eth::EthArgs,
) -> i64 {
    let sign_sk = sign_sk.unwrap_or_else(|| account_sk.clone());
    let eth_contract_address = eth.eth_contract_address.unwrap_or_default();
    calculate_digest(
        mpc_contrac_id,
        account_id,
        account_sk.public_key(),
        cipher_pk,
        sign_sk.public_key(),
        eth_contract_address,
    )
}

fn calculate_digest(
    mpc_contract_id: AccountId,
    account_id: AccountId,
    account_pk: PublicKey,
    cipher_pk: String,
    sign_pk: PublicKey,
    eth_contract_address: String,
) -> i64 {
    let mut hasher = Sha256::new();
    hasher.update(mpc_contract_id.to_string());
    hasher.update(account_id.to_string());
    hasher.update(account_pk.to_string());
    hasher.update(cipher_pk);
    hasher.update(sign_pk.to_string());
    hasher.update(eth_contract_address);

    let result = hasher.finalize();
    // Convert the first 8 bytes of the hash to an i64
    let mut bytes = [0u8; 8];
    bytes.copy_from_slice(&result[..8]);
    i64::from_le_bytes(bytes)
}

#[cfg(test)]
mod tests {
    use std::str::FromStr;

    use super::*;

    const ETH_CONTRACT_ADDRESS: &str = "f8bdC0612361a1E49a8E01423d4C0cFc5dF4791A";

    #[test]
    fn test_digest_staking() {
        let mpc_contract_id = AccountId::from_str("v1.sig-net.near").unwrap();
        let account_id = AccountId::from_str("sig.stakin.near").unwrap();
        let account_pk =
            PublicKey::from_str("ed25519:B1vW5HddtmV526QjtwHwBDupKH9A7mgsVttYvE6sZP59").unwrap();
        let cipher_pk = "395418b55b73977f16dfa0fe8a1c488fb6935451deaaa20c51cb5f542ec9c118";
        let sign_pk =
            PublicKey::from_str("ed25519:7dqefRWCwt4XsxnMpgj4pBSXWuzoFjEVQadarZ7GydpU").unwrap();
        let _eth_account_pk = "04f92c9a55c73db4f916fa017b747a3b3bc14b100f4b40e1d67bbf913c6795563b101b8554db46f4206a3a8640e5baff935b7a4df30fe2719e59c1bb9cd7c97ba9";

        let digest = calculate_digest(
            mpc_contract_id,
            account_id,
            account_pk,
            cipher_pk.to_string(),
            sign_pk,
            ETH_CONTRACT_ADDRESS.to_string(),
        );

        // Grafana value: -1051225187120159700
        assert_eq!(digest, -1051225187120159684);
    }

    #[test]
    fn test_digest_luganodes() {
        let mpc_contract_id = AccountId::from_str("v1.sig-net.near").unwrap();
        let account_id = AccountId::from_str("luganodes-sig.near").unwrap();
        let account_pk =
            PublicKey::from_str("ed25519:HKwJr6kRcARfjHawX6pVcQPxPdTQMvAN7r8Z2kUcPfLc").unwrap();
        let cipher_pk = "fe24961ff9fe0fb11cca7f31dd7173b9f15177e5809eb1054f99faf196f1c25d";
        let sign_pk =
            PublicKey::from_str("ed25519:5GNBtNcnpmJh2iijxWiSepeHvWeet3UuhBTwWCncCdTh").unwrap();
        let _eth_account_pk = "04f0e7b9b93febc13280307414ff7b61be68b73233d0f590987b4ac8bf5818a859b1810d5a692a416fd47a8cd16a784553d7465c071e0e41e09cf4b9a098cb841a";

        let digest = calculate_digest(
            mpc_contract_id,
            account_id,
            account_pk,
            cipher_pk.to_string(),
            sign_pk,
            ETH_CONTRACT_ADDRESS.to_string(),
        );

        // Grafana value: 8063794122839817000 (looks broken)
        assert_eq!(digest, 8458603761268706511);
    }

    #[test]
    fn test_digest_taxistake() {
        let mpc_contract_id = AccountId::from_str("v1.sig-net.near").unwrap();
        let account_id = AccountId::from_str("taxistake-sig.near").unwrap();
        let account_pk =
            PublicKey::from_str("ed25519:5gEt9Aqo1hXwK3Ym6Fqw2zxgzHCEyMyZbJMH1C6irBam").unwrap();
        let cipher_pk = "472a3f1d0c34b89f45d589949e5f907cc10b1ffdced34012a9b0a7244ae01124";
        let sign_pk =
            PublicKey::from_str("ed25519:7LY7SA8g2HamrdBNnQwadrjb2wfVRy5cbVaY8wyurxk8").unwrap();
        let _eth_account_pk = "0452ef3e306b9aae7f8a9e5fe15824b367e34315e26be7bcafc676182a9c45d95714d3e7c8a29a2e3a12adcdc430ad56956e6fc0a8a0c1bd25a195dd2973d47714";

        let digest = calculate_digest(
            mpc_contract_id,
            account_id,
            account_pk,
            cipher_pk.to_string(),
            sign_pk,
            ETH_CONTRACT_ADDRESS.to_string(),
        );

        // Grafana value: --4992003418219577000
        assert_eq!(digest, -4992003418219576839);
    }

    #[test]
    fn test_digest_staking_for_all() {
        let mpc_contract_id = AccountId::from_str("v1.sig-net.near").unwrap();
        let account_id = AccountId::from_str("sig-mpc-staking4all-01.near").unwrap();
        let account_pk =
            PublicKey::from_str("ed25519:9FfqwhurgHnRqbfQoekYZbqWUSiPokS7vF5akysmbSmL").unwrap();
        let cipher_pk = "7983950637824082c17d45fb4d84111b872f537223bb26a54521b5ddf84b7417";
        let sign_pk =
            PublicKey::from_str("ed25519:2NxYvtbMRncbtEoX7963FweMUJ6TaWjyBeKxeCi1EMnd").unwrap();
        let _eth_account_pk = "046cb1cbe5bab2e5b0de7068bbcd976a8370c54f0583ca26e8308994690dedb8933e8729b39a31cf72bab122165cfaafc2daf12a55c9b6b2e6dd61a4667725fd35";

        let digest = calculate_digest(
            mpc_contract_id,
            account_id,
            account_pk,
            cipher_pk.to_string(),
            sign_pk,
            ETH_CONTRACT_ADDRESS.to_string(),
        );

        // Grafana value --930268115875971800
        assert_eq!(digest, -930268115875971858);
    }

    #[test]
    fn test_digest_lifted() {
        let mpc_contract_id = AccountId::from_str("v1.sig-net.near").unwrap();
        let account_id = AccountId::from_str("lifted-sig.near").unwrap();
        let account_pk =
            PublicKey::from_str("ed25519:Ds7DppCJ84399g7oskRRTNbBLsm61CJJn7j5837JikiT").unwrap();
        let cipher_pk = "196e53521c601145b5280c06468393ce41fd307276b574471401fad3d449480b";
        let sign_pk =
            PublicKey::from_str("ed25519:48AtaVmpT7r2Bo6AV6nRU27ioNe7NWwfYnZFgm8mU8T5").unwrap();
        let _eth_account_pk = "042c56cb509a7a1381155b25fc2bc2ce97930e0aad1508485189235e63838fcf01b0b0cc678d52ca6911bf24344e5ab223a07750c4bfd5f3cf8c3c8224eaece3fc";

        let digest = calculate_digest(
            mpc_contract_id,
            account_id,
            account_pk,
            cipher_pk.to_string(),
            sign_pk,
            ETH_CONTRACT_ADDRESS.to_string(),
        );

        // Grafan value: -1056529302944347500
        assert_eq!(digest, -1056529302944347488);
    }

    #[test]
    fn test_digest_piertwo() {
        let mpc_contract_id = AccountId::from_str("v1.sig-net.near").unwrap();
        let account_id = AccountId::from_str("sig-piertwo.near").unwrap();
        let account_pk =
            PublicKey::from_str("ed25519:4w4vtSWsRwCdRhnwDG6YqXM5SfYn4d8AcN5d3qnPnjQD").unwrap();
        let cipher_pk = "65171d682c0ed98eeb0797940c752ae8fafb9c9939533f42f0dbc9f7201ad409";
        let sign_pk =
            PublicKey::from_str("ed25519:nATG1EmJTTeEo9m7BGpcd49Zx3BxpaqazGohYSyQTt4").unwrap();
        let _eth_account_pk = "04f92c9a55c73db4f916fa017b747a3b3bc14b100f4b40e1d67bbf913c6795563b101b8554db46f4206a3a8640e5baff935b7a4df30fe2719e59c1bb9cd7c97ba9";

        let digest = calculate_digest(
            mpc_contract_id,
            account_id,
            account_pk,
            cipher_pk.to_string(),
            sign_pk,
            ETH_CONTRACT_ADDRESS.to_string(),
        );

        // Grafana value: 695826193095166700
        assert_eq!(digest, 695826193095166746);
    }

    #[test]
    fn test_digest_natsai() {
        let mpc_contract_id = AccountId::from_str("v1.sig-net.near").unwrap();
        let account_id = AccountId::from_str("natsai-bp.near").unwrap();
        let account_pk =
            PublicKey::from_str("ed25519:5eRSDpU4qyULkCsMVT2ghLhwR6VQb68K7pBAZFZDT9U6").unwrap();
        let cipher_pk = "f11d23a6dff8823853e1777041d1bf60d185b63564536e9a5a7c94110cc1563a";
        let sign_pk =
            PublicKey::from_str("ed25519:9v1215AcbHrWhC3muPvUu5EPY93o7AYcSvcxMUeRYDx6").unwrap();
        let _eth_account_pk = "04ced0dc6ededb6a19aaa42c46544ff81fbb984673ea4285b8b4e147a807292a43d82595588ae9c86382bac2921a8b5006c43bc993ce0f02a268dbda477b9f0b8c";

        let digest = calculate_digest(
            mpc_contract_id,
            account_id,
            account_pk,
            cipher_pk.to_string(),
            sign_pk,
            ETH_CONTRACT_ADDRESS.to_string(),
        );

        // Grafana value: -8209029844787148000
        assert_eq!(digest, -8209029844787147492);
    }

    #[test]
    fn test_digest_fountain_labs() {
        let mpc_contract_id = AccountId::from_str("v1.sig-net.near").unwrap();
        let account_id = AccountId::from_str("node.sig-net.near").unwrap();
        let account_pk =
            PublicKey::from_str("ed25519:JQJSjyqF35rHsGrNLSEUVYNdeSANiZNDNNjheN2kszq").unwrap();
        let cipher_pk = "756111207e38f2518bfdcbda746eafa0ec3a340baeecc02084a75f2240f48651";
        let sign_pk =
            PublicKey::from_str("ed25519:6jGbVGEGPqz8QZD5qKJYYxGZCV56tgcRKD9pM55Uey7A").unwrap();
        let _eth_account_pk = "04ced0dc6ededb6a19aaa42c46544ff81fbb984673ea4285b8b4e147a807292a43d82595588ae9c86382bac2921a8b5006c43bc993ce0f02a268dbda477b9f0b8c";

        let digest = calculate_digest(
            mpc_contract_id,
            account_id,
            account_pk,
            cipher_pk.to_string(),
            sign_pk,
            ETH_CONTRACT_ADDRESS.to_string(),
        );
        // Grafana value: -4889179067099200000
        assert_eq!(digest, -4889179067099199685);
    }
}<|MERGE_RESOLUTION|>--- conflicted
+++ resolved
@@ -171,9 +171,17 @@
             mesh_options,
             message_options,
         } => {
-<<<<<<< HEAD
-=======
-            logs::install_global(debug_id);
+            let rt = tokio::runtime::Builder::new_multi_thread()
+                .enable_all()
+                .build()?;
+
+            logs::setup(
+                &storage_options.env,
+                account_id.as_str(),
+                &logging_options,
+                &rt,
+            );
+
             let _span = tracing::trace_span!("cli").entered();
 
             let digest = configuration_digest(
@@ -188,20 +196,6 @@
             crate::metrics::CONFIGURATION_DIGEST
                 .with_label_values(&[account_id.as_str()])
                 .set(digest);
-            let (sign_tx, sign_rx) = SignQueue::channel();
->>>>>>> 4842d86d
-            let rt = tokio::runtime::Builder::new_multi_thread()
-                .enable_all()
-                .build()?;
-
-            logs::setup(
-                &storage_options.env,
-                account_id.as_str(),
-                &logging_options,
-                &rt,
-            );
-
-            let _span = tracing::trace_span!("cli").entered();
 
             let (sign_tx, sign_rx) = SignQueue::channel();
             let gcp_service =
