--- conflicted
+++ resolved
@@ -234,19 +234,14 @@
                 &indexer_options,
                 &mpc_contract_id,
                 &account_id,
-<<<<<<< HEAD
-                &sign_queue,
+                sign_tx.clone(),
                 app_data_storage.clone(),
-=======
-                sign_tx,
-                app_data_storage,
->>>>>>> 5a628eab
                 rpc_client.clone(),
             )?;
 
             let (eth_indexer_handle, eth_indexer) = indexer_eth::run(
                 &indexer_eth_options,
-                &sign_queue,
+                sign_tx,
                 app_data_storage,
             )?;
 
