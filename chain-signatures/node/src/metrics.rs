<<<<<<< HEAD
use std::sync::Mutex;

use once_cell::sync::Lazy;
use prometheus::{
    self, exponential_buckets, CounterVec, HistogramOpts, HistogramVec, IntGaugeVec, Opts, Result,
=======
pub use prometheus::{
    self, core::MetricVec, core::MetricVecBuilder, exponential_buckets, linear_buckets, Counter,
    CounterVec, Encoder, Gauge, GaugeVec, Histogram, HistogramOpts, HistogramVec, IntCounter,
    IntCounterVec, IntGauge, IntGaugeVec, Opts, Result, TextEncoder,
>>>>>>> 5811b47b
};
use std::sync::LazyLock;

pub(crate) static NODE_RUNNING: LazyLock<IntGaugeVec> = LazyLock::new(|| {
    try_create_int_gauge_vec(
        "multichain_node_is_up",
        "whether the multichain signer node is up and running",
        &["node_account_id"],
    )
    .unwrap()
});

pub(crate) static NUM_SIGN_REQUESTS: LazyLock<CounterVec> = LazyLock::new(|| {
    try_create_counter_vec(
        "multichain_sign_requests_count",
        "number of multichain sign requests, marked by sign requests indexed",
        &["node_account_id"],
    )
    .unwrap()
});

pub(crate) static NUM_SIGN_REQUESTS_MINE: LazyLock<CounterVec> = LazyLock::new(|| {
    try_create_counter_vec(
        "multichain_sign_requests_count_mine",
        "number of multichain sign requests, marked by sign requests indexed",
        &["node_account_id"],
    )
    .unwrap()
});

pub(crate) static NUM_SIGN_SUCCESS: LazyLock<CounterVec> = LazyLock::new(|| {
    try_create_counter_vec(
        "multichain_sign_requests_success",
        "number of successful multichain sign requests, marked by publish()",
        &["node_account_id"],
    )
    .unwrap()
});

pub(crate) static SIGN_TOTAL_LATENCY: LazyLock<HistogramVec> = LazyLock::new(|| {
    try_create_histogram_vec(
        "multichain_sign_latency_sec",
        "Latency of multichain signing, start from indexing sign request, end when publish() called.",
        &["node_account_id"],
        Some(exponential_buckets(0.001, 2.0, 20).unwrap()),
    )
    .unwrap()
});

<<<<<<< HEAD
pub(crate) static SIGN_GENERATION_LATENCY: Lazy<Histogram> = Lazy::new(|| {
    Histogram::new(
=======
pub(crate) static SIGN_GENERATION_LATENCY: LazyLock<HistogramVec> = LazyLock::new(|| {
    try_create_histogram_vec(
>>>>>>> 5811b47b
        "multichain_sign_gen_latency_sec",
        "Latency of multichain signing, from start signature generation to completion.",
        &["node_account_id"],
        Some(exponential_buckets(0.001, 2.0, 20).unwrap()),
    )
});

<<<<<<< HEAD
pub(crate) static SIGN_RESPOND_LATENCY: Lazy<Histogram> = Lazy::new(|| {
    Histogram::new(
=======
pub(crate) static SIGN_RESPOND_LATENCY: LazyLock<HistogramVec> = LazyLock::new(|| {
    try_create_histogram_vec(
>>>>>>> 5811b47b
        "multichain_sign_respond_latency_sec",
        "Latency of multichain signing, from received publish request to publish complete.",
        &["node_account_id"],
        Some(exponential_buckets(0.001, 2.0, 20).unwrap()),
    )
});

pub(crate) static LATEST_BLOCK_HEIGHT: LazyLock<IntGaugeVec> = LazyLock::new(|| {
    try_create_int_gauge_vec(
        "multichain_latest_block_height",
        "Latest block height seen by the node",
        &["node_account_id"],
    )
    .unwrap()
});

pub(crate) static TRIPLE_LATENCY: LazyLock<HistogramVec> = LazyLock::new(|| {
    try_create_histogram_vec(
        "multichain_triple_latency_sec",
        "Latency of multichain triple generation, start from starting generation, end when triple generation complete.",
        &["node_account_id"],
        Some(exponential_buckets(5.0, 1.5, 20).unwrap()),
    )
    .unwrap()
});

<<<<<<< HEAD
pub(crate) static PRESIGNATURE_LATENCY: Lazy<Histogram> = Lazy::new(|| {
    Histogram::new(
=======
pub(crate) static PRESIGNATURE_LATENCY: LazyLock<HistogramVec> = LazyLock::new(|| {
    try_create_histogram_vec(
>>>>>>> 5811b47b
        "multichain_presignature_latency_sec",
        "Latency of multichain presignature generation, start from starting generation, end when presignature generation complete.",
        &["node_account_id"],
        Some(exponential_buckets(1.0, 1.5, 20).unwrap()),
    )
});

pub(crate) static SIGN_QUEUE_SIZE: LazyLock<IntGaugeVec> = LazyLock::new(|| {
    try_create_int_gauge_vec(
        "multichain_sign_queue_size",
        "number of requests in sign queue",
        &["node_account_id"],
    )
    .unwrap()
});

pub(crate) static SIGN_QUEUE_MINE_SIZE: LazyLock<IntGaugeVec> = LazyLock::new(|| {
    try_create_int_gauge_vec(
        "multichain_sign_queue_mine_size",
        "number of my requests in sign queue",
        &["node_account_id"],
    )
    .unwrap()
});

pub(crate) static NUM_TRIPLE_GENERATORS_INTRODUCED: LazyLock<IntGaugeVec> = LazyLock::new(|| {
    try_create_int_gauge_vec(
        "multichain_num_triple_generators_introduced",
        "number of triple generators",
        &["node_account_id"],
    )
    .unwrap()
});

pub(crate) static NUM_TRIPLE_GENERATORS_TOTAL: LazyLock<IntGaugeVec> = LazyLock::new(|| {
    try_create_int_gauge_vec(
        "multichain_num_triple_generators_total",
        "number of total ongoing triple generators",
        &["node_account_id"],
    )
    .unwrap()
});

pub(crate) static NUM_TRIPLES_MINE: LazyLock<IntGaugeVec> = LazyLock::new(|| {
    try_create_int_gauge_vec(
        "multichain_num_triples_mine",
        "number of triples of the node's own",
        &["node_account_id"],
    )
    .unwrap()
});

pub(crate) static NUM_TRIPLES_TOTAL: LazyLock<IntGaugeVec> = LazyLock::new(|| {
    try_create_int_gauge_vec(
        "multichain_num_triples_total",
        "number of total triples",
        &["node_account_id"],
    )
    .unwrap()
});

pub(crate) static NUM_PRESIGNATURES_MINE: LazyLock<IntGaugeVec> = LazyLock::new(|| {
    try_create_int_gauge_vec(
        "multichain_num_presignatures_mine",
        "number of presignatures of the node's own",
        &["node_account_id"],
    )
    .unwrap()
});

pub(crate) static NUM_PRESIGNATURES_TOTAL: LazyLock<IntGaugeVec> = LazyLock::new(|| {
    try_create_int_gauge_vec(
        "multichain_num_presignatures_total",
        "number of total presignatures",
        &["node_account_id"],
    )
    .unwrap()
});

pub(crate) static NUM_PRESIGNATURE_GENERATORS_TOTAL: LazyLock<IntGaugeVec> = LazyLock::new(|| {
    try_create_int_gauge_vec(
        "multichain_num_presignature_generators_total",
        "number of total ongoing presignature generators",
        &["node_account_id"],
    )
    .unwrap()
});

pub(crate) static MESSAGE_QUEUE_SIZE: LazyLock<IntGaugeVec> = LazyLock::new(|| {
    try_create_int_gauge_vec(
        "multichain_message_queue_size",
        "size of message queue of the node",
        &["node_account_id"],
    )
    .unwrap()
});

pub(crate) static NODE_VERSION: LazyLock<IntGaugeVec> = LazyLock::new(|| {
    try_create_int_gauge_vec(
        "multichain_node_version",
        "node semantic version",
        &["node_account_id"],
    )
    .unwrap()
});

pub(crate) static NUM_TOTAL_HISTORICAL_TRIPLE_GENERATORS: LazyLock<CounterVec> =
    LazyLock::new(|| {
        try_create_counter_vec(
            "multichain_num_total_historical_triple_generators",
            "number of all triple generators historically on the node",
            &["node_account_id"],
        )
        .unwrap()
    });

pub(crate) static NUM_TOTAL_HISTORICAL_TRIPLE_GENERATORS_SUCCESS: LazyLock<CounterVec> =
    LazyLock::new(|| {
        try_create_counter_vec(
            "multichain_num_total_historical_triple_generators_success",
            "number of all successful triple generators historically on the node",
            &["node_account_id"],
        )
        .unwrap()
    });

pub(crate) static NUM_TOTAL_HISTORICAL_TRIPLE_GENERATIONS_MINE_SUCCESS: LazyLock<CounterVec> =
    LazyLock::new(|| {
        try_create_counter_vec(
            "multichain_num_total_historical_triple_generations_mine_success",
            "number of successful triple generators that was mine historically on the node",
            &["node_account_id"],
        )
        .unwrap()
    });

pub(crate) static NUM_TOTAL_HISTORICAL_PRESIGNATURE_GENERATORS: LazyLock<CounterVec> =
    LazyLock::new(|| {
        try_create_counter_vec(
            "multichain_num_total_historical_presignature_generators",
            "number of all presignature generators historically on the node",
            &["node_account_id"],
        )
        .unwrap()
    });

pub(crate) static NUM_TOTAL_HISTORICAL_PRESIGNATURE_GENERATORS_SUCCESS: LazyLock<CounterVec> =
    LazyLock::new(|| {
        try_create_counter_vec(
            "multichain_num_total_historical_presignature_generators_success",
            "number of all successful presignature generators historically on the node",
            &["node_account_id"],
        )
        .unwrap()
    });

pub(crate) static NUM_TOTAL_HISTORICAL_PRESIGNATURE_GENERATORS_MINE: LazyLock<CounterVec> =
    LazyLock::new(|| {
        try_create_counter_vec(
            "multichain_num_total_historical_presignature_generators_mine",
            "number of mine presignature generators historically on the node",
            &["node_account_id"],
        )
        .unwrap()
    });

pub(crate) static NUM_TOTAL_HISTORICAL_PRESIGNATURE_GENERATORS_MINE_SUCCESS: LazyLock<CounterVec> =
    LazyLock::new(|| {
        try_create_counter_vec(
            "multichain_num_total_historical_presignature_generators_mine_success",
            "number of mine presignature generators historically on the node",
            &["node_account_id"],
        )
        .unwrap()
    });

pub(crate) static NUM_SIGN_SUCCESS_30S: LazyLock<CounterVec> = LazyLock::new(|| {
    try_create_counter_vec(
            "multichain_sign_requests_success_30s",
            "number of successful multichain sign requests that finished within 30s, marked by publish()",
            &["node_account_id"],
        )
        .unwrap()
});

pub(crate) static PROTOCOL_LATENCY_ITER_TOTAL: LazyLock<HistogramVec> = LazyLock::new(|| {
    try_create_histogram_vec(
        "multichain_protocol_iter_total",
        "Latency of multichain protocol iter, start of protocol till end of iteration",
        &["node_account_id"],
        Some(exponential_buckets(0.001, 3.0, 20).unwrap()),
    )
    .unwrap()
});

pub(crate) static PROTOCOL_LATENCY_ITER_CRYPTO: LazyLock<HistogramVec> = LazyLock::new(|| {
    try_create_histogram_vec(
        "multichain_protocol_iter_crypto",
        "Latency of multichain protocol iter, start of crypto iter till end",
        &["node_account_id"],
        Some(exponential_buckets(0.001, 2.0, 20).unwrap()),
    )
    .unwrap()
});

pub(crate) static PROTOCOL_LATENCY_ITER_CONSENSUS: LazyLock<HistogramVec> = LazyLock::new(|| {
    try_create_histogram_vec(
        "multichain_protocol_iter_consensus",
        "Latency of multichain protocol iter, start of consensus iter till end",
        &["node_account_id"],
        Some(exponential_buckets(0.001, 2.0, 20).unwrap()),
    )
    .unwrap()
});

pub(crate) static PROTOCOL_LATENCY_ITER_MESSAGE: LazyLock<HistogramVec> = LazyLock::new(|| {
    try_create_histogram_vec(
        "multichain_protocol_iter_message",
        "Latency of multichain protocol iter, start of message iter till end",
        &["node_account_id"],
        Some(exponential_buckets(0.001, 2.0, 20).unwrap()),
    )
    .unwrap()
});

pub(crate) static NUM_SEND_ENCRYPTED_FAILURE: LazyLock<CounterVec> = LazyLock::new(|| {
    try_create_counter_vec(
        "multichain_send_encrypted_failure",
        "number of successful send encrypted",
        &["node_account_id"],
    )
    .unwrap()
});

pub(crate) static NUM_SEND_ENCRYPTED_TOTAL: LazyLock<CounterVec> = LazyLock::new(|| {
    try_create_counter_vec(
        "multichain_send_encrypted_total",
        "number total send encrypted",
        &["node_account_id"],
    )
    .unwrap()
});

pub(crate) static SEND_ENCRYPTED_LATENCY: LazyLock<HistogramVec> = LazyLock::new(|| {
    try_create_histogram_vec(
        "multichain_send_encrypted_ms",
        "Latency of send encrypted.",
        &["node_account_id"],
        Some(exponential_buckets(0.5, 1.5, 20).unwrap()),
    )
    .unwrap()
});

pub(crate) static FAILED_SEND_ENCRYPTED_LATENCY: LazyLock<HistogramVec> = LazyLock::new(|| {
    try_create_histogram_vec(
        "multichain_failed_send_encrypted_ms",
        "Latency of failed send encrypted.",
        &["node_account_id"],
        Some(exponential_buckets(0.5, 1.5, 20).unwrap()),
    )
    .unwrap()
});

pub(crate) static NUM_TOTAL_HISTORICAL_SIGNATURE_GENERATORS: LazyLock<CounterVec> =
    LazyLock::new(|| {
        try_create_counter_vec(
            "multichain_num_total_historical_signature_generators",
            "number of all signature generators historically on the node",
            &["node_account_id"],
        )
        .unwrap()
    });

pub(crate) static TRIPLE_GENERATOR_FAILURES: LazyLock<CounterVec> = LazyLock::new(|| {
    try_create_counter_vec(
        "multichain_triple_generator_failures",
        "total triple generator failures",
        &["node_account_id"],
    )
    .unwrap()
});

pub(crate) static SIGNATURE_GENERATOR_FAILURES: LazyLock<CounterVec> = LazyLock::new(|| {
    try_create_counter_vec(
        "multichain_signature_generator_failures",
        "total signature generator failures",
        &["node_account_id"],
    )
    .unwrap()
});

pub(crate) static PRESIGNATURE_GENERATOR_FAILURES: LazyLock<CounterVec> = LazyLock::new(|| {
    try_create_counter_vec(
        "multichain_presignature_generator_failures",
        "total presignature generator failures",
        &["node_account_id"],
    )
    .unwrap()
});

pub(crate) static SIGNATURE_FAILURES: LazyLock<CounterVec> = LazyLock::new(|| {
    try_create_counter_vec(
        "multichain_signature_failures",
        "total signature failures",
        &["node_account_id"],
    )
    .unwrap()
});

pub(crate) static SIGNATURE_PUBLISH_FAILURES: LazyLock<CounterVec> = LazyLock::new(|| {
    try_create_counter_vec(
        "multichain_signature_publish_failures",
        "number of failed signature publish",
        &["node_account_id"],
    )
    .unwrap()
});

// CPU Usage Percentage Metric
pub(crate) static CPU_USAGE_PERCENTAGE: LazyLock<IntGaugeVec> = LazyLock::new(|| {
    try_create_int_gauge_vec(
        "multichain_cpu_usage_percentage",
        "CPU Usage Percentage",
        &["global", "node_account_id"],
    )
    .unwrap()
});

// Available Memory Metric
pub(crate) static AVAILABLE_MEMORY_BYTES: LazyLock<IntGaugeVec> = LazyLock::new(|| {
    try_create_int_gauge_vec(
        "multichain_available_memory_bytes",
        "Available Memory in Bytes",
        &["available_mem", "node_account_id"],
    )
    .unwrap()
});

// Used Memory Metric
pub(crate) static USED_MEMORY_BYTES: LazyLock<IntGaugeVec> = LazyLock::new(|| {
    try_create_int_gauge_vec(
        "multichain_used_memory_bytes",
        "Used Memory in Bytes",
        &["used", "node_account_id"],
    )
    .unwrap()
});

// Disk Space Metric
pub(crate) static AVAILABLE_DISK_SPACE_BYTES: LazyLock<IntGaugeVec> = LazyLock::new(|| {
    try_create_int_gauge_vec(
        "multichain_available_disk_space_bytes",
        "Available Disk Space in Bytes",
        &["available_disk", "node_account_id"],
    )
    .unwrap()
});

// Total Disk Space Metric
pub(crate) static TOTAL_DISK_SPACE_BYTES: LazyLock<IntGaugeVec> = LazyLock::new(|| {
    try_create_int_gauge_vec(
        "multichain_total_disk_space_bytes",
        "Total Disk Space in Bytes",
        &["total_disk", "node_account_id"],
    )
    .unwrap()
});

pub(crate) static SIGNATURE_PUBLISH_RESPONSE_ERRORS: LazyLock<CounterVec> = LazyLock::new(|| {
    try_create_counter_vec(
        "multichain_signature_publish_response_errors",
        "number of respond calls with response that cannot be converted to json",
        &["node_account_id"],
    )
    .unwrap()
});

pub(crate) static PROTOCOL_ITER_CNT: LazyLock<CounterVec> = LazyLock::new(|| {
    try_create_counter_vec(
        "multichain_protocol_iter_count",
        "Count of multichain protocol iter",
        &["node_account_id"],
    )
    .unwrap()
});

pub(crate) static NUM_SIGN_REQUESTS_ETH: LazyLock<CounterVec> = LazyLock::new(|| {
    try_create_counter_vec(
        "multichain_sign_requests_count_eth",
        "number of multichain sign requests from ethereum chain, marked by sign requests indexed",
        &["node_account_id"],
    )
    .unwrap()
});

pub fn try_create_int_gauge_vec(name: &str, help: &str, labels: &[&str]) -> Result<IntGaugeVec> {
    check_metric_multichain_prefix(name)?;
    let opts = Opts::new(name, help);
    let gauge = IntGaugeVec::new(opts, labels)?;
    prometheus::register(Box::new(gauge.clone()))?;
    Ok(gauge)
}

pub fn try_create_counter_vec(name: &str, help: &str, labels: &[&str]) -> Result<CounterVec> {
    check_metric_multichain_prefix(name)?;
    let opts = Opts::new(name, help);
    let counter = CounterVec::new(opts, labels)?;
    prometheus::register(Box::new(counter.clone()))?;
    Ok(counter)
}

/// Attempts to create a `HistogramVector`, returning `Err` if the registry does not accept the counter
/// (potentially due to naming conflict).
pub fn try_create_histogram_vec(
    name: &str,
    help: &str,
    labels: &[&str],
    buckets: Option<Vec<f64>>,
) -> Result<HistogramVec> {
    check_metric_multichain_prefix(name)?;
    let mut opts = HistogramOpts::new(name, help);
    if let Some(buckets) = buckets {
        opts = opts.buckets(buckets);
    }
    let histogram = HistogramVec::new(opts, labels)?;
    prometheus::register(Box::new(histogram.clone()))?;
    Ok(histogram)
}

fn check_metric_multichain_prefix(name: &str) -> Result<()> {
    if name.starts_with("multichain_") {
        Ok(())
    } else {
        Err(prometheus::Error::Msg(format!(
            "Metrics are expected to start with 'multichain_', got {}",
            name
        )))
    }
}

pub struct Histogram {
    pub histogram: HistogramVec,
    pub label_values: Mutex<Vec<String>>,
    pub exact: Mutex<Vec<f64>>,
}

impl Histogram {
    pub fn new(name: &str, help: &str, labels: &[&str], buckets: Option<Vec<f64>>) -> Self {
        let histogram = try_create_histogram_vec(name, help, labels, buckets).unwrap();
        Self {
            histogram,
            label_values: Mutex::new(Vec::new()),
            exact: Mutex::new(Vec::new()),
        }
    }

    #[cfg(feature = "bench")]
    pub fn with_label_values(&self, values: &[&str]) -> &Self {
        let mut label_values = self.label_values.lock().unwrap();
        *label_values = values.iter().map(|s| s.to_string()).collect();
        self
    }

    #[cfg(not(feature = "bench"))]
    pub fn with_label_values(&self, values: &[&str]) -> prometheus::Histogram {
        self.histogram.with_label_values(values)
    }

    pub fn observe(&self, value: f64) {
        let mut exact = self.exact.lock().unwrap();
        exact.push(value);

        let label_values = self.label_values.lock().unwrap();
        let label_values = label_values.iter().map(String::as_str).collect::<Vec<_>>();
        self.histogram
            .with_label_values(&label_values)
            .observe(value);
    }

    pub fn exact(&self) -> Vec<f64> {
        self.exact.lock().unwrap().clone()
    }
}<|MERGE_RESOLUTION|>--- conflicted
+++ resolved
@@ -1,17 +1,9 @@
-<<<<<<< HEAD
 use std::sync::Mutex;
-
-use once_cell::sync::Lazy;
+use std::sync::LazyLock;
+
 use prometheus::{
     self, exponential_buckets, CounterVec, HistogramOpts, HistogramVec, IntGaugeVec, Opts, Result,
-=======
-pub use prometheus::{
-    self, core::MetricVec, core::MetricVecBuilder, exponential_buckets, linear_buckets, Counter,
-    CounterVec, Encoder, Gauge, GaugeVec, Histogram, HistogramOpts, HistogramVec, IntCounter,
-    IntCounterVec, IntGauge, IntGaugeVec, Opts, Result, TextEncoder,
->>>>>>> 5811b47b
 };
-use std::sync::LazyLock;
 
 pub(crate) static NODE_RUNNING: LazyLock<IntGaugeVec> = LazyLock::new(|| {
     try_create_int_gauge_vec(
@@ -59,13 +51,8 @@
     .unwrap()
 });
 
-<<<<<<< HEAD
-pub(crate) static SIGN_GENERATION_LATENCY: Lazy<Histogram> = Lazy::new(|| {
+pub(crate) static SIGN_GENERATION_LATENCY: LazyLock<Histogram> = LazyLock::new(|| {
     Histogram::new(
-=======
-pub(crate) static SIGN_GENERATION_LATENCY: LazyLock<HistogramVec> = LazyLock::new(|| {
-    try_create_histogram_vec(
->>>>>>> 5811b47b
         "multichain_sign_gen_latency_sec",
         "Latency of multichain signing, from start signature generation to completion.",
         &["node_account_id"],
@@ -73,13 +60,8 @@
     )
 });
 
-<<<<<<< HEAD
-pub(crate) static SIGN_RESPOND_LATENCY: Lazy<Histogram> = Lazy::new(|| {
+pub(crate) static SIGN_RESPOND_LATENCY: LazyLock<Histogram> = LazyLock::new(|| {
     Histogram::new(
-=======
-pub(crate) static SIGN_RESPOND_LATENCY: LazyLock<HistogramVec> = LazyLock::new(|| {
-    try_create_histogram_vec(
->>>>>>> 5811b47b
         "multichain_sign_respond_latency_sec",
         "Latency of multichain signing, from received publish request to publish complete.",
         &["node_account_id"],
@@ -106,13 +88,8 @@
     .unwrap()
 });
 
-<<<<<<< HEAD
-pub(crate) static PRESIGNATURE_LATENCY: Lazy<Histogram> = Lazy::new(|| {
+pub(crate) static PRESIGNATURE_LATENCY: LazyLock<Histogram> = LazyLock::new(|| {
     Histogram::new(
-=======
-pub(crate) static PRESIGNATURE_LATENCY: LazyLock<HistogramVec> = LazyLock::new(|| {
-    try_create_histogram_vec(
->>>>>>> 5811b47b
         "multichain_presignature_latency_sec",
         "Latency of multichain presignature generation, start from starting generation, end when presignature generation complete.",
         &["node_account_id"],
