use cait_sith::protocol::Participant;
use chrono::Duration;
use deadpool_redis::{Connection, Pool};
use near_sdk::AccountId;
use redis::{AsyncCommands, FromRedisValue, RedisError, RedisWrite, ToRedisArgs};
use tokio::task::JoinHandle;

use crate::protocol::presignature::{Presignature, PresignatureId};

use super::{owner_key, STORAGE_VERSION};

const USED_EXPIRE_TIME: Duration = Duration::hours(24);

/// A pre-reserved slot for a presignature that will eventually be inserted.
pub struct PresignatureSlot {
    id: PresignatureId,
    storage: PresignatureStorage,
    stored: bool,
}

impl PresignatureSlot {
    // TODO: put inside a tokio task:
    pub async fn insert(&mut self, presignature: Presignature, owner: Participant) -> bool {
        self.stored = self.storage.insert(presignature, owner).await;
        self.stored
    }

    pub fn unreserve(&self) -> Option<JoinHandle<()>> {
        if self.stored {
            return None;
        }

        let storage = self.storage.clone();
        let id = self.id;
        let task = tokio::spawn(async move {
            tracing::info!(id, "unreserving presignature");
            storage.unreserve(id).await;
        });
        Some(task)
    }
}

impl Drop for PresignatureSlot {
    fn drop(&mut self) {
        self.unreserve();
    }
}

pub struct PresignatureTaken {
    pub presignature: Presignature,
    storage: PresignatureTakenDropper,
}

pub struct PresignatureTakenDropper {
    pub id: PresignatureId,
    dropper: Option<PresignatureStorage>,
}

impl Drop for PresignatureTakenDropper {
    fn drop(&mut self) {
        if let Some(storage) = self.dropper.take() {
            let id = self.id;
            tokio::spawn(async move {
                storage.unreserve(id).await;
            });
        }
    }
}

impl PresignatureTaken {
    fn owner(presignature: Presignature, storage: PresignatureStorage) -> Self {
        Self {
            storage: PresignatureTakenDropper {
                id: presignature.id,
                dropper: Some(storage),
            },
            presignature,
        }
    }

    fn foreigner(presignature: Presignature) -> Self {
        Self {
            storage: PresignatureTakenDropper {
                id: presignature.id,
                dropper: None,
            },
            presignature,
        }
    }

    pub fn take(self) -> (Presignature, PresignatureTakenDropper) {
        (self.presignature, self.storage)
    }
}

pub fn init(pool: &Pool, account_id: &AccountId) -> PresignatureStorage {
    let presig_key = format!("presignatures:{STORAGE_VERSION}:{account_id}",);
    let used_key = format!("presignatures_used:{STORAGE_VERSION}:{account_id}",);
    let reserved_key = format!("presingatures_reserved:{STORAGE_VERSION}:{account_id}",);
    let owner_keys = format!("presignatures_owners:{STORAGE_VERSION}:{account_id}",);

    PresignatureStorage {
        redis_pool: pool.clone(),
        presig_key,
        used_key,
        reserved_key,
        owner_keys,
    }
}

#[derive(Clone)]
pub struct PresignatureStorage {
    redis_pool: Pool,
    presig_key: String,
    used_key: String,
    reserved_key: String,
    owner_keys: String,
}

impl PresignatureStorage {
    async fn connect(&self) -> Option<Connection> {
        self.redis_pool
            .get()
            .await
            .inspect_err(|err| {
                tracing::warn!(?err, "failed to connect to redis");
            })
            .ok()
    }

    pub async fn fetch_owned(&self, me: Participant) -> Vec<PresignatureId> {
        let Some(mut conn) = self.connect().await else {
            return Vec::new();
        };

        conn.sunion((&self.reserved_key, owner_key(&self.owner_keys, me)))
            .await
            .inspect_err(|err| {
                tracing::warn!(?err, "failed to fetch (mine | reserved) presignatures");
            })
            .unwrap_or_default()
    }

    pub async fn reserve(&self, id: PresignatureId) -> Option<PresignatureSlot> {
        const SCRIPT: &str = r#"
            local presig_key = KEYS[1]
            local used_key = KEYS[2]
            local reserved_key = KEYS[3]
            local presig_id = ARGV[1]

            -- cannot reserve this presignature if it already exists.
            if redis.call("SADD", reserved_key, presig_id) == 0 then
                return {err = "WARN presignature " .. presig_id .. " has already been reserved"}
            end

            -- cannot reserve this presignature if its already in storage.
            if redis.call("HEXISTS", presig_key, presig_id) == 1 then
                return {err = "WARN presignature " .. presig_id .. " has already been stored"}
            end

            -- cannot reserve this presignature if it has already been used.
            if redis.call("HEXISTS", used_key, presig_id) == 1 then
                return {err = "WARN presignature " .. presig_id .. " has already been used"}
            end
        "#;

        let mut conn = self.connect().await?;
        let result: Result<(), _> = redis::Script::new(SCRIPT)
            .key(&self.presig_key)
            .key(&self.used_key)
            .key(&self.reserved_key)
            .arg(id)
            .invoke_async(&mut conn)
            .await;

        match result {
            Ok(_) => Some(PresignatureSlot {
                id,
                storage: self.clone(),
                stored: false,
            }),
            Err(err) => {
                tracing::warn!(id, ?err, "failed to reserve presignature");
                None
            }
        }
    }

    async fn unreserve(self, id: PresignatureId) {
        let Some(mut conn) = self.connect().await else {
            return;
        };
        if let Err(err) = conn.srem::<'_, _, _, ()>(&self.reserved_key, id).await {
            tracing::warn!(id, ?err, "failed to unreserve presignature");
        }
    }

    pub async fn remove_outdated(
        &self,
        owner: Participant,
        owner_shares: &[PresignatureId],
    ) -> Vec<PresignatureId> {
        const SCRIPT: &str = r#"
            local presig_key = KEYS[1]
            local reserved_key = KEYS[2]
            local owner_key = KEYS[3]

            -- convert the list of ids to a table for easy lookup
            local owner_shares = {}
            for _, value in ipairs(ARGV) do
                owner_shares[value] = true
            end

            -- find all shares that the owner no longer tracks
            local outdated = {}
            local our_shares = redis.call("SMEMBERS", owner_key)
            for _, id in ipairs(our_shares) do
                if not owner_shares[id] then
                    table.insert(outdated, id)
                end
            end

            -- remove the outdated shares from our node
            if #outdated > 0 then
                redis.call("SREM", owner_key, unpack(outdated))
                redis.call("SREM", reserved_key, unpack(outdated))
                redis.call("HDEL", presig_key, unpack(outdated))
            end

            return outdated
        "#;

        let Some(mut conn) = self.connect().await else {
            return Vec::new();
        };
        let result: Result<Vec<PresignatureId>, _> = redis::Script::new(SCRIPT)
            .key(&self.presig_key)
            .key(&self.reserved_key)
            .key(owner_key(&self.owner_keys, owner))
            // NOTE: this encodes each entry of owner_shares as a separate ARGV[index] entry.
            .arg(owner_shares)
            .invoke_async(&mut conn)
            .await;

        match result {
            Ok(outdated) => {
                if !outdated.is_empty() {
                    tracing::info!(?outdated, "removed outdated presignatures");
                }
                outdated
            }
            Err(err) => {
                tracing::warn!(?err, "failed to remove outdated presignatures");
                Vec::new()
            }
        }
    }

    /// Insert a presignature into the storage. If `mine` is true, the presignature will be
    /// owned by the current node. If `back` is true, the presignature will be marked as unused.
    pub async fn insert(&self, presignature: Presignature, owner: Participant) -> bool {
        const SCRIPT: &str = r#"
            local presig_key = KEYS[1]
            local used_key = KEYS[2]
            local reserved_key = KEYS[3]
            local owner_keys = KEYS[4]
            local owner_key = KEYS[5]
            local presig_id = ARGV[1]
            local presig = ARGV[2]

            -- if the presignature has NOT been reserved, then something went wrong when acquiring the
            -- reservation for it via presignature slot.
            if redis.call("SREM", reserved_key, presig_id) == 0 then
                return {err = "WARN presignature " .. presig_id .. " has NOT been reserved"}
            end

            if redis.call('HEXISTS', used_key, presig_id) == 1 then
                return {err = 'WARN presignature ' .. presig_id .. ' is already used'}
            end

            redis.call("SADD", owner_key, presig_id)
            redis.call("SADD", owner_keys, owner_key)
            redis.call("HSET", presig_key, presig_id, presig)
        "#;

        let id = presignature.id;
        let Some(mut conn) = self.connect().await else {
            tracing::warn!(id, "failed to insert presignature: connection failed");
            return false;
        };
        let outcome = redis::Script::new(SCRIPT)
            .key(&self.presig_key)
            .key(&self.used_key)
            .key(&self.reserved_key)
            .key(&self.owner_keys)
            .key(owner_key(&self.owner_keys, owner))
            .arg(id)
            .arg(presignature)
            .invoke_async(&mut conn)
            .await;

        match outcome {
            Ok(()) => true,
            Err(err) => {
                tracing::warn!(id, ?err, "failed to insert presignature");
                false
            }
        }
    }

    pub async fn contains(&self, id: PresignatureId) -> bool {
        let Some(mut conn) = self.connect().await else {
            return false;
        };
        match conn.hexists(&self.presig_key, id).await {
            Ok(exists) => exists,
            Err(err) => {
                tracing::warn!(id, ?err, "failed to check if presignature is stored");
                false
            }
        }
    }

    pub async fn contains_mine(&self, id: PresignatureId, me: Participant) -> bool {
        let Some(mut conn) = self.connect().await else {
            return false;
        };
        match conn.sismember(owner_key(&self.owner_keys, me), id).await {
            Ok(exists) => exists,
            Err(err) => {
                tracing::warn!(id, ?err, "failed to check if presignature is owned by us");
                false
            }
        }
    }

<<<<<<< HEAD
    pub async fn contains_used(&self, id: PresignatureId) -> bool {
        let Some(mut conn) = self.connect().await else {
            return false;
        };
        match conn.hexists(&self.used_key, id).await {
            Ok(exists) => exists,
            Err(err) => {
                tracing::warn!(id, ?err, "failed to check if presignature is used");
=======
    pub async fn contains_foreign(&self, id: PresignatureId, owner: Participant) -> bool {
        let Some(mut conn) = self.connect().await else {
            return false;
        };
        match conn.sismember(owner_key(&self.owner_keys, owner), id).await {
            Ok(exists) => exists,
            Err(err) => {
                tracing::warn!(
                    id,
                    ?owner,
                    ?err,
                    "failed to check if presignature is stored by foreign owner"
                );
>>>>>>> 8aaa1a06
                false
            }
        }
    }

<<<<<<< HEAD
=======
    pub async fn contains_used(&self, id: PresignatureId) -> bool {
        let Some(mut conn) = self.connect().await else {
            return false;
        };
        match conn.hexists(&self.used_key, id).await {
            Ok(exists) => exists,
            Err(err) => {
                tracing::warn!(id, ?err, "failed to check if presignature is used");
                false
            }
        }
    }

>>>>>>> 8aaa1a06
    pub async fn take(
        &self,
        id: PresignatureId,
        owner: Participant,
        me: Participant,
    ) -> Option<PresignatureTaken> {
        const SCRIPT: &str = r#"
            local presig_key = KEYS[1]
            local used_key = KEYS[2]
            local owner_key = KEYS[3]
            local mine_key = KEYS[4]
            local presig_id = ARGV[1]

            if redis.call("SISMEMBER", mine_key, presig_id) == 1 then
                return {err = 'WARN presignature ' .. presig_id ..' cannot be taken as foreign owned'}
            end
            if redis.call("SISMEMBER", owner_key, presig_id) == 0 then
                return {err = 'WARN presignature ' .. presig_id .. ' cannot be taken by incorrect owner ' .. owner_key }
            end

            local presig = redis.call("HGET", presig_key, presig_id)
            if not presig then
                return {err = "WARN presignature " .. presig_id .. " is missing"}
            end

            redis.call("SREM", owner_key, presig_id)
            redis.call("HDEL", presig_key, presig_id)
            redis.call("HSET", used_key, presig_id, "1")
            redis.call("HEXPIRE", used_key, ARGV[2], "FIELDS", "1", presig_id)

            return presig
        "#;

        let mut conn = self.connect().await?;
        match redis::Script::new(SCRIPT)
            .key(&self.presig_key)
            .key(&self.used_key)
            .key(owner_key(&self.owner_keys, owner))
            .key(owner_key(&self.owner_keys, me))
            .arg(id)
            .arg(USED_EXPIRE_TIME.num_seconds())
            .invoke_async(&mut conn)
            .await
        {
            Ok(presignature) => Some(PresignatureTaken::foreigner(presignature)),
            Err(err) => {
                tracing::warn!(id, ?owner, ?me, ?err, "failed to take presignature");
                None
            }
        }
    }

    pub async fn take_mine(&self, me: Participant) -> Option<PresignatureTaken> {
        const SCRIPT: &str = r#"
            local presig_key = KEYS[1]
            local used_key = KEYS[2]
            local reserved_key = KEYS[3]
            local mine_key = KEYS[4]

            local presig_id = redis.call("SPOP", mine_key)
            if not presig_id then
                return nil
            end

            local presig = redis.call("HGET", presig_key, presig_id)
            if not presig then
                return {err = "WARN unexpected, presignature " .. presig_id .. " is missing"}
            end

            redis.call("SADD", reserved_key, presig_id)
            redis.call("HDEL", presig_key, presig_id)
            redis.call("HSET", used_key, presig_id, "1")
            redis.call("HEXPIRE", used_key, ARGV[1], "FIELDS", "1", presig_id)

            return presig
        "#;

        let mut conn = self.connect().await?;
        match redis::Script::new(SCRIPT)
            .key(&self.presig_key)
            .key(&self.used_key)
            .key(&self.reserved_key)
            .key(owner_key(&self.owner_keys, me))
            .arg(USED_EXPIRE_TIME.num_seconds())
            .invoke_async(&mut conn)
            .await
        {
            Ok(Some(presignature)) => Some(PresignatureTaken::owner(presignature, self.clone())),
            Ok(None) => None,
            Err(err) => {
                tracing::warn!(?me, ?err, "failed to take my presignature");
                None
            }
        }
    }

    pub async fn len_generated(&self) -> Option<usize> {
        let mut conn = self.connect().await?;
        conn.hlen(&self.presig_key)
            .await
            .inspect_err(|err| {
                tracing::warn!(?err, "failed to get length of generated presignatures");
            })
            .ok()
    }

    pub async fn len_mine(&self, me: Participant) -> Option<usize> {
        let mut conn = self.connect().await?;
        conn.scard(owner_key(&self.owner_keys, me))
            .await
            .inspect_err(|err| {
                tracing::warn!(?err, "failed to get length of my presignatures");
            })
            .ok()
    }

    /// Clear all presignature storage, including used, reserved, and owned keys.
    /// Return true if successful, false otherwise.
    pub async fn clear(&self) -> bool {
        const SCRIPT: &str = r#"
            local owner_keys = redis.call("SMEMBERS", KEYS[1])
            local del = {}
            for _, key in ipairs(KEYS) do
                table.insert(del, key)
            end
            for _, key in ipairs(owner_keys) do
                table.insert(del, key)
            end

            redis.call("DEL", unpack(del))
        "#;

        let Some(mut conn) = self.connect().await else {
            return false;
        };
        let outcome: Option<()> = redis::Script::new(SCRIPT)
            .key(&self.owner_keys)
            .key(&self.presig_key)
            .key(&self.used_key)
            .key(&self.reserved_key)
            .invoke_async(&mut conn)
            .await
            .inspect_err(|err| {
                tracing::warn!(?err, "failed to clear presignature storage");
            })
            .ok();
        outcome.is_some()
    }
}

impl ToRedisArgs for Presignature {
    fn write_redis_args<W>(&self, out: &mut W)
    where
        W: ?Sized + RedisWrite,
    {
        match serde_json::to_string(self) {
            Ok(json) => out.write_arg(json.as_bytes()),
            Err(e) => {
                tracing::error!("Failed to serialize Presignature: {}", e);
                out.write_arg("failed_to_serialize".as_bytes())
            }
        }
    }
}

impl FromRedisValue for Presignature {
    fn from_redis_value(v: &redis::Value) -> redis::RedisResult<Self> {
        let json = String::from_redis_value(v)?;

        serde_json::from_str(&json).map_err(|e| {
            RedisError::from((
                redis::ErrorKind::TypeError,
                "Failed to deserialize Presignature",
                e.to_string(),
            ))
        })
    }
}<|MERGE_RESOLUTION|>--- conflicted
+++ resolved
@@ -334,16 +334,6 @@
         }
     }
 
-<<<<<<< HEAD
-    pub async fn contains_used(&self, id: PresignatureId) -> bool {
-        let Some(mut conn) = self.connect().await else {
-            return false;
-        };
-        match conn.hexists(&self.used_key, id).await {
-            Ok(exists) => exists,
-            Err(err) => {
-                tracing::warn!(id, ?err, "failed to check if presignature is used");
-=======
     pub async fn contains_foreign(&self, id: PresignatureId, owner: Participant) -> bool {
         let Some(mut conn) = self.connect().await else {
             return false;
@@ -357,14 +347,11 @@
                     ?err,
                     "failed to check if presignature is stored by foreign owner"
                 );
->>>>>>> 8aaa1a06
                 false
             }
         }
     }
 
-<<<<<<< HEAD
-=======
     pub async fn contains_used(&self, id: PresignatureId) -> bool {
         let Some(mut conn) = self.connect().await else {
             return false;
@@ -378,7 +365,6 @@
         }
     }
 
->>>>>>> 8aaa1a06
     pub async fn take(
         &self,
         id: PresignatureId,
