use cait_sith::protocol::Participant;
use chrono::Duration;
use deadpool_redis::{Connection, Pool};
use near_sdk::AccountId;
use redis::{AsyncCommands, FromRedisValue, RedisError, RedisWrite, ToRedisArgs};

use crate::protocol::presignature::{Presignature, PresignatureId};

<<<<<<< HEAD
use super::{owner_key, STORAGE_VERSION};

=======
use super::owner_key;

// Can be used to "clear" redis storage in case of a breaking change
const PRESIGNATURE_STORAGE_VERSION: &str = "v7";
>>>>>>> 5c634af2
const USED_EXPIRE_TIME: Duration = Duration::hours(24);

/// A pre-reserved slot for a presignature that will eventually be inserted.
#[derive(Clone)]
pub struct PresignatureSlot {
    id: PresignatureId,
<<<<<<< HEAD
=======
    me: Participant,
>>>>>>> 5c634af2
    storage: PresignatureStorage,
}

impl PresignatureSlot {
    // TODO: put inside a tokio task:
    pub async fn insert(&self, presignature: Presignature, owner: Participant) -> bool {
<<<<<<< HEAD
        self.storage.insert(presignature, owner).await
=======
        if let Err(err) = self
            .storage
            .insert(presignature, owner, owner == self.me)
            .await
        {
            tracing::warn!(id = self.id, ?err, "failed to insert presignature");
            false
        } else {
            true
        }
>>>>>>> 5c634af2
    }

    // TODO: put inside a tokio task:
    pub async fn unreserve(&self) {
<<<<<<< HEAD
        let Some(mut conn) = self.storage.connect().await else {
            tracing::warn!(
                id = self.id,
                "unable to unreserve presignature: connection failed"
            );
            return;
=======
        let mut conn = match self.storage.connect().await {
            Ok(conn) => conn,
            Err(err) => {
                tracing::warn!(?err, "failed to connect to redis");
                return;
            }
>>>>>>> 5c634af2
        };
        let result: Result<(), _> = conn.srem(&self.storage.reserved_key, self.id).await;
        if let Err(err) = result {
            tracing::warn!(id = self.id, ?err, "failed to unreserve presignature");
        }
    }
}

<<<<<<< HEAD
pub fn init(pool: &Pool, account_id: &AccountId) -> PresignatureStorage {
    let presig_key = format!("presignatures:{STORAGE_VERSION}:{account_id}",);
    let used_key = format!("presignatures_used:{STORAGE_VERSION}:{account_id}",);
    let reserved_key = format!("presingatures_reserved:{STORAGE_VERSION}:{account_id}",);
    let owner_keys = format!("presignatures_owners:{STORAGE_VERSION}:{account_id}",);
=======
pub fn init(pool: &Pool, node_account_id: &AccountId) -> PresignatureStorage {
    let presig_key = format!(
        "presignatures:{}:{}",
        PRESIGNATURE_STORAGE_VERSION, node_account_id
    );
    let mine_key = format!(
        "presignatures_mine:{}:{}",
        PRESIGNATURE_STORAGE_VERSION, node_account_id
    );
    let used_key = format!(
        "presignatures_used:{}:{}",
        PRESIGNATURE_STORAGE_VERSION, node_account_id
    );
    let reserved_key = format!(
        "presingatures_reserved:{}:{}",
        PRESIGNATURE_STORAGE_VERSION, node_account_id
    );
    let owner_keys = format!(
        "presignatures_owners:{}:{}",
        PRESIGNATURE_STORAGE_VERSION, node_account_id
    );
>>>>>>> 5c634af2

    PresignatureStorage {
        redis_pool: pool.clone(),
        presig_key,
        used_key,
        reserved_key,
        owner_keys,
    }
}

#[derive(Clone)]
pub struct PresignatureStorage {
    redis_pool: Pool,
    presig_key: String,
    used_key: String,
    reserved_key: String,
    owner_keys: String,
}

impl PresignatureStorage {
    async fn connect(&self) -> Option<Connection> {
        self.redis_pool
            .get()
            .await
            .inspect_err(|err| {
                tracing::warn!(?err, "failed to connect to redis");
            })
            .ok()
    }

    pub async fn fetch_owned(&self, me: Participant) -> Vec<PresignatureId> {
<<<<<<< HEAD
        let Some(mut conn) = self.connect().await else {
            return Vec::with_capacity(0);
=======
        let mut conn = match self.connect().await {
            Ok(conn) => conn,
            Err(err) => {
                tracing::warn!(?err, "failed to connect to redis");
                return Vec::new();
            }
>>>>>>> 5c634af2
        };

        conn.sunion((&self.reserved_key, owner_key(&self.owner_keys, me)))
            .await
            .inspect_err(|err| {
                tracing::warn!(?err, "failed to fetch (mine | reserved) presignatures");
            })
            .unwrap_or_default()
    }

<<<<<<< HEAD
    pub async fn reserve(&self, id: PresignatureId) -> Option<PresignatureSlot> {
        const SCRIPT: &str = r#"
=======
    pub async fn reserve(&self, id: PresignatureId, me: Participant) -> Option<PresignatureSlot> {
        let mut conn = match self.connect().await {
            Ok(conn) => conn,
            Err(err) => {
                tracing::warn!(?err, "failed to connect to redis");
                return None;
            }
        };
        let script = r#"
>>>>>>> 5c634af2
            local presig_key = KEYS[1]
            local used_key = KEYS[2]
            local reserved_key = KEYS[3]
            local presig_id = ARGV[1]

            -- cannot reserve this presignature if it already exists.
            if redis.call("SADD", reserved_key, presig_id) == 0 then
                return {err = "WARN presignature " .. presig_id .. " has already been reserved"}
            end

            -- cannot reserve this presignature if its already in storage.
            if redis.call("HEXISTS", presig_key, presig_id) == 1 then
                return {err = "WARN presignature " .. presig_id .. " has already been stored"}
            end

            -- cannot reserve this presignature if it has already been used.
            if redis.call("HEXISTS", used_key, presig_id) == 1 then
                return {err = "WARN presignature " .. presig_id .. " has already been used"}
            end
        "#;

<<<<<<< HEAD
        let mut conn = self.connect().await?;
        let result: Result<(), _> = redis::Script::new(SCRIPT)
=======
        let result: Result<(), _> = redis::Script::new(script)
>>>>>>> 5c634af2
            .key(&self.presig_key)
            .key(&self.used_key)
            .key(&self.reserved_key)
            .arg(id)
            .invoke_async(&mut conn)
            .await;

        match result {
            Ok(_) => Some(PresignatureSlot {
                id,
<<<<<<< HEAD
=======
                me,
>>>>>>> 5c634af2
                storage: self.clone(),
            }),
            Err(err) => {
                tracing::warn!(?err, "failed to reserve presignature");
                None
            }
        }
<<<<<<< HEAD
=======
    }

    pub async fn remove_outdated(
        &self,
        owner: Participant,
        owner_shares: &[PresignatureId],
    ) -> Vec<PresignatureId> {
        let mut conn = match self.connect().await {
            Ok(conn) => conn,
            Err(err) => {
                tracing::warn!(?err, "failed to connect to redis");
                return Vec::new();
            }
        };

        let script = r#"
            local presig_key = KEYS[1]
            local reserved_key = KEYS[2]
            local owner_key = KEYS[3]

            -- convert the list of ids to a table for easy lookup
            local owner_shares = {}
            for _, value in ipairs(ARGV) do
                owner_shares[value] = true
            end

            -- find all shares that the owner no longer tracks
            local outdated = {}
            local our_shares = redis.call("SMEMBERS", owner_key)
            for _, id in ipairs(our_shares) do
                if not owner_shares[id] then
                    table.insert(outdated, id)
                end
            end

            -- remove the outdated shares from our node
            if #outdated > 0 then
                redis.call("SREM", owner_key, unpack(outdated))
                redis.call("SREM", reserved_key, unpack(outdated))
                redis.call("HDEL", presig_key, unpack(outdated))
            end

            return outdated
        "#;

        let result: Result<Vec<PresignatureId>, _> = redis::Script::new(script)
            .key(&self.presig_key)
            .key(&self.reserved_key)
            .key(owner_key(&self.owner_keys, owner))
            // NOTE: this encodes each entry of owner_shares as a separate ARGV[index] entry.
            .arg(owner_shares)
            .invoke_async(&mut conn)
            .await;

        match result {
            Ok(outdated) => {
                if !outdated.is_empty() {
                    tracing::info!(?outdated, "removed outdated presignatures");
                }
                outdated
            }
            Err(err) => {
                tracing::warn!(?err, "failed to remove outdated presignatures");
                Vec::new()
            }
        }
>>>>>>> 5c634af2
    }

    pub async fn remove_outdated(
        &self,
<<<<<<< HEAD
        owner: Participant,
        owner_shares: &[PresignatureId],
    ) -> Vec<PresignatureId> {
        const SCRIPT: &str = r#"
            local presig_key = KEYS[1]
            local reserved_key = KEYS[2]
            local owner_key = KEYS[3]

            -- convert the list of ids to a table for easy lookup
            local owner_shares = {}
            for _, value in ipairs(ARGV) do
                owner_shares[value] = true
            end

            -- find all shares that the owner no longer tracks
            local outdated = {}
            local our_shares = redis.call("SMEMBERS", owner_key)
            for _, id in ipairs(our_shares) do
                if not owner_shares[id] then
                    table.insert(outdated, id)
                end
            end

            -- remove the outdated shares from our node
            if #outdated > 0 then
                redis.call("SREM", owner_key, unpack(outdated))
                redis.call("SREM", reserved_key, unpack(outdated))
                redis.call("HDEL", presig_key, unpack(outdated))
=======
        presignature: Presignature,
        owner: Participant,
        mine: bool,
    ) -> StoreResult<()> {
        let mut conn = self.connect().await?;

        let script = r#"
            local mine_key = KEYS[1]
            local presig_key = KEYS[2]
            local used_key = KEYS[3]
            local reserved_key = KEYS[4]
            local owner_keys = KEYS[5]
            local owner_key = KEYS[6]
            local presig_id = ARGV[1]
            local presig_value = ARGV[2]
            local mine = ARGV[3]

            -- if the presignature has NOT been reserved, then something went wrong when acquiring the
            -- reservation for it via presignature slot.
            if redis.call("SREM", reserved_key, presig_id) == 0 then
                return {err = "WARN presignature " .. presig_id .. " has NOT been reserved"}
            end

            if redis.call('HEXISTS', used_key, presig_id) == 1 then
                return {err = 'WARN presignature ' .. presig_id .. ' is already used'}
            end

            redis.call("SADD", owner_key, presig_id)
            redis.call("SADD", owner_keys, owner_key)
            if mine == "true" then
                redis.call("SADD", mine_key, presig_id)
>>>>>>> 5c634af2
            end

            return outdated
        "#;

        let Some(mut conn) = self.connect().await else {
            return Vec::with_capacity(0);
        };
        let result: Result<Vec<PresignatureId>, _> = redis::Script::new(SCRIPT)
            .key(&self.presig_key)
            .key(&self.reserved_key)
            .key(owner_key(&self.owner_keys, owner))
            // NOTE: this encodes each entry of owner_shares as a separate ARGV[index] entry.
            .arg(owner_shares)
            .invoke_async(&mut conn)
            .await;

        match result {
            Ok(outdated) => {
                if !outdated.is_empty() {
                    tracing::info!(?outdated, "removed outdated presignatures");
                }
                outdated
            }
            Err(err) => {
                tracing::warn!(?err, "failed to remove outdated presignatures");
                Vec::with_capacity(0)
            }
        }
    }

    /// Insert a presignature into the storage. If `mine` is true, the presignature will be
    /// owned by the current node. If `back` is true, the presignature will be marked as unused.
    pub async fn insert(&self, presignature: Presignature, owner: Participant) -> bool {
        const SCRIPT: &str = r#"
            local presig_key = KEYS[1]
            local used_key = KEYS[2]
            local reserved_key = KEYS[3]
            local owner_keys = KEYS[4]
            local owner_key = KEYS[5]
            local presig_id = ARGV[1]
            local presig = ARGV[2]

            -- if the presignature has NOT been reserved, then something went wrong when acquiring the
            -- reservation for it via presignature slot.
            if redis.call("SREM", reserved_key, presig_id) == 0 then
                return {err = "WARN presignature " .. presig_id .. " has NOT been reserved"}
            end

            if redis.call('HEXISTS', used_key, presig_id) == 1 then
                return {err = 'WARN presignature ' .. presig_id .. ' is already used'}
            end

            redis.call("SADD", owner_key, presig_id)
            redis.call("SADD", owner_keys, owner_key)
            redis.call("HSET", presig_key, presig_id, presig)
        "#;

        let id = presignature.id;
        let Some(mut conn) = self.connect().await else {
            tracing::warn!(id, "failed to insert presignature: connection failed");
            return false;
        };
        let outcome = redis::Script::new(SCRIPT)
            .key(&self.presig_key)
            .key(&self.used_key)
            .key(&self.reserved_key)
            .key(&self.owner_keys)
            .key(owner_key(&self.owner_keys, owner))
<<<<<<< HEAD
            .arg(id)
            .arg(presignature)
=======
            .arg(presignature.id)
            .arg(presignature)
            .arg(mine.to_string())
>>>>>>> 5c634af2
            .invoke_async(&mut conn)
            .await;

        match outcome {
            Ok(()) => true,
            Err(err) => {
                tracing::warn!(id, ?err, "failed to insert presignature");
                false
            }
        }
    }

<<<<<<< HEAD
    pub async fn contains(&self, id: PresignatureId) -> bool {
        let Some(mut conn) = self.connect().await else {
            return false;
        };
        match conn.hexists(&self.presig_key, id).await {
            Ok(exists) => exists,
            Err(err) => {
                tracing::warn!(id, ?err, "failed to check if presignature is stored");
                false
            }
        }
    }

    pub async fn contains_mine(&self, id: PresignatureId, me: Participant) -> bool {
        let Some(mut conn) = self.connect().await else {
            return false;
        };
        match conn.sismember(owner_key(&self.owner_keys, me), id).await {
            Ok(exists) => exists,
            Err(err) => {
                tracing::warn!(id, ?err, "failed to check if presignature is owned by us");
                false
            }
        }
    }

    pub async fn contains_used(&self, id: PresignatureId) -> bool {
        let Some(mut conn) = self.connect().await else {
            return false;
        };
        match conn.hexists(&self.used_key, id).await {
            Ok(exists) => exists,
            Err(err) => {
                tracing::warn!(id, ?err, "failed to check if presignature is used");
                false
            }
        }
    }

    pub async fn take(
        &self,
        id: PresignatureId,
        owner: Participant,
        me: Participant,
    ) -> Option<Presignature> {
        const SCRIPT: &str = r#"
            local presig_key = KEYS[1]
            local used_key = KEYS[2]
            local owner_key = KEYS[3]
            local mine_key = KEYS[4]
=======
    pub async fn contains(&self, id: PresignatureId) -> StoreResult<bool> {
        let mut conn = self.connect().await?;
        let result: bool = conn.hexists(&self.presig_key, id).await?;
        Ok(result)
    }

    pub async fn contains_mine(&self, id: PresignatureId) -> StoreResult<bool> {
        let mut connection = self.connect().await?;
        let result: bool = connection.sismember(&self.mine_key, id).await?;
        Ok(result)
    }

    pub async fn contains_used(&self, id: PresignatureId) -> StoreResult<bool> {
        let mut conn = self.connect().await?;
        let result: bool = conn.hexists(&self.used_key, id).await?;
        Ok(result)
    }

    // TODO: need to pass in owner to delete the triple from the owner set, but we can have sync just do this
    //       for now for us.
    pub async fn take(&self, id: PresignatureId) -> StoreResult<Presignature> {
        let mut conn = self.connect().await?;

        let script = r#"
            local mine_key = KEYS[1]
            local presig_key = KEYS[2]
            local used_key = KEYS[3]
>>>>>>> 5c634af2
            local presig_id = ARGV[1]

            if redis.call("SISMEMBER", mine_key, presig_id) == 1 then
                return {err = 'WARN presignature ' .. presig_id ..' cannot be taken as foreign owned'}
            end
            if redis.call("SISMEMBER", owner_key, presig_id) == 0 then
                return {err = 'WARN presignature ' .. presig_id .. ' cannot be taken by incorrect owner ' .. owner_key }
            end

            local presig = redis.call("HGET", presig_key, presig_id)
            if not presig then
                return {err = "WARN presignature " .. presig_id .. " is missing"}
            end

            redis.call("SREM", owner_key, presig_id)
            redis.call("HDEL", presig_key, presig_id)
            redis.call("HSET", used_key, presig_id, "1")
            redis.call("HEXPIRE", used_key, ARGV[2], "FIELDS", "1", presig_id)

            return presig
        "#;

        let mut conn = self.connect().await?;
        match redis::Script::new(SCRIPT)
            .key(&self.presig_key)
            .key(&self.used_key)
            .key(owner_key(&self.owner_keys, owner))
            .key(owner_key(&self.owner_keys, me))
            .arg(id)
            .arg(USED_EXPIRE_TIME.num_seconds())
            .invoke_async(&mut conn)
            .await
        {
            Ok(presignature) => Some(presignature),
            Err(err) => {
                tracing::warn!(id, ?owner, ?me, ?err, "failed to take presignature");
                None
            }
        }
    }

<<<<<<< HEAD
    pub async fn take_mine(&self, me: Participant) -> Option<Presignature> {
        const SCRIPT: &str = r#"
            local presig_key = KEYS[1]
            local used_key = KEYS[2]
            local mine_key = KEYS[3]
=======
    pub async fn take_mine(&self, me: Participant) -> StoreResult<Option<Presignature>> {
        let mut conn = self.connect().await?;

        let script = r#"
            local mine_key = KEYS[1]
            local presig_key = KEYS[2]
            local used_key = KEYS[3]
>>>>>>> 5c634af2

            local presig_id = redis.call("SPOP", mine_key)
            if not presig_id then
                return nil
            end

            local presig = redis.call("HGET", presig_key, presig_id)
            if not presig then
                return {err = "WARN unexpected, presignature " .. presig_id .. " is missing"}
            end

            redis.call("HDEL", presig_key, presig_id)
            redis.call("HSET", used_key, presig_id, "1")
            redis.call("HEXPIRE", used_key, ARGV[1], "FIELDS", "1", presig_id)

            return presig
        "#;

        let mut conn = self.connect().await?;
        match redis::Script::new(SCRIPT)
            .key(&self.presig_key)
            .key(&self.used_key)
            .key(owner_key(&self.owner_keys, me))
            .arg(USED_EXPIRE_TIME.num_seconds())
<<<<<<< HEAD
            .invoke_async(&mut conn)
            .await
        {
            Ok(presignature) => presignature,
            Err(err) => {
                tracing::warn!(?me, ?err, "failed to take my presignature");
                None
            }
        }
    }

    pub async fn len_generated(&self) -> Option<usize> {
        let mut conn = self.connect().await?;
        conn.hlen(&self.presig_key)
            .await
            .inspect_err(|err| {
                tracing::warn!(?err, "failed to get length of generated presignatures");
            })
            .ok()
    }

    pub async fn len_mine(&self, me: Participant) -> Option<usize> {
        let mut conn = self.connect().await?;
        conn.scard(owner_key(&self.owner_keys, me))
            .await
            .inspect_err(|err| {
                tracing::warn!(?err, "failed to get length of my presignatures");
            })
            .ok()
    }

    /// Clear all presignature storage, including used, reserved, and owned keys.
    /// Return true if successful, false otherwise.
    pub async fn clear(&self) -> bool {
        const SCRIPT: &str = r#"
            local owner_keys = redis.call("SMEMBERS", KEYS[1])
            local del = {}
            for _, key in ipairs(KEYS) do
                table.insert(del, key)
            end
            for _, key in ipairs(owner_keys) do
                table.insert(del, key)
            end

            redis.call("DEL", unpack(del))
        "#;

        let Some(mut conn) = self.connect().await else {
            return false;
        };
        let outcome: Option<()> = redis::Script::new(SCRIPT)
            .key(&self.owner_keys)
            .key(&self.presig_key)
            .key(&self.used_key)
            .key(&self.reserved_key)
            .invoke_async(&mut conn)
            .await
            .inspect_err(|err| {
                tracing::warn!(?err, "failed to clear presignature storage");
            })
            .ok();
        outcome.is_some()
=======
            .invoke_async(&mut conn)
            .await
            .map_err(StoreError::from)
    }

    pub async fn len_generated(&self) -> StoreResult<usize> {
        let mut conn = self.connect().await?;
        let result: usize = conn.hlen(&self.presig_key).await?;
        Ok(result)
    }

    pub async fn len_mine(&self) -> StoreResult<usize> {
        let mut conn = self.connect().await?;
        let result: usize = conn.scard(&self.mine_key).await?;
        Ok(result)
    }

    pub async fn clear(&self) -> StoreResult<()> {
        let mut conn = self.connect().await?;
        let script = r#"
            local owner_keys = redis.call("SMEMBERS", KEYS[1])
            redis.call("DEL", unpack(KEYS), unpack(owner_keys))
        "#;

        let _: () = redis::Script::new(script)
            .key(&self.owner_keys)
            .key(&self.presig_key)
            .key(&self.mine_key)
            .key(&self.used_key)
            .key(&self.reserved_key)
            .invoke_async(&mut conn)
            .await
            .map_err(StoreError::from)?;

        Ok(())
>>>>>>> 5c634af2
    }
}

impl ToRedisArgs for Presignature {
    fn write_redis_args<W>(&self, out: &mut W)
    where
        W: ?Sized + RedisWrite,
    {
        match serde_json::to_string(self) {
            Ok(json) => out.write_arg(json.as_bytes()),
            Err(e) => {
                tracing::error!("Failed to serialize Presignature: {}", e);
                out.write_arg("failed_to_serialize".as_bytes())
            }
        }
    }
}

impl FromRedisValue for Presignature {
    fn from_redis_value(v: &redis::Value) -> redis::RedisResult<Self> {
        let json = String::from_redis_value(v)?;

        serde_json::from_str(&json).map_err(|e| {
            RedisError::from((
                redis::ErrorKind::TypeError,
                "Failed to deserialize Presignature",
                e.to_string(),
            ))
        })
    }
}<|MERGE_RESOLUTION|>--- conflicted
+++ resolved
@@ -6,64 +6,31 @@
 
 use crate::protocol::presignature::{Presignature, PresignatureId};
 
-<<<<<<< HEAD
 use super::{owner_key, STORAGE_VERSION};
 
-=======
-use super::owner_key;
-
-// Can be used to "clear" redis storage in case of a breaking change
-const PRESIGNATURE_STORAGE_VERSION: &str = "v7";
->>>>>>> 5c634af2
 const USED_EXPIRE_TIME: Duration = Duration::hours(24);
 
 /// A pre-reserved slot for a presignature that will eventually be inserted.
 #[derive(Clone)]
 pub struct PresignatureSlot {
     id: PresignatureId,
-<<<<<<< HEAD
-=======
-    me: Participant,
->>>>>>> 5c634af2
     storage: PresignatureStorage,
 }
 
 impl PresignatureSlot {
     // TODO: put inside a tokio task:
     pub async fn insert(&self, presignature: Presignature, owner: Participant) -> bool {
-<<<<<<< HEAD
         self.storage.insert(presignature, owner).await
-=======
-        if let Err(err) = self
-            .storage
-            .insert(presignature, owner, owner == self.me)
-            .await
-        {
-            tracing::warn!(id = self.id, ?err, "failed to insert presignature");
-            false
-        } else {
-            true
-        }
->>>>>>> 5c634af2
     }
 
     // TODO: put inside a tokio task:
     pub async fn unreserve(&self) {
-<<<<<<< HEAD
         let Some(mut conn) = self.storage.connect().await else {
             tracing::warn!(
                 id = self.id,
                 "unable to unreserve presignature: connection failed"
             );
             return;
-=======
-        let mut conn = match self.storage.connect().await {
-            Ok(conn) => conn,
-            Err(err) => {
-                tracing::warn!(?err, "failed to connect to redis");
-                return;
-            }
->>>>>>> 5c634af2
         };
         let result: Result<(), _> = conn.srem(&self.storage.reserved_key, self.id).await;
         if let Err(err) = result {
@@ -72,35 +39,11 @@
     }
 }
 
-<<<<<<< HEAD
 pub fn init(pool: &Pool, account_id: &AccountId) -> PresignatureStorage {
     let presig_key = format!("presignatures:{STORAGE_VERSION}:{account_id}",);
     let used_key = format!("presignatures_used:{STORAGE_VERSION}:{account_id}",);
     let reserved_key = format!("presingatures_reserved:{STORAGE_VERSION}:{account_id}",);
     let owner_keys = format!("presignatures_owners:{STORAGE_VERSION}:{account_id}",);
-=======
-pub fn init(pool: &Pool, node_account_id: &AccountId) -> PresignatureStorage {
-    let presig_key = format!(
-        "presignatures:{}:{}",
-        PRESIGNATURE_STORAGE_VERSION, node_account_id
-    );
-    let mine_key = format!(
-        "presignatures_mine:{}:{}",
-        PRESIGNATURE_STORAGE_VERSION, node_account_id
-    );
-    let used_key = format!(
-        "presignatures_used:{}:{}",
-        PRESIGNATURE_STORAGE_VERSION, node_account_id
-    );
-    let reserved_key = format!(
-        "presingatures_reserved:{}:{}",
-        PRESIGNATURE_STORAGE_VERSION, node_account_id
-    );
-    let owner_keys = format!(
-        "presignatures_owners:{}:{}",
-        PRESIGNATURE_STORAGE_VERSION, node_account_id
-    );
->>>>>>> 5c634af2
 
     PresignatureStorage {
         redis_pool: pool.clone(),
@@ -132,17 +75,8 @@
     }
 
     pub async fn fetch_owned(&self, me: Participant) -> Vec<PresignatureId> {
-<<<<<<< HEAD
         let Some(mut conn) = self.connect().await else {
             return Vec::with_capacity(0);
-=======
-        let mut conn = match self.connect().await {
-            Ok(conn) => conn,
-            Err(err) => {
-                tracing::warn!(?err, "failed to connect to redis");
-                return Vec::new();
-            }
->>>>>>> 5c634af2
         };
 
         conn.sunion((&self.reserved_key, owner_key(&self.owner_keys, me)))
@@ -153,20 +87,8 @@
             .unwrap_or_default()
     }
 
-<<<<<<< HEAD
     pub async fn reserve(&self, id: PresignatureId) -> Option<PresignatureSlot> {
         const SCRIPT: &str = r#"
-=======
-    pub async fn reserve(&self, id: PresignatureId, me: Participant) -> Option<PresignatureSlot> {
-        let mut conn = match self.connect().await {
-            Ok(conn) => conn,
-            Err(err) => {
-                tracing::warn!(?err, "failed to connect to redis");
-                return None;
-            }
-        };
-        let script = r#"
->>>>>>> 5c634af2
             local presig_key = KEYS[1]
             local used_key = KEYS[2]
             local reserved_key = KEYS[3]
@@ -188,12 +110,8 @@
             end
         "#;
 
-<<<<<<< HEAD
         let mut conn = self.connect().await?;
         let result: Result<(), _> = redis::Script::new(SCRIPT)
-=======
-        let result: Result<(), _> = redis::Script::new(script)
->>>>>>> 5c634af2
             .key(&self.presig_key)
             .key(&self.used_key)
             .key(&self.reserved_key)
@@ -204,10 +122,6 @@
         match result {
             Ok(_) => Some(PresignatureSlot {
                 id,
-<<<<<<< HEAD
-=======
-                me,
->>>>>>> 5c634af2
                 storage: self.clone(),
             }),
             Err(err) => {
@@ -215,8 +129,6 @@
                 None
             }
         }
-<<<<<<< HEAD
-=======
     }
 
     pub async fn remove_outdated(
@@ -224,15 +136,7 @@
         owner: Participant,
         owner_shares: &[PresignatureId],
     ) -> Vec<PresignatureId> {
-        let mut conn = match self.connect().await {
-            Ok(conn) => conn,
-            Err(err) => {
-                tracing::warn!(?err, "failed to connect to redis");
-                return Vec::new();
-            }
-        };
-
-        let script = r#"
+        const SCRIPT: &str = r#"
             local presig_key = KEYS[1]
             local reserved_key = KEYS[2]
             local owner_key = KEYS[3]
@@ -262,7 +166,10 @@
             return outdated
         "#;
 
-        let result: Result<Vec<PresignatureId>, _> = redis::Script::new(script)
+        let Some(mut conn) = self.connect().await else {
+            return Vec::new();
+        };
+        let result: Result<Vec<PresignatureId>, _> = redis::Script::new(SCRIPT)
             .key(&self.presig_key)
             .key(&self.reserved_key)
             .key(owner_key(&self.owner_keys, owner))
@@ -281,102 +188,6 @@
             Err(err) => {
                 tracing::warn!(?err, "failed to remove outdated presignatures");
                 Vec::new()
-            }
-        }
->>>>>>> 5c634af2
-    }
-
-    pub async fn remove_outdated(
-        &self,
-<<<<<<< HEAD
-        owner: Participant,
-        owner_shares: &[PresignatureId],
-    ) -> Vec<PresignatureId> {
-        const SCRIPT: &str = r#"
-            local presig_key = KEYS[1]
-            local reserved_key = KEYS[2]
-            local owner_key = KEYS[3]
-
-            -- convert the list of ids to a table for easy lookup
-            local owner_shares = {}
-            for _, value in ipairs(ARGV) do
-                owner_shares[value] = true
-            end
-
-            -- find all shares that the owner no longer tracks
-            local outdated = {}
-            local our_shares = redis.call("SMEMBERS", owner_key)
-            for _, id in ipairs(our_shares) do
-                if not owner_shares[id] then
-                    table.insert(outdated, id)
-                end
-            end
-
-            -- remove the outdated shares from our node
-            if #outdated > 0 then
-                redis.call("SREM", owner_key, unpack(outdated))
-                redis.call("SREM", reserved_key, unpack(outdated))
-                redis.call("HDEL", presig_key, unpack(outdated))
-=======
-        presignature: Presignature,
-        owner: Participant,
-        mine: bool,
-    ) -> StoreResult<()> {
-        let mut conn = self.connect().await?;
-
-        let script = r#"
-            local mine_key = KEYS[1]
-            local presig_key = KEYS[2]
-            local used_key = KEYS[3]
-            local reserved_key = KEYS[4]
-            local owner_keys = KEYS[5]
-            local owner_key = KEYS[6]
-            local presig_id = ARGV[1]
-            local presig_value = ARGV[2]
-            local mine = ARGV[3]
-
-            -- if the presignature has NOT been reserved, then something went wrong when acquiring the
-            -- reservation for it via presignature slot.
-            if redis.call("SREM", reserved_key, presig_id) == 0 then
-                return {err = "WARN presignature " .. presig_id .. " has NOT been reserved"}
-            end
-
-            if redis.call('HEXISTS', used_key, presig_id) == 1 then
-                return {err = 'WARN presignature ' .. presig_id .. ' is already used'}
-            end
-
-            redis.call("SADD", owner_key, presig_id)
-            redis.call("SADD", owner_keys, owner_key)
-            if mine == "true" then
-                redis.call("SADD", mine_key, presig_id)
->>>>>>> 5c634af2
-            end
-
-            return outdated
-        "#;
-
-        let Some(mut conn) = self.connect().await else {
-            return Vec::with_capacity(0);
-        };
-        let result: Result<Vec<PresignatureId>, _> = redis::Script::new(SCRIPT)
-            .key(&self.presig_key)
-            .key(&self.reserved_key)
-            .key(owner_key(&self.owner_keys, owner))
-            // NOTE: this encodes each entry of owner_shares as a separate ARGV[index] entry.
-            .arg(owner_shares)
-            .invoke_async(&mut conn)
-            .await;
-
-        match result {
-            Ok(outdated) => {
-                if !outdated.is_empty() {
-                    tracing::info!(?outdated, "removed outdated presignatures");
-                }
-                outdated
-            }
-            Err(err) => {
-                tracing::warn!(?err, "failed to remove outdated presignatures");
-                Vec::with_capacity(0)
             }
         }
     }
@@ -419,14 +230,8 @@
             .key(&self.reserved_key)
             .key(&self.owner_keys)
             .key(owner_key(&self.owner_keys, owner))
-<<<<<<< HEAD
             .arg(id)
             .arg(presignature)
-=======
-            .arg(presignature.id)
-            .arg(presignature)
-            .arg(mine.to_string())
->>>>>>> 5c634af2
             .invoke_async(&mut conn)
             .await;
 
@@ -439,7 +244,6 @@
         }
     }
 
-<<<<<<< HEAD
     pub async fn contains(&self, id: PresignatureId) -> bool {
         let Some(mut conn) = self.connect().await else {
             return false;
@@ -490,35 +294,6 @@
             local used_key = KEYS[2]
             local owner_key = KEYS[3]
             local mine_key = KEYS[4]
-=======
-    pub async fn contains(&self, id: PresignatureId) -> StoreResult<bool> {
-        let mut conn = self.connect().await?;
-        let result: bool = conn.hexists(&self.presig_key, id).await?;
-        Ok(result)
-    }
-
-    pub async fn contains_mine(&self, id: PresignatureId) -> StoreResult<bool> {
-        let mut connection = self.connect().await?;
-        let result: bool = connection.sismember(&self.mine_key, id).await?;
-        Ok(result)
-    }
-
-    pub async fn contains_used(&self, id: PresignatureId) -> StoreResult<bool> {
-        let mut conn = self.connect().await?;
-        let result: bool = conn.hexists(&self.used_key, id).await?;
-        Ok(result)
-    }
-
-    // TODO: need to pass in owner to delete the triple from the owner set, but we can have sync just do this
-    //       for now for us.
-    pub async fn take(&self, id: PresignatureId) -> StoreResult<Presignature> {
-        let mut conn = self.connect().await?;
-
-        let script = r#"
-            local mine_key = KEYS[1]
-            local presig_key = KEYS[2]
-            local used_key = KEYS[3]
->>>>>>> 5c634af2
             local presig_id = ARGV[1]
 
             if redis.call("SISMEMBER", mine_key, presig_id) == 1 then
@@ -560,21 +335,11 @@
         }
     }
 
-<<<<<<< HEAD
     pub async fn take_mine(&self, me: Participant) -> Option<Presignature> {
         const SCRIPT: &str = r#"
             local presig_key = KEYS[1]
             local used_key = KEYS[2]
             local mine_key = KEYS[3]
-=======
-    pub async fn take_mine(&self, me: Participant) -> StoreResult<Option<Presignature>> {
-        let mut conn = self.connect().await?;
-
-        let script = r#"
-            local mine_key = KEYS[1]
-            local presig_key = KEYS[2]
-            local used_key = KEYS[3]
->>>>>>> 5c634af2
 
             local presig_id = redis.call("SPOP", mine_key)
             if not presig_id then
@@ -599,7 +364,6 @@
             .key(&self.used_key)
             .key(owner_key(&self.owner_keys, me))
             .arg(USED_EXPIRE_TIME.num_seconds())
-<<<<<<< HEAD
             .invoke_async(&mut conn)
             .await
         {
@@ -662,43 +426,6 @@
             })
             .ok();
         outcome.is_some()
-=======
-            .invoke_async(&mut conn)
-            .await
-            .map_err(StoreError::from)
-    }
-
-    pub async fn len_generated(&self) -> StoreResult<usize> {
-        let mut conn = self.connect().await?;
-        let result: usize = conn.hlen(&self.presig_key).await?;
-        Ok(result)
-    }
-
-    pub async fn len_mine(&self) -> StoreResult<usize> {
-        let mut conn = self.connect().await?;
-        let result: usize = conn.scard(&self.mine_key).await?;
-        Ok(result)
-    }
-
-    pub async fn clear(&self) -> StoreResult<()> {
-        let mut conn = self.connect().await?;
-        let script = r#"
-            local owner_keys = redis.call("SMEMBERS", KEYS[1])
-            redis.call("DEL", unpack(KEYS), unpack(owner_keys))
-        "#;
-
-        let _: () = redis::Script::new(script)
-            .key(&self.owner_keys)
-            .key(&self.presig_key)
-            .key(&self.mine_key)
-            .key(&self.used_key)
-            .key(&self.reserved_key)
-            .invoke_async(&mut conn)
-            .await
-            .map_err(StoreError::from)?;
-
-        Ok(())
->>>>>>> 5c634af2
     }
 }
 
