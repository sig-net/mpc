use cait_sith::protocol::Participant;
use chrono::Duration;
use deadpool_redis::{Connection, Pool};
use near_sdk::AccountId;
use redis::{AsyncCommands, FromRedisValue, RedisError, RedisWrite, ToRedisArgs};
use tokio::task::JoinHandle;

use crate::protocol::presignature::{Presignature, PresignatureId};

use super::{owner_key, STORAGE_VERSION};

const USED_EXPIRE_TIME: Duration = Duration::hours(24);

/// A pre-reserved slot for a presignature that will eventually be inserted.
pub struct PresignatureSlot {
    id: PresignatureId,
    storage: PresignatureStorage,
    stored: bool,
}

impl PresignatureSlot {
    // TODO: put inside a tokio task:
<<<<<<< HEAD
    pub async fn insert(&self, presignature: Presignature, owner: Participant) -> bool {
        self.storage.insert(presignature, owner).await
    }

    // TODO: put inside a tokio task:
    pub async fn unreserve(&self) {
        let Some(mut conn) = self.storage.connect().await else {
            tracing::warn!(
                id = self.id,
                "unable to unreserve presignature: connection failed"
            );
            return;
        };
        let result: Result<(), _> = conn.srem(&self.storage.reserved_key, self.id).await;
        if let Err(err) = result {
            tracing::warn!(id = self.id, ?err, "failed to unreserve presignature");
=======
    pub async fn insert(&mut self, presignature: Presignature, owner: Participant) -> bool {
        if let Err(err) = self
            .storage
            .insert(presignature, owner, owner == self.me)
            .await
        {
            tracing::warn!(id = self.id, ?err, "failed to insert presignature");
            false
        } else {
            self.stored = true;
            true
        }
    }

    pub fn unreserve(&self) -> Option<JoinHandle<()>> {
        if self.stored {
            return None;
>>>>>>> 0e221233
        }

        let storage = self.storage.clone();
        let id = self.id;
        let task = tokio::spawn(async move {
            tracing::info!(id, "unreserving presignature");
            storage.unreserve(id).await;
        });
        Some(task)
    }
}

impl Drop for PresignatureSlot {
    fn drop(&mut self) {
        self.unreserve();
    }
}

pub struct PresignatureTaken {
    pub presignature: Presignature,
    storage: PresignatureTakenDropper,
}

pub struct PresignatureTakenDropper {
    pub id: PresignatureId,
    dropper: Option<PresignatureStorage>,
}

impl Drop for PresignatureTakenDropper {
    fn drop(&mut self) {
        if let Some(storage) = self.dropper.take() {
            let id = self.id;
            tokio::spawn(async move {
                storage.unreserve(id).await;
            });
        }
    }
}

impl PresignatureTaken {
    fn owner(presignature: Presignature, storage: PresignatureStorage) -> Self {
        Self {
            storage: PresignatureTakenDropper {
                id: presignature.id,
                dropper: Some(storage),
            },
            presignature,
        }
    }

    fn foreigner(presignature: Presignature) -> Self {
        Self {
            storage: PresignatureTakenDropper {
                id: presignature.id,
                dropper: None,
            },
            presignature,
        }
    }

    pub fn take(self) -> (Presignature, PresignatureTakenDropper) {
        (self.presignature, self.storage)
    }
}

pub fn init(pool: &Pool, account_id: &AccountId) -> PresignatureStorage {
    let presig_key = format!("presignatures:{STORAGE_VERSION}:{account_id}",);
    let used_key = format!("presignatures_used:{STORAGE_VERSION}:{account_id}",);
    let reserved_key = format!("presingatures_reserved:{STORAGE_VERSION}:{account_id}",);
    let owner_keys = format!("presignatures_owners:{STORAGE_VERSION}:{account_id}",);

    PresignatureStorage {
        redis_pool: pool.clone(),
        presig_key,
        used_key,
        reserved_key,
        owner_keys,
    }
}

#[derive(Clone)]
pub struct PresignatureStorage {
    redis_pool: Pool,
    presig_key: String,
    used_key: String,
    reserved_key: String,
    owner_keys: String,
}

impl PresignatureStorage {
    async fn connect(&self) -> Option<Connection> {
        self.redis_pool
            .get()
            .await
            .inspect_err(|err| {
                tracing::warn!(?err, "failed to connect to redis");
            })
            .ok()
    }

    pub async fn fetch_owned(&self, me: Participant) -> Vec<PresignatureId> {
        let Some(mut conn) = self.connect().await else {
            return Vec::new();
        };

        conn.sunion((&self.reserved_key, owner_key(&self.owner_keys, me)))
            .await
            .inspect_err(|err| {
                tracing::warn!(?err, "failed to fetch (mine | reserved) presignatures");
            })
            .unwrap_or_default()
    }

    pub async fn reserve(&self, id: PresignatureId) -> Option<PresignatureSlot> {
        const SCRIPT: &str = r#"
            local presig_key = KEYS[1]
            local used_key = KEYS[2]
            local reserved_key = KEYS[3]
            local presig_id = ARGV[1]

            -- cannot reserve this presignature if it already exists.
            if redis.call("SADD", reserved_key, presig_id) == 0 then
                return {err = "WARN presignature " .. presig_id .. " has already been reserved"}
            end

            -- cannot reserve this presignature if its already in storage.
            if redis.call("HEXISTS", presig_key, presig_id) == 1 then
                return {err = "WARN presignature " .. presig_id .. " has already been stored"}
            end

            -- cannot reserve this presignature if it has already been used.
            if redis.call("HEXISTS", used_key, presig_id) == 1 then
                return {err = "WARN presignature " .. presig_id .. " has already been used"}
            end
        "#;

        let mut conn = self.connect().await?;
        let result: Result<(), _> = redis::Script::new(SCRIPT)
            .key(&self.presig_key)
            .key(&self.used_key)
            .key(&self.reserved_key)
            .arg(id)
            .invoke_async(&mut conn)
            .await;

        match result {
            Ok(_) => Some(PresignatureSlot {
                id,
                storage: self.clone(),
                stored: false,
            }),
            Err(err) => {
                tracing::warn!(id, ?err, "failed to reserve presignature");
                None
            }
        }
    }

    async fn unreserve(self, id: PresignatureId) {
        let mut conn = match self.connect().await {
            Ok(conn) => conn,
            Err(err) => {
                tracing::warn!(?err, "failed to connect to redis");
                return;
            }
        };
        let result: Result<(), _> = conn.srem(&self.reserved_key, id).await;
        if let Err(err) = result {
            tracing::warn!(id, ?err, "failed to unreserve presignature");
        }
    }

    pub async fn remove_outdated(
        &self,
        owner: Participant,
        owner_shares: &[PresignatureId],
    ) -> Vec<PresignatureId> {
        const SCRIPT: &str = r#"
            local presig_key = KEYS[1]
            local reserved_key = KEYS[2]
            local owner_key = KEYS[3]

            -- convert the list of ids to a table for easy lookup
            local owner_shares = {}
            for _, value in ipairs(ARGV) do
                owner_shares[value] = true
            end

            -- find all shares that the owner no longer tracks
            local outdated = {}
            local our_shares = redis.call("SMEMBERS", owner_key)
            for _, id in ipairs(our_shares) do
                if not owner_shares[id] then
                    table.insert(outdated, id)
                end
            end

            -- remove the outdated shares from our node
            if #outdated > 0 then
                redis.call("SREM", owner_key, unpack(outdated))
                redis.call("SREM", reserved_key, unpack(outdated))
                redis.call("HDEL", presig_key, unpack(outdated))
            end

            return outdated
        "#;

        let Some(mut conn) = self.connect().await else {
            return Vec::new();
        };
        let result: Result<Vec<PresignatureId>, _> = redis::Script::new(SCRIPT)
            .key(&self.presig_key)
            .key(&self.reserved_key)
            .key(owner_key(&self.owner_keys, owner))
            // NOTE: this encodes each entry of owner_shares as a separate ARGV[index] entry.
            .arg(owner_shares)
            .invoke_async(&mut conn)
            .await;

        match result {
            Ok(outdated) => {
                if !outdated.is_empty() {
                    tracing::info!(?outdated, "removed outdated presignatures");
                }
                outdated
            }
            Err(err) => {
                tracing::warn!(?err, "failed to remove outdated presignatures");
                Vec::new()
            }
        }
    }

    /// Insert a presignature into the storage. If `mine` is true, the presignature will be
    /// owned by the current node. If `back` is true, the presignature will be marked as unused.
    pub async fn insert(&self, presignature: Presignature, owner: Participant) -> bool {
        const SCRIPT: &str = r#"
            local presig_key = KEYS[1]
            local used_key = KEYS[2]
            local reserved_key = KEYS[3]
            local owner_keys = KEYS[4]
            local owner_key = KEYS[5]
            local presig_id = ARGV[1]
            local presig = ARGV[2]

            -- if the presignature has NOT been reserved, then something went wrong when acquiring the
            -- reservation for it via presignature slot.
            if redis.call("SREM", reserved_key, presig_id) == 0 then
                return {err = "WARN presignature " .. presig_id .. " has NOT been reserved"}
            end

            if redis.call('HEXISTS', used_key, presig_id) == 1 then
                return {err = 'WARN presignature ' .. presig_id .. ' is already used'}
            end

            redis.call("SADD", owner_key, presig_id)
            redis.call("SADD", owner_keys, owner_key)
            redis.call("HSET", presig_key, presig_id, presig)
        "#;

        let id = presignature.id;
        let Some(mut conn) = self.connect().await else {
            tracing::warn!(id, "failed to insert presignature: connection failed");
            return false;
        };
        let outcome = redis::Script::new(SCRIPT)
            .key(&self.presig_key)
            .key(&self.used_key)
            .key(&self.reserved_key)
            .key(&self.owner_keys)
            .key(owner_key(&self.owner_keys, owner))
            .arg(id)
            .arg(presignature)
            .invoke_async(&mut conn)
            .await;

        match outcome {
            Ok(()) => true,
            Err(err) => {
                tracing::warn!(id, ?err, "failed to insert presignature");
                false
            }
        }
    }

    pub async fn contains(&self, id: PresignatureId) -> bool {
        let Some(mut conn) = self.connect().await else {
            return false;
        };
        match conn.hexists(&self.presig_key, id).await {
            Ok(exists) => exists,
            Err(err) => {
                tracing::warn!(id, ?err, "failed to check if presignature is stored");
                false
            }
        }
    }

    pub async fn contains_mine(&self, id: PresignatureId, me: Participant) -> bool {
        let Some(mut conn) = self.connect().await else {
            return false;
        };
        match conn.sismember(owner_key(&self.owner_keys, me), id).await {
            Ok(exists) => exists,
            Err(err) => {
                tracing::warn!(id, ?err, "failed to check if presignature is owned by us");
                false
            }
        }
    }

    pub async fn contains_used(&self, id: PresignatureId) -> bool {
        let Some(mut conn) = self.connect().await else {
            return false;
        };
        match conn.hexists(&self.used_key, id).await {
            Ok(exists) => exists,
            Err(err) => {
                tracing::warn!(id, ?err, "failed to check if presignature is used");
                false
            }
        }
    }

<<<<<<< HEAD
    pub async fn take(
        &self,
        id: PresignatureId,
        owner: Participant,
        me: Participant,
    ) -> Option<Presignature> {
        const SCRIPT: &str = r#"
            local presig_key = KEYS[1]
            local used_key = KEYS[2]
            local owner_key = KEYS[3]
            local mine_key = KEYS[4]
=======
    // TODO: need to pass in owner to delete the triple from the owner set, but we can have sync just do this
    //       for now for us.
    pub async fn take(&self, id: PresignatureId) -> StoreResult<PresignatureTaken> {
        let mut conn = self.connect().await?;

        let script = r#"
            local mine_key = KEYS[1]
            local presig_key = KEYS[2]
            local used_key = KEYS[3]
>>>>>>> 0e221233
            local presig_id = ARGV[1]

            if redis.call("SISMEMBER", mine_key, presig_id) == 1 then
                return {err = 'WARN presignature ' .. presig_id ..' cannot be taken as foreign owned'}
            end
            if redis.call("SISMEMBER", owner_key, presig_id) == 0 then
                return {err = 'WARN presignature ' .. presig_id .. ' cannot be taken by incorrect owner ' .. owner_key }
            end

            local presig = redis.call("HGET", presig_key, presig_id)
            if not presig then
                return {err = "WARN presignature " .. presig_id .. " is missing"}
            end

            redis.call("SREM", owner_key, presig_id)
            redis.call("HDEL", presig_key, presig_id)
            redis.call("HSET", used_key, presig_id, "1")
            redis.call("HEXPIRE", used_key, ARGV[2], "FIELDS", "1", presig_id)

            return presig
        "#;

<<<<<<< HEAD
        let mut conn = self.connect().await?;
        match redis::Script::new(SCRIPT)
=======
        let presignature: Presignature = redis::Script::new(script)
            .key(&self.mine_key)
>>>>>>> 0e221233
            .key(&self.presig_key)
            .key(&self.used_key)
            .key(owner_key(&self.owner_keys, owner))
            .key(owner_key(&self.owner_keys, me))
            .arg(id)
            .arg(USED_EXPIRE_TIME.num_seconds())
            .invoke_async(&mut conn)
            .await
<<<<<<< HEAD
        {
            Ok(presignature) => Some(presignature),
            Err(err) => {
                tracing::warn!(id, ?owner, ?me, ?err, "failed to take presignature");
                None
            }
        }
    }

    pub async fn take_mine(&self, me: Participant) -> Option<Presignature> {
        const SCRIPT: &str = r#"
            local presig_key = KEYS[1]
            local used_key = KEYS[2]
            local mine_key = KEYS[3]
=======
            .map_err(StoreError::from)?;
        Ok(PresignatureTaken::foreigner(presignature))
    }

    pub async fn take_mine(&self, me: Participant) -> StoreResult<Option<PresignatureTaken>> {
        let mut conn = self.connect().await?;

        let script = r#"
            local mine_key = KEYS[1]
            local presig_key = KEYS[2]
            local used_key = KEYS[3]
            local reserved_key = KEYS[4]
>>>>>>> 0e221233

            local presig_id = redis.call("SPOP", mine_key)
            if not presig_id then
                return nil
            end

            local presig = redis.call("HGET", presig_key, presig_id)
            if not presig then
                return {err = "WARN unexpected, presignature " .. presig_id .. " is missing"}
            end

            redis.call("SADD", reserved_key, presig_id)
            redis.call("HDEL", presig_key, presig_id)
            redis.call("HSET", used_key, presig_id, "1")
            redis.call("HEXPIRE", used_key, ARGV[1], "FIELDS", "1", presig_id)

            return presig
        "#;

<<<<<<< HEAD
        let mut conn = self.connect().await?;
        match redis::Script::new(SCRIPT)
=======
        let presignature: Option<Presignature> = redis::Script::new(script)
            .key(&self.mine_key)
>>>>>>> 0e221233
            .key(&self.presig_key)
            .key(&self.used_key)
            .key(owner_key(&self.owner_keys, me))
            .arg(USED_EXPIRE_TIME.num_seconds())
            .invoke_async(&mut conn)
            .await
<<<<<<< HEAD
        {
            Ok(presignature) => presignature,
            Err(err) => {
                tracing::warn!(?me, ?err, "failed to take my presignature");
                None
            }
        }
=======
            .map_err(StoreError::from)?;

        let Some(presignature) = presignature else {
            return Ok(None);
        };
        Ok(Some(PresignatureTaken::owner(presignature, self.clone())))
>>>>>>> 0e221233
    }

    pub async fn len_generated(&self) -> Option<usize> {
        let mut conn = self.connect().await?;
        conn.hlen(&self.presig_key)
            .await
            .inspect_err(|err| {
                tracing::warn!(?err, "failed to get length of generated presignatures");
            })
            .ok()
    }

    pub async fn len_mine(&self, me: Participant) -> Option<usize> {
        let mut conn = self.connect().await?;
        conn.scard(owner_key(&self.owner_keys, me))
            .await
            .inspect_err(|err| {
                tracing::warn!(?err, "failed to get length of my presignatures");
            })
            .ok()
    }

    /// Clear all presignature storage, including used, reserved, and owned keys.
    /// Return true if successful, false otherwise.
    pub async fn clear(&self) -> bool {
        const SCRIPT: &str = r#"
            local owner_keys = redis.call("SMEMBERS", KEYS[1])
            local del = {}
            for _, key in ipairs(KEYS) do
                table.insert(del, key)
            end
            for _, key in ipairs(owner_keys) do
                table.insert(del, key)
            end

            redis.call("DEL", unpack(del))
        "#;

        let Some(mut conn) = self.connect().await else {
            return false;
        };
        let outcome: Option<()> = redis::Script::new(SCRIPT)
            .key(&self.owner_keys)
            .key(&self.presig_key)
            .key(&self.used_key)
            .key(&self.reserved_key)
            .invoke_async(&mut conn)
            .await
            .inspect_err(|err| {
                tracing::warn!(?err, "failed to clear presignature storage");
            })
            .ok();
        outcome.is_some()
    }
}

impl ToRedisArgs for Presignature {
    fn write_redis_args<W>(&self, out: &mut W)
    where
        W: ?Sized + RedisWrite,
    {
        match serde_json::to_string(self) {
            Ok(json) => out.write_arg(json.as_bytes()),
            Err(e) => {
                tracing::error!("Failed to serialize Presignature: {}", e);
                out.write_arg("failed_to_serialize".as_bytes())
            }
        }
    }
}

impl FromRedisValue for Presignature {
    fn from_redis_value(v: &redis::Value) -> redis::RedisResult<Self> {
        let json = String::from_redis_value(v)?;

        serde_json::from_str(&json).map_err(|e| {
            RedisError::from((
                redis::ErrorKind::TypeError,
                "Failed to deserialize Presignature",
                e.to_string(),
            ))
        })
    }
}<|MERGE_RESOLUTION|>--- conflicted
+++ resolved
@@ -20,42 +20,14 @@
 
 impl PresignatureSlot {
     // TODO: put inside a tokio task:
-<<<<<<< HEAD
-    pub async fn insert(&self, presignature: Presignature, owner: Participant) -> bool {
-        self.storage.insert(presignature, owner).await
-    }
-
-    // TODO: put inside a tokio task:
-    pub async fn unreserve(&self) {
-        let Some(mut conn) = self.storage.connect().await else {
-            tracing::warn!(
-                id = self.id,
-                "unable to unreserve presignature: connection failed"
-            );
-            return;
-        };
-        let result: Result<(), _> = conn.srem(&self.storage.reserved_key, self.id).await;
-        if let Err(err) = result {
-            tracing::warn!(id = self.id, ?err, "failed to unreserve presignature");
-=======
     pub async fn insert(&mut self, presignature: Presignature, owner: Participant) -> bool {
-        if let Err(err) = self
-            .storage
-            .insert(presignature, owner, owner == self.me)
-            .await
-        {
-            tracing::warn!(id = self.id, ?err, "failed to insert presignature");
-            false
-        } else {
-            self.stored = true;
-            true
-        }
+        self.stored = self.storage.insert(presignature, owner).await;
+        self.stored
     }
 
     pub fn unreserve(&self) -> Option<JoinHandle<()>> {
         if self.stored {
             return None;
->>>>>>> 0e221233
         }
 
         let storage = self.storage.clone();
@@ -215,15 +187,10 @@
     }
 
     async fn unreserve(self, id: PresignatureId) {
-        let mut conn = match self.connect().await {
-            Ok(conn) => conn,
-            Err(err) => {
-                tracing::warn!(?err, "failed to connect to redis");
-                return;
-            }
-        };
-        let result: Result<(), _> = conn.srem(&self.reserved_key, id).await;
-        if let Err(err) = result {
+        let Some(mut conn) = self.connect().await else {
+            return;
+        };
+        if let Err(err) = conn.srem::<'_, _, _, ()>(&self.reserved_key, id).await {
             tracing::warn!(id, ?err, "failed to unreserve presignature");
         }
     }
@@ -380,29 +347,17 @@
         }
     }
 
-<<<<<<< HEAD
     pub async fn take(
         &self,
         id: PresignatureId,
         owner: Participant,
         me: Participant,
-    ) -> Option<Presignature> {
+    ) -> Option<PresignatureTaken> {
         const SCRIPT: &str = r#"
             local presig_key = KEYS[1]
             local used_key = KEYS[2]
             local owner_key = KEYS[3]
             local mine_key = KEYS[4]
-=======
-    // TODO: need to pass in owner to delete the triple from the owner set, but we can have sync just do this
-    //       for now for us.
-    pub async fn take(&self, id: PresignatureId) -> StoreResult<PresignatureTaken> {
-        let mut conn = self.connect().await?;
-
-        let script = r#"
-            local mine_key = KEYS[1]
-            local presig_key = KEYS[2]
-            local used_key = KEYS[3]
->>>>>>> 0e221233
             local presig_id = ARGV[1]
 
             if redis.call("SISMEMBER", mine_key, presig_id) == 1 then
@@ -425,13 +380,8 @@
             return presig
         "#;
 
-<<<<<<< HEAD
         let mut conn = self.connect().await?;
         match redis::Script::new(SCRIPT)
-=======
-        let presignature: Presignature = redis::Script::new(script)
-            .key(&self.mine_key)
->>>>>>> 0e221233
             .key(&self.presig_key)
             .key(&self.used_key)
             .key(owner_key(&self.owner_keys, owner))
@@ -440,9 +390,8 @@
             .arg(USED_EXPIRE_TIME.num_seconds())
             .invoke_async(&mut conn)
             .await
-<<<<<<< HEAD
         {
-            Ok(presignature) => Some(presignature),
+            Ok(presignature) => Some(PresignatureTaken::foreigner(presignature)),
             Err(err) => {
                 tracing::warn!(id, ?owner, ?me, ?err, "failed to take presignature");
                 None
@@ -450,25 +399,12 @@
         }
     }
 
-    pub async fn take_mine(&self, me: Participant) -> Option<Presignature> {
+    pub async fn take_mine(&self, me: Participant) -> Option<PresignatureTaken> {
         const SCRIPT: &str = r#"
             local presig_key = KEYS[1]
             local used_key = KEYS[2]
-            local mine_key = KEYS[3]
-=======
-            .map_err(StoreError::from)?;
-        Ok(PresignatureTaken::foreigner(presignature))
-    }
-
-    pub async fn take_mine(&self, me: Participant) -> StoreResult<Option<PresignatureTaken>> {
-        let mut conn = self.connect().await?;
-
-        let script = r#"
-            local mine_key = KEYS[1]
-            local presig_key = KEYS[2]
-            local used_key = KEYS[3]
-            local reserved_key = KEYS[4]
->>>>>>> 0e221233
+            local reserved_key = KEYS[3]
+            local mine_key = KEYS[4]
 
             local presig_id = redis.call("SPOP", mine_key)
             if not presig_id then
@@ -488,35 +424,23 @@
             return presig
         "#;
 
-<<<<<<< HEAD
         let mut conn = self.connect().await?;
         match redis::Script::new(SCRIPT)
-=======
-        let presignature: Option<Presignature> = redis::Script::new(script)
-            .key(&self.mine_key)
->>>>>>> 0e221233
             .key(&self.presig_key)
             .key(&self.used_key)
+            .key(&self.reserved_key)
             .key(owner_key(&self.owner_keys, me))
             .arg(USED_EXPIRE_TIME.num_seconds())
             .invoke_async(&mut conn)
             .await
-<<<<<<< HEAD
         {
-            Ok(presignature) => presignature,
+            Ok(Some(presignature)) => Some(PresignatureTaken::owner(presignature, self.clone())),
+            Ok(None) => None,
             Err(err) => {
                 tracing::warn!(?me, ?err, "failed to take my presignature");
                 None
             }
         }
-=======
-            .map_err(StoreError::from)?;
-
-        let Some(presignature) = presignature else {
-            return Ok(None);
-        };
-        Ok(Some(PresignatureTaken::owner(presignature, self.clone())))
->>>>>>> 0e221233
     }
 
     pub async fn len_generated(&self) -> Option<usize> {
