use std::fmt;

use crate::protocol::triple::{Triple, TripleId};

use cait_sith::protocol::Participant;
use chrono::Duration;
use deadpool_redis::{Connection, Pool};
use redis::{AsyncCommands, FromRedisValue, RedisError, RedisWrite, ToRedisArgs};

use near_account_id::AccountId;

use super::{owner_key, STORAGE_VERSION};

const USED_EXPIRE_TIME: Duration = Duration::hours(24);

/// A pre-reserved slot for a triple that will eventually be inserted.
#[derive(Clone)]
pub struct TripleSlot {
    id: TripleId,
    storage: TripleStorage,
    stored: bool,
}

impl TripleSlot {
    /// Inserts the triple into the storage, associating it with the given owner.
    /// Returns true if the insertion was successful, false otherwise.
    // TODO: put inside a tokio task:
<<<<<<< HEAD
    pub async fn insert(&self, triple: Triple, owner: Participant) -> bool {
        self.storage.insert(triple, owner).await
=======
    pub async fn insert(&mut self, triple: Triple, owner: Participant) -> bool {
        self.stored = self.storage.insert(triple, owner).await;
        self.stored
>>>>>>> ce718cd2
    }

    pub async fn unreserve(&self) {
<<<<<<< HEAD
        let Some(mut conn) = self.storage.connect().await else {
            return;
=======
        if !self.stored {
            self.storage.unreserve([self.id]).await;
        }
    }
}

pub struct TriplesTaken {
    pub triple0: Triple,
    pub triple1: Triple,
    pub dropper: TriplesTakenDropper,
}

impl TriplesTaken {
    pub fn owner(triple0: Triple, triple1: Triple, storage: TripleStorage) -> Self {
        let dropper = TriplesTakenDropper {
            id0: triple0.id,
            id1: triple1.id,
            storage: Some(storage),
>>>>>>> ce718cd2
        };
        Self {
            triple0,
            triple1,
            dropper,
        }
    }

    pub fn foreigner(triple0: Triple, triple1: Triple) -> Self {
        let dropper = TriplesTakenDropper {
            id0: triple0.id,
            id1: triple1.id,
            storage: None,
        };
        Self {
            triple0,
            triple1,
            dropper,
        }
    }

    pub fn take(self) -> (Triple, Triple, TriplesTakenDropper) {
        (self.triple0, self.triple1, self.dropper)
    }
}

impl fmt::Debug for TriplesTaken {
    fn fmt(&self, f: &mut fmt::Formatter<'_>) -> fmt::Result {
        f.debug_tuple("TriplesTaken")
            .field(&self.triple0.id)
            .field(&self.triple1.id)
            .finish()
    }
}

pub struct TriplesTakenDropper {
    pub id0: TripleId,
    pub id1: TripleId,
    storage: Option<TripleStorage>,
}

impl Drop for TriplesTakenDropper {
    fn drop(&mut self) {
        if let Some(storage) = self.storage.take() {
            let id0 = self.id0;
            let id1 = self.id1;
            tokio::spawn(async move {
                storage.unreserve([id0, id1]).await;
            });
        }
    }
}

impl fmt::Debug for TriplesTakenDropper {
    fn fmt(&self, f: &mut fmt::Formatter<'_>) -> fmt::Result {
        f.debug_tuple("TriplesTakenDropper")
            .field(&self.id0)
            .field(&self.id1)
            .finish()
    }
}

pub fn init(pool: &Pool, account_id: &AccountId) -> TripleStorage {
    let triple_key = format!("triples:{STORAGE_VERSION}:{account_id}");
    let used_key = format!("triples_used:{STORAGE_VERSION}:{account_id}");
    let reserved_key = format!("triples_reserved:{STORAGE_VERSION}:{account_id}");
    let owner_keys = format!("triples_owners:{STORAGE_VERSION}:{account_id}");

    TripleStorage {
        redis_pool: pool.clone(),
        triple_key,
        used_key,
        reserved_key,
        owner_keys,
    }
}

#[derive(Clone)]
pub struct TripleStorage {
    redis_pool: Pool,
    triple_key: String,
    used_key: String,
    reserved_key: String,
    owner_keys: String,
}

impl TripleStorage {
    async fn connect(&self) -> Option<Connection> {
        self.redis_pool
            .get()
            .await
            .inspect_err(|err| {
                tracing::warn!(?err, "failed to connect to redis");
            })
            .ok()
    }

    pub async fn reserve(&self, id: TripleId) -> Option<TripleSlot> {
        const SCRIPT: &str = r#"
            local triple_key = KEYS[1]
            local used_key = KEYS[2]
            local reserved_key = KEYS[3]
            local triple_id = ARGV[1]

            -- cannot reserve this triple if it already exists.
            if redis.call("SADD", reserved_key, triple_id) == 0 then
                return {err = "WARN triple " .. triple_id .. " has already been reserved"}
            end

            -- cannot reserve this triple if its already in storage.
            if redis.call("HEXISTS", triple_key, triple_id) == 1 then
                return {err = "WARN triple " .. triple_id .. " has already been stored"}
            end

            -- cannot reserve this triple if it has already been used.
            if redis.call("HEXISTS", used_key, triple_id) == 1 then
                return {err = "WARN triple " .. triple_id .. " has already been used"}
            end
        "#;

        let mut conn = self.connect().await?;
        let result: Result<(), _> = redis::Script::new(SCRIPT)
            .key(&self.triple_key)
            .key(&self.used_key)
            .key(&self.reserved_key)
            .arg(id)
            .invoke_async(&mut conn)
            .await;

        match result {
            Ok(_) => Some(TripleSlot {
                id,
                storage: self.clone(),
                stored: false,
            }),
            Err(err) => {
                tracing::warn!(?err, "failed to reserve triple");
                None
            }
        }
    }

    async fn unreserve<const N: usize>(&self, triples: [TripleId; N]) {
        let Some(mut conn) = self.connect().await else {
            return;
        };
        let outcome: Result<(), _> = conn.srem(&self.reserved_key, &triples).await;
        if let Err(err) = outcome {
            tracing::warn!(?triples, ?err, "failed to unreserve triples");
        }
    }

    pub async fn remove_outdated(
        &self,
        owner: Participant,
        owner_shares: &[TripleId],
    ) -> Vec<TripleId> {
        const SCRIPT: &str = r#"
            local triple_key = KEYS[1]
            local reserved_key = KEYS[2]
            local owner_key = KEYS[3]

            -- convert the list of ids to a table for easy lookup
            local owner_shares = {}
            for _, value in ipairs(ARGV) do
                owner_shares[value] = true
            end

            -- find all shares that the owner no longer tracks
            local outdated = {}
            local our_shares = redis.call("SMEMBERS", owner_key)
            for _, id in ipairs(our_shares) do
                if not owner_shares[id] then
                    table.insert(outdated, id)
                end
            end

            -- remove the outdated shares from our node
            if #outdated > 0 then
                redis.call("SREM", owner_key, unpack(outdated))
                redis.call("SREM", reserved_key, unpack(outdated))
                redis.call("HDEL", triple_key, unpack(outdated))
            end

            return outdated
        "#;

        let Some(mut conn) = self.connect().await else {
            return Vec::new();
        };
        let result: Result<Vec<TripleId>, _> = redis::Script::new(SCRIPT)
            .key(&self.triple_key)
            .key(&self.reserved_key)
            .key(owner_key(&self.owner_keys, owner))
            // NOTE: this encodes each entry of owner_shares as a separate ARGV[index] entry.
            .arg(owner_shares)
            .invoke_async(&mut conn)
            .await;

        match result {
            Ok(outdated) => {
                if !outdated.is_empty() {
                    tracing::info!(?outdated, "removed outdated triples");
                }
                outdated
            }
            Err(err) => {
                tracing::warn!(?err, "failed to remove outdated triples");
                Vec::new()
            }
        }
    }

    // TODO: me can potentially be integrated into storage if we eventually can wait for our own participant info to be determined.
    pub async fn fetch_owned(&self, me: Participant) -> Vec<TripleId> {
        let Some(mut conn) = self.connect().await else {
            return Vec::new();
        };

        conn.sunion((&self.reserved_key, owner_key(&self.owner_keys, me)))
            .await
            .inspect_err(|err| {
                tracing::warn!(?err, "failed to fetch (mine | reserved) triples");
            })
            .unwrap_or_default()
    }

    async fn insert(&self, triple: Triple, owner: Participant) -> bool {
        const SCRIPT: &str = r#"
            local triple_key = KEYS[1]
            local used_key = KEYS[2]
            local reserved_key = KEYS[3]
            local owner_keys = KEYS[4]
            local owner_key = KEYS[5]
            local triple_id = ARGV[1]
            local triple = ARGV[2]

            -- if the triple has not been reserved, then something went wrong when acquiring the
            -- reservation for it via triple slot.
            if redis.call("SREM", reserved_key, triple_id) == 0 then
                return {err = "WARN triple " .. triple_id .. " has NOT been reserved"}
            end

            if redis.call("HEXISTS", used_key, triple_id) == 1 then
                return {err = "WARN triple " .. triple_id .. " has already been used"}
            end

            redis.call("SADD", owner_key, triple_id)
            redis.call("SADD", owner_keys, owner_key)
            redis.call("HSET", triple_key, triple_id, triple)
        "#;

        let id = triple.id;
        let Some(mut conn) = self.connect().await else {
            tracing::warn!(id, "failed to insert triple: connection failed");
            return false;
        };
        let result: Result<(), _> = redis::Script::new(SCRIPT)
            .key(&self.triple_key)
            .key(&self.used_key)
            .key(&self.reserved_key)
            .key(&self.owner_keys)
            .key(owner_key(&self.owner_keys, owner))
            .arg(id)
            .arg(triple)
            .invoke_async(&mut conn)
            .await;

        if let Err(err) = result {
            tracing::warn!(id, ?err, "failed to insert triple into storage");
            false
        } else {
            true
        }
    }

    pub async fn contains(&self, id: TripleId) -> bool {
        let Some(mut conn) = self.connect().await else {
            return false;
        };
        match conn.hexists(&self.triple_key, id).await {
            Ok(exists) => exists,
            Err(err) => {
                tracing::warn!(id, ?err, "failed to check if triple is stored");
                false
            }
        }
    }

    pub async fn contains_mine(&self, id: TripleId, me: Participant) -> bool {
        let Some(mut conn) = self.connect().await else {
            return false;
        };

        match conn.sismember(owner_key(&self.owner_keys, me), id).await {
            Ok(exists) => exists,
            Err(err) => {
                tracing::warn!(id, ?err, "failed to check if triple is owned by us");
                false
            }
        }
    }

    pub async fn contains_used(&self, id: TripleId) -> bool {
        let Some(mut conn) = self.connect().await else {
            return false;
        };
        match conn.hexists(&self.used_key, id).await {
            Ok(exists) => exists,
            Err(err) => {
                tracing::warn!(id, ?err, "failed to check if triple in used set");
                false
            }
        }
    }

    // TODO: need to pass in owner to delete the triple from the owner set, but we can have sync just do this
    //       for now for us.
    pub async fn take_two(
        &self,
        id1: TripleId,
        id2: TripleId,
        owner: Participant,
        me: Participant,
<<<<<<< HEAD
    ) -> Option<(Triple, Triple)> {
=======
    ) -> Option<TriplesTaken> {
>>>>>>> ce718cd2
        const SCRIPT: &str = r#"
            local triple_key = KEYS[1]
            local used_key = KEYS[2]
            local owner_key = KEYS[3]
            local mine_key = KEYS[4]
            local id1 = ARGV[1]
            local id2 = ARGV[2]

            -- check if the given triple id belong to us, if so then we cannot take it as foreign
            local check = redis.call("SMISMEMBER", mine_key, id1, id2)
            if check[1] == 1 or check[2] == 1 then
                return {err = "WARN triple " .. id1 .. " or " .. id2 .. " cannot be taken as foreign owned"}
            end

            -- check if the given triple id belong to the owner, if not then error out
            local check = redis.call("SMISMEMBER", owner_key, id1, id2)
            if check[1] == 0 or check[2] == 0 then
                return {err = "WARN triple " .. id1 .. " or " .. id2 .. " cannot be taken by incorrect owner " .. owner_key}
            end

            -- fetch the triples and delete them once successfully fetched
            local triples = redis.call("HMGET", triple_key, id1, id2)
            if not triples[1] then
                return {err = "WARN unexpected, triple " .. id1 .. " is missing"}
            end
            if not triples[2] then
                return {err = "WARN unexpected, triple " .. id2 .. " is missing"}
            end
            redis.call("HDEL", triple_key, id1, id2)
            redis.call("SREM", owner_key, id1, id2)

            -- Add the triples to the used set and set expiration time. Note, HSET is used so
            -- we can expire on each field instead of the whole hash set.
            redis.call("HSET", used_key, id1, "1", id2, "1")
            redis.call("HEXPIRE", used_key, ARGV[3], "FIELDS", 2, id1, id2)

            return triples
        "#;

        let mut conn = self.connect().await?;
        match redis::Script::new(SCRIPT)
            .key(&self.triple_key)
            .key(&self.used_key)
            .key(owner_key(&self.owner_keys, owner))
            .key(owner_key(&self.owner_keys, me))
            .arg(id1)
            .arg(id2)
            .arg(USED_EXPIRE_TIME.num_seconds())
            .invoke_async(&mut conn)
            .await
        {
<<<<<<< HEAD
            Ok(triples) => triples,
=======
            Ok((triple0, triple1)) => Some(TriplesTaken::foreigner(triple0, triple1)),
>>>>>>> ce718cd2
            Err(err) => {
                tracing::warn!(id1, id2, ?err, "failed to take two triples from storage");
                None
            }
        }
    }

<<<<<<< HEAD
    pub async fn take_two_mine(&self, me: Participant) -> Option<(Triple, Triple)> {
=======
    pub async fn take_two_mine(&self, me: Participant) -> Option<TriplesTaken> {
>>>>>>> ce718cd2
        const SCRIPT: &str = r#"
            local triple_key = KEYS[1]
            local used_key = KEYS[2]
            local mine_key = KEYS[3]
<<<<<<< HEAD
=======
            local reserved_key = KEYS[4]
            local expire_time = ARGV[1]
>>>>>>> ce718cd2

            if redis.call("SCARD", mine_key) < 2 then
                return nil
            end

            -- pop two triples from the self owner set and delete them once successfully fetched
            local triple_ids = redis.call("SPOP", mine_key, 2)
            local triples = redis.call("HMGET", triple_key, unpack(triple_ids))
            if not triples[1] then
                return {err = "WARN unexpected, triple " .. triple_ids[1] .. " is missing"}
            end
            if not triples[2] then
                return {err = "WARN unexpected, triple " .. triple_ids[2] .. " is missing"}
            end
<<<<<<< HEAD
            redis.call("HDEL", triple_key, unpack(triple_ids))
=======

            -- reserve the triples again, since the owner is taking them here, and should
            -- not invalidate the other nodes when syncing.
            redis.call("SADD", reserved_key, unpack(triple_ids))

            -- Delete the triples from the hash map
            redis.call("HDEL", triple_key, unpack(triple_ids))
            -- delete the triples from our self owner set
            redis.call("SREM", mine_key, unpack(triple_ids))
>>>>>>> ce718cd2

            -- Add the triples to the used set and set expiration time. Note, HSET is used so
            -- we can expire on each field instead of the whole hash set.
            redis.call("HSET", used_key, triple_ids[1], "1", triple_ids[2], "1")
<<<<<<< HEAD
            redis.call("HEXPIRE", used_key, ARGV[1], "FIELDS", 2, unpack(triple_ids))
=======
            redis.call("HEXPIRE", used_key, expire_time, "FIELDS", 2, unpack(triple_ids))
>>>>>>> ce718cd2

            -- Return the triples as a response
            return triples
        "#;

        let mut conn = self.connect().await?;
        match redis::Script::new(SCRIPT)
            .key(&self.triple_key)
            .key(&self.used_key)
            .key(owner_key(&self.owner_keys, me))
            .key(&self.reserved_key)
            .arg(USED_EXPIRE_TIME.num_seconds())
            .invoke_async(&mut conn)
            .await
        {
<<<<<<< HEAD
            Ok(triples) => triples,
=======
            Ok(Some((triple0, triple1))) => {
                Some(TriplesTaken::owner(triple0, triple1, self.clone()))
            }
            Ok(None) => None,
>>>>>>> ce718cd2
            Err(err) => {
                tracing::warn!(?err, "failed to take two mine triples from storage");
                None
            }
        }
    }

    pub async fn len_generated(&self) -> Option<usize> {
        let mut conn = self.connect().await?;
        let size: usize = conn
            .hlen(&self.triple_key)
            .await
            .inspect_err(|err| {
                tracing::warn!(?err, "failed to get length of generated triples");
            })
            .ok()?;
        Some(size)
    }

    pub async fn len_mine(&self, me: Participant) -> Option<usize> {
        let mut conn = self.connect().await?;
        let result: usize = conn
            .scard(owner_key(&self.owner_keys, me))
            .await
            .inspect_err(|err| {
                tracing::warn!(?err, "failed to get length of my triples");
            })
            .ok()?;
        Some(result)
    }

    /// Clear all triple storage, including used, reserved, and owned keys.
    /// Return true if successful, false otherwise.
    pub async fn clear(&self) -> bool {
        const SCRIPT: &str = r#"
            local owner_keys = redis.call("SMEMBERS", KEYS[1])
            local del = {}
            for _, key in ipairs(KEYS) do
                table.insert(del, key)
            end
            for _, key in ipairs(owner_keys) do
                table.insert(del, key)
            end

            redis.call("DEL", unpack(del))
        "#;

        let Some(mut conn) = self.connect().await else {
            return false;
        };
        let outcome: Option<()> = redis::Script::new(SCRIPT)
            .key(&self.owner_keys)
            .key(&self.triple_key)
            .key(&self.used_key)
            .key(&self.reserved_key)
            .invoke_async(&mut conn)
            .await
            .inspect_err(|err| {
                tracing::warn!(?err, "failed to clear triple storage");
            })
            .ok();

        // if the outcome is None, it means the script failed or there was an error.
        outcome.is_some()
    }
}

impl ToRedisArgs for Triple {
    fn write_redis_args<W>(&self, out: &mut W)
    where
        W: ?Sized + RedisWrite,
    {
        match serde_json::to_string(self) {
            Ok(json) => out.write_arg(json.as_bytes()),
            Err(e) => {
                tracing::error!("Failed to serialize Triple: {}", e);
                out.write_arg("failed_to_serialize".as_bytes())
            }
        }
    }
}

impl FromRedisValue for Triple {
    fn from_redis_value(v: &redis::Value) -> redis::RedisResult<Self> {
        let json = String::from_redis_value(v)?;

        serde_json::from_str(&json).map_err(|e| {
            RedisError::from((
                redis::ErrorKind::TypeError,
                "Failed to deserialize Triple",
                e.to_string(),
            ))
        })
    }
}<|MERGE_RESOLUTION|>--- conflicted
+++ resolved
@@ -25,21 +25,12 @@
     /// Inserts the triple into the storage, associating it with the given owner.
     /// Returns true if the insertion was successful, false otherwise.
     // TODO: put inside a tokio task:
-<<<<<<< HEAD
-    pub async fn insert(&self, triple: Triple, owner: Participant) -> bool {
-        self.storage.insert(triple, owner).await
-=======
     pub async fn insert(&mut self, triple: Triple, owner: Participant) -> bool {
         self.stored = self.storage.insert(triple, owner).await;
         self.stored
->>>>>>> ce718cd2
     }
 
     pub async fn unreserve(&self) {
-<<<<<<< HEAD
-        let Some(mut conn) = self.storage.connect().await else {
-            return;
-=======
         if !self.stored {
             self.storage.unreserve([self.id]).await;
         }
@@ -58,7 +49,6 @@
             id0: triple0.id,
             id1: triple1.id,
             storage: Some(storage),
->>>>>>> ce718cd2
         };
         Self {
             triple0,
@@ -383,11 +373,7 @@
         id2: TripleId,
         owner: Participant,
         me: Participant,
-<<<<<<< HEAD
-    ) -> Option<(Triple, Triple)> {
-=======
     ) -> Option<TriplesTaken> {
->>>>>>> ce718cd2
         const SCRIPT: &str = r#"
             local triple_key = KEYS[1]
             local used_key = KEYS[2]
@@ -439,11 +425,7 @@
             .invoke_async(&mut conn)
             .await
         {
-<<<<<<< HEAD
-            Ok(triples) => triples,
-=======
             Ok((triple0, triple1)) => Some(TriplesTaken::foreigner(triple0, triple1)),
->>>>>>> ce718cd2
             Err(err) => {
                 tracing::warn!(id1, id2, ?err, "failed to take two triples from storage");
                 None
@@ -451,20 +433,13 @@
         }
     }
 
-<<<<<<< HEAD
-    pub async fn take_two_mine(&self, me: Participant) -> Option<(Triple, Triple)> {
-=======
     pub async fn take_two_mine(&self, me: Participant) -> Option<TriplesTaken> {
->>>>>>> ce718cd2
         const SCRIPT: &str = r#"
             local triple_key = KEYS[1]
             local used_key = KEYS[2]
             local mine_key = KEYS[3]
-<<<<<<< HEAD
-=======
             local reserved_key = KEYS[4]
             local expire_time = ARGV[1]
->>>>>>> ce718cd2
 
             if redis.call("SCARD", mine_key) < 2 then
                 return nil
@@ -479,9 +454,6 @@
             if not triples[2] then
                 return {err = "WARN unexpected, triple " .. triple_ids[2] .. " is missing"}
             end
-<<<<<<< HEAD
-            redis.call("HDEL", triple_key, unpack(triple_ids))
-=======
 
             -- reserve the triples again, since the owner is taking them here, and should
             -- not invalidate the other nodes when syncing.
@@ -491,16 +463,11 @@
             redis.call("HDEL", triple_key, unpack(triple_ids))
             -- delete the triples from our self owner set
             redis.call("SREM", mine_key, unpack(triple_ids))
->>>>>>> ce718cd2
 
             -- Add the triples to the used set and set expiration time. Note, HSET is used so
             -- we can expire on each field instead of the whole hash set.
             redis.call("HSET", used_key, triple_ids[1], "1", triple_ids[2], "1")
-<<<<<<< HEAD
-            redis.call("HEXPIRE", used_key, ARGV[1], "FIELDS", 2, unpack(triple_ids))
-=======
             redis.call("HEXPIRE", used_key, expire_time, "FIELDS", 2, unpack(triple_ids))
->>>>>>> ce718cd2
 
             -- Return the triples as a response
             return triples
@@ -516,14 +483,10 @@
             .invoke_async(&mut conn)
             .await
         {
-<<<<<<< HEAD
-            Ok(triples) => triples,
-=======
             Ok(Some((triple0, triple1))) => {
                 Some(TriplesTaken::owner(triple0, triple1, self.clone()))
             }
             Ok(None) => None,
->>>>>>> ce718cd2
             Err(err) => {
                 tracing::warn!(?err, "failed to take two mine triples from storage");
                 None
