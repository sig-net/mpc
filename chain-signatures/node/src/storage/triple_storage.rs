use crate::protocol::triple::{Triple, TripleId};
use crate::storage::error::{StoreError, StoreResult};

use deadpool_redis::{Connection, Pool};
use redis::{AsyncCommands, FromRedisValue, RedisWrite, ToRedisArgs};

use near_account_id::AccountId;

// Can be used to "clear" redis storage in case of a breaking change
const TRIPLE_STORAGE_VERSION: &str = "v2";

pub fn init(pool: &Pool, account_id: &AccountId) -> TripleStorage {
    TripleStorage {
        redis_pool: pool.clone(),
        node_account_id: account_id.clone(),
    }
}

#[derive(Clone)]
pub struct TripleStorage {
    redis_pool: Pool,
    node_account_id: AccountId,
}

impl TripleStorage {
    async fn connect(&self) -> StoreResult<Connection> {
        self.redis_pool
            .get()
            .await
            .map_err(anyhow::Error::new)
            .map_err(StoreError::Connect)
    }

    pub async fn insert(&self, triple: Triple, mine: bool) -> StoreResult<()> {
        let mut conn = self.connect().await?;
        if mine {
            conn.sadd::<&str, TripleId, ()>(&self.mine_key(), triple.id)
                .await?;
        }
        conn.hset::<&str, TripleId, Triple, ()>(&self.triple_key(), triple.id, triple)
            .await?;
        Ok(())
    }

    pub async fn contains(&self, id: &TripleId) -> StoreResult<bool> {
        let mut conn = self.connect().await?;
        let result: bool = conn.hexists(self.triple_key(), id).await?;
        Ok(result)
    }

    pub async fn contains_mine(&self, id: &TripleId) -> StoreResult<bool> {
        let mut conn = self.connect().await?;
        let result: bool = conn.sismember(self.mine_key(), id).await?;
        Ok(result)
    }

    pub async fn take(&self, id: &TripleId) -> StoreResult<Triple> {
        let mut conn = self.connect().await?;
<<<<<<< HEAD
        if self.contains_mine(id).await? {
            tracing::error!(?id, "cannot take mine triple as foreign owned");
            return Err(StoreError::TripleDenied(
                *id,
                "cannot take mine triple as foreign owned",
            ));
        }
=======
>>>>>>> 25117ca3
        let triple: Option<Triple> = conn.hget(self.triple_key(), id).await?;
        let triple = triple.ok_or_else(|| StoreError::TripleIsMissing(*id))?;
        conn.hdel::<&str, TripleId, ()>(&self.triple_key(), *id)
            .await?;
        Ok(triple)
    }

    pub async fn take_mine(&self) -> StoreResult<Triple> {
        let mut conn = self.connect().await?;
        let id: Option<TripleId> = conn.spop(self.mine_key()).await?;
        let id = id.ok_or_else(|| StoreError::Empty("mine triple stockpile"))?;
        self.take(&id).await
    }

    pub async fn len_generated(&self) -> StoreResult<usize> {
        let mut conn = self.connect().await?;
        let result: usize = conn.hlen(self.triple_key()).await?;
        Ok(result)
    }

    pub async fn len_mine(&self) -> StoreResult<usize> {
        let mut conn = self.connect().await?;
        let result: usize = conn.scard(self.mine_key()).await?;
        Ok(result)
    }

    pub async fn clear(&self) -> StoreResult<()> {
        let mut conn = self.connect().await?;
        conn.del::<&str, ()>(&self.triple_key()).await?;
        conn.del::<&str, ()>(&self.mine_key()).await?;
        Ok(())
    }

    fn triple_key(&self) -> String {
        format!(
            "triples:{}:{}",
            TRIPLE_STORAGE_VERSION, self.node_account_id
        )
    }

    fn mine_key(&self) -> String {
        format!(
            "triples_mine:{}:{}",
            TRIPLE_STORAGE_VERSION, self.node_account_id
        )
    }
}

impl ToRedisArgs for Triple {
    fn write_redis_args<W>(&self, out: &mut W)
    where
        W: ?Sized + RedisWrite,
    {
        match serde_json::to_string(self) {
            Ok(json) => out.write_arg(json.as_bytes()),
            Err(e) => {
                tracing::error!("Failed to serialize Triple: {}", e);
                out.write_arg("failed_to_serialize".as_bytes())
            }
        }
    }
}

impl FromRedisValue for Triple {
    fn from_redis_value(v: &redis::Value) -> redis::RedisResult<Self> {
        let json = String::from_redis_value(v)?;

        serde_json::from_str(&json).map_err(|e| {
            redis::RedisError::from((
                redis::ErrorKind::TypeError,
                "Failed to deserialize Triple",
                e.to_string(),
            ))
        })
    }
}<|MERGE_RESOLUTION|>--- conflicted
+++ resolved
@@ -56,16 +56,6 @@
 
     pub async fn take(&self, id: &TripleId) -> StoreResult<Triple> {
         let mut conn = self.connect().await?;
-<<<<<<< HEAD
-        if self.contains_mine(id).await? {
-            tracing::error!(?id, "cannot take mine triple as foreign owned");
-            return Err(StoreError::TripleDenied(
-                *id,
-                "cannot take mine triple as foreign owned",
-            ));
-        }
-=======
->>>>>>> 25117ca3
         let triple: Option<Triple> = conn.hget(self.triple_key(), id).await?;
         let triple = triple.ok_or_else(|| StoreError::TripleIsMissing(*id))?;
         conn.hdel::<&str, TripleId, ()>(&self.triple_key(), *id)
