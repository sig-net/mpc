use std::collections::hash_map::Entry;
use std::collections::{HashMap, HashSet};
use std::time::Duration;

use cait_sith::protocol::Participant;
use tokio::sync::{broadcast, watch};
use tokio::task::JoinHandle;
use tokio_stream::wrappers::WatchStream;
use tokio_stream::{StreamExt as _, StreamMap};

use crate::node_client::NodeClient;
use crate::protocol::contract::primitives::Participants;
use crate::protocol::{ParticipantInfo, ProtocolState};
use crate::web::StateView;

<<<<<<< HEAD
type IsStable = bool;

#[derive(Clone, Debug, PartialEq, Eq)]
pub enum NodeStatusUpdate {
    Active(IsStable, ParticipantInfo),
    Offline,
}

/// Enum representing the connection status of a node. Only used internally
/// to track the status of the connection.
=======
use super::MeshState;

>>>>>>> ce718cd2
#[derive(Copy, Clone, Debug, PartialEq, Eq)]
enum NodeStatus {
    /// The connected node responds and is actively participating in the MPC
    /// network.
    Active,
    /// The node responds but is in an inactive NodeState, hence it is not ready
    /// for participating in any MPC protocols, yet.
    Inactive,
    /// The node can't be reached at the moment.
    Offline,
}

impl NodeStatus {
    fn with_info(self, info: &ParticipantInfo) -> NodeStatusUpdate {
        match self {
            NodeStatus::Active(is_stable) => NodeStatusUpdate::Active(is_stable, info.clone()),
            NodeStatus::Offline => NodeStatusUpdate::Offline,
        }
    }
}

/// A connection that runs in the background, constantly polling nodes for their
/// active status.
struct NodeConnection {
    info: ParticipantInfo,
    status_rx: watch::Receiver<NodeStatusUpdate>,
    status_tx: watch::Sender<NodeStatusUpdate>,
    task: JoinHandle<()>,
}

impl NodeConnection {
    fn spawn(
        client: &NodeClient,
        participant: Participant,
        info: &ParticipantInfo,
        ping_interval: Duration,
    ) -> Self {
        let (status_tx, status_rx) = watch::channel(NodeStatusUpdate::Offline);
        let task = tokio::spawn(Self::run(
            client.clone(),
            status_tx.clone(),
            participant,
            info.clone(),
            ping_interval,
        ));
        Self {
            info: info.clone(),
            status_rx,
            status_tx,
            task,
        }
    }

    fn update(&mut self, client: &NodeClient, info: &ParticipantInfo, ping_interval: Duration) {
        tracing::info!(?self.info, "updating connection");
        self.task.abort();
        self.task = tokio::spawn(Self::run(
            client.clone(),
            self.status_tx.clone(),
            Participant::from(self.info.id),
            info.clone(),
            ping_interval,
        ));
    }

    async fn run(
        client: NodeClient,
        status: watch::Sender<NodeStatusUpdate>,
        participant: Participant,
        info: ParticipantInfo,
        ping_interval: Duration,
    ) {
        let node = (participant, &info.url);
        tracing::info!(?node, "starting connection task");
        let mut interval = tokio::time::interval(ping_interval);

        let mut current_status = NodeStatus::Offline;
        loop {
            interval.tick().await;
            if let Err(err) = client.msg_empty(&info.url).await {
                tracing::warn!(?node, ?err, "checking /msg (empty) failed");
                if let Err(err) = status.send(NodeStatusUpdate::Offline) {
                    tracing::warn!(?node, ?err, "failed to make status offline on err /msg");
                } else {
                    current_status = NodeStatus::Offline;
                }
                continue;
            }

            match client.state(&info.url).await {
                Ok(state) => {
                    let new_status = match state {
<<<<<<< HEAD
                        StateView::Running { is_stable, .. }
                        | StateView::Resharing { is_stable, .. } => NodeStatus::Active(is_stable),
                        StateView::Joining { .. } | StateView::NotRunning => {
                            NodeStatus::Active(false)
=======
                        StateView::Running { .. } | StateView::Resharing { .. } => {
                            NodeStatus::Active
>>>>>>> ce718cd2
                        }
                        StateView::Joining { .. } | StateView::NotRunning => NodeStatus::Inactive,
                    };
                    if current_status != new_status {
                        tracing::info!(?node, ?new_status, "updated with new status");
                        if let Err(err) = status.send(new_status.with_info(&info)) {
                            tracing::warn!(?node, ?err, "failed to update status for watcher");
                        } else {
                            current_status = new_status;
                        }
                    }
                }
                Err(err) => {
                    tracing::warn!(?node, ?err, "checking /state failed");
                    if let Err(err) = status.send(NodeStatusUpdate::Offline) {
                        tracing::warn!(?node, ?err, "failed to make status offline on err /state");
                    } else {
                        current_status = NodeStatus::Offline;
                    }
                }
            }
        }
    }
}

impl Drop for NodeConnection {
    fn drop(&mut self) {
        tracing::info!(info = ?self.info, "connection dropped");
        self.task.abort();
    }
}

/// Pool that manages connections to nodes in the network. It is responsible for
/// connecting to nodes, checking their status, and dropping connections that are
/// no longer within the network.
pub struct Pool {
    client: NodeClient,

    /// The interval between checking the status of the nodes' connection status.
    ping_interval: Duration,

    /// All connections in the network, even including the potential ones that are going
    /// to join the network within the next epoch.
    connections: HashMap<Participant, NodeConnection>,

    conn_update_tx: broadcast::Sender<ConnectionUpdate>,
    conn_update_rx: broadcast::Receiver<ConnectionUpdate>,
}

impl Pool {
    pub fn new(client: &NodeClient, ping_interval: Duration) -> Self {
        tracing::info!("creating new connection pool");
        let (conn_update_tx, conn_update_rx) = broadcast::channel(32);
        Self {
            client: client.clone(),
            ping_interval,
            connections: HashMap::new(),
            conn_update_tx,
            conn_update_rx,
        }
    }

    pub async fn connect(&mut self, contract: &ProtocolState) {
        let mut seen = HashSet::new();
        match contract {
            ProtocolState::Initializing(init) => {
                let participants: Participants = init.candidates.clone().into();
                self.connect_nodes(&participants, &mut seen).await;
            }
            ProtocolState::Running(running) => {
                self.connect_nodes(&running.participants, &mut seen).await;
            }
            ProtocolState::Resharing(resharing) => {
                // NOTE: do NOT connect with old participants since only the new ones are
                // operating under the new epoch and talking to each other. In the case of
                // a resharing revert, we will go back to running state from the contract,
                // and then the old participants would be connected again.
                self.connect_nodes(&resharing.new_participants, &mut seen)
                    .await;
            }
        }

        // drop the connections that are not in the seen list
        self.drop_connections(seen);
    }

    pub(crate) async fn connect_nodes(
        &mut self,
        participants: &Participants,
        seen: &mut HashSet<Participant>,
    ) {
        for (&participant, info) in participants.iter() {
            seen.insert(participant);

            let node = (participant, &info.url);
            match self.connections.entry(participant) {
                Entry::Occupied(mut conn) => {
                    if &conn.get().info != info {
                        tracing::info!(?node, "node connection updating");
                        conn.get_mut()
                            .update(&self.client, info, self.ping_interval);
                    }
                }
                Entry::Vacant(conn) => {
                    tracing::info!(?node, "node connection created");
                    let conn = conn.insert(NodeConnection::spawn(
                        &self.client,
                        participant,
                        info,
                        self.ping_interval,
                    ));
                    let watcher = conn.status_rx.clone();
                    if self
                        .conn_update_tx
                        .send(ConnectionUpdate::New(participant, watcher))
                        .is_err()
                    {
                        tracing::warn!(?node, "failed to send new connection");
                    }
                }
            };
        }
    }

    /// Drop connections that are not in the active connections list. Dropped connections
    /// are no longer polled for their status.
    fn drop_connections(&mut self, active_conn: HashSet<Participant>) {
        let mut remove = Vec::new();
        for participant in self.connections.keys() {
            if !active_conn.contains(participant) {
                remove.push(*participant);
            }
        }

        for participant in remove {
            let removed = self.connections.remove(&participant).is_some();
            if removed
                && self
                    .conn_update_tx
                    .send(ConnectionUpdate::Drop(participant))
                    .is_err()
            {
                tracing::warn!(?participant, "unable to send update for drop participant");
            }
        }
    }

<<<<<<< HEAD
    pub fn watcher(&self) -> ConnectionWatcher {
        ConnectionWatcher::new(self.conn_update_rx.resubscribe())
    }
}

#[derive(Clone)]
enum ConnectionUpdate {
    New(Participant, watch::Receiver<NodeStatusUpdate>),
    Drop(Participant),
}

pub struct ConnectionWatcher {
    /// Watch for new connections and dropped connections from the pool. This
    /// is so that we can update our watchers when the pool changes.
    // NOTE: this is a broadcast channel so that we can get a series of updates, and
    // not just the latest entry with watcher channel.
    conn_update: broadcast::Receiver<ConnectionUpdate>,
    /// Set of active connections that we are watching.
    watchers: StreamMap<Participant, WatchStream<NodeStatusUpdate>>,
}

impl ConnectionWatcher {
    fn new(conn_update: broadcast::Receiver<ConnectionUpdate>) -> Self {
        Self {
            conn_update,
            watchers: StreamMap::new(),
        }
    }

    pub async fn next(&mut self) -> (Participant, NodeStatusUpdate) {
        loop {
            tokio::select! {
                // Update our watchers if the connections changed.
                Ok(update) = self.conn_update.recv() => {
                    match update {
                        ConnectionUpdate::New(participant, rx) => {
                            self.watchers.insert(participant, WatchStream::new(rx));
                        }
                        ConnectionUpdate::Drop(participant) => {
                            tracing::debug!(?participant, "dropping watcher");
                            self.watchers.remove(&participant);
                            return (participant, NodeStatusUpdate::Offline);
                        }
                    }
                }
                // NOTE: if watchers.next() return None, it means that the connection is dropped
                // or that the StreamMap is empty. In that case, we should just continue
                Some(item) = self.watchers.next() => {
                    return item;
=======
    pub async fn status(&self) -> MeshState {
        let mut stable = Vec::new();
        let mut active = Participants::default();
        for (participant, conn) in self.connections.iter() {
            match conn.status().await {
                NodeStatus::Active => {
                    active.insert(participant, conn.info.clone());
                    stable.push(*participant);
>>>>>>> ce718cd2
                }
                NodeStatus::Inactive => {
                    // TODO: should we really insert inactive nodes to the active list here?
                    // For now, in the refactoring PR, I just keep the exact same behavior.
                    // We can delete this line when in the next PR.
                    active.insert(participant, conn.info.clone());
                }
                NodeStatus::Offline => (),
            }
        }
    }
}<|MERGE_RESOLUTION|>--- conflicted
+++ resolved
@@ -13,21 +13,15 @@
 use crate::protocol::{ParticipantInfo, ProtocolState};
 use crate::web::StateView;
 
-<<<<<<< HEAD
-type IsStable = bool;
-
 #[derive(Clone, Debug, PartialEq, Eq)]
 pub enum NodeStatusUpdate {
-    Active(IsStable, ParticipantInfo),
+    Active(ParticipantInfo),
+    Inactive(ParticipantInfo),
     Offline,
 }
 
 /// Enum representing the connection status of a node. Only used internally
 /// to track the status of the connection.
-=======
-use super::MeshState;
-
->>>>>>> ce718cd2
 #[derive(Copy, Clone, Debug, PartialEq, Eq)]
 enum NodeStatus {
     /// The connected node responds and is actively participating in the MPC
@@ -43,7 +37,8 @@
 impl NodeStatus {
     fn with_info(self, info: &ParticipantInfo) -> NodeStatusUpdate {
         match self {
-            NodeStatus::Active(is_stable) => NodeStatusUpdate::Active(is_stable, info.clone()),
+            NodeStatus::Active => NodeStatusUpdate::Active(info.clone()),
+            NodeStatus::Inactive => NodeStatusUpdate::Inactive(info.clone()),
             NodeStatus::Offline => NodeStatusUpdate::Offline,
         }
     }
@@ -120,15 +115,8 @@
             match client.state(&info.url).await {
                 Ok(state) => {
                     let new_status = match state {
-<<<<<<< HEAD
-                        StateView::Running { is_stable, .. }
-                        | StateView::Resharing { is_stable, .. } => NodeStatus::Active(is_stable),
-                        StateView::Joining { .. } | StateView::NotRunning => {
-                            NodeStatus::Active(false)
-=======
                         StateView::Running { .. } | StateView::Resharing { .. } => {
                             NodeStatus::Active
->>>>>>> ce718cd2
                         }
                         StateView::Joining { .. } | StateView::NotRunning => NodeStatus::Inactive,
                     };
@@ -276,7 +264,6 @@
         }
     }
 
-<<<<<<< HEAD
     pub fn watcher(&self) -> ConnectionWatcher {
         ConnectionWatcher::new(self.conn_update_rx.resubscribe())
     }
@@ -326,24 +313,7 @@
                 // or that the StreamMap is empty. In that case, we should just continue
                 Some(item) = self.watchers.next() => {
                     return item;
-=======
-    pub async fn status(&self) -> MeshState {
-        let mut stable = Vec::new();
-        let mut active = Participants::default();
-        for (participant, conn) in self.connections.iter() {
-            match conn.status().await {
-                NodeStatus::Active => {
-                    active.insert(participant, conn.info.clone());
-                    stable.push(*participant);
->>>>>>> ce718cd2
-                }
-                NodeStatus::Inactive => {
-                    // TODO: should we really insert inactive nodes to the active list here?
-                    // For now, in the refactoring PR, I just keep the exact same behavior.
-                    // We can delete this line when in the next PR.
-                    active.insert(participant, conn.info.clone());
-                }
-                NodeStatus::Offline => (),
+                }
             }
         }
     }
