--- conflicted
+++ resolved
@@ -82,15 +82,8 @@
             match client.state(&url).await {
                 Ok(state) => {
                     let new_status = match state {
-<<<<<<< HEAD
-                        StateView::Running { is_stable, .. }
-                        | StateView::Resharing { is_stable, .. } => NodeStatus::Active(is_stable),
-                        StateView::Joining { .. } | StateView::NotRunning => {
-                            NodeStatus::Active(false)
-=======
                         StateView::Running { .. } | StateView::Resharing { .. } => {
                             NodeStatus::Active
->>>>>>> 0e221233
                         }
                         StateView::Joining { .. } | StateView::NotRunning => NodeStatus::Inactive,
                     };
