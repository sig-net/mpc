--- conflicted
+++ resolved
@@ -71,19 +71,13 @@
         self.connections
             .establish_participants(contract_state)
             .await;
-<<<<<<< HEAD
     }
 
     /// Ping the active participants such that we can see who is alive.
     pub async fn ping(&mut self, previews: Option<(HashSet<TripleId>, HashSet<PresignatureId>)>) {
         self.connections.clear_status().await;
         self.active_participants = self.connections.ping(previews).await;
-        tracing::debug!(
-            "Mesh.ping set active participants to {:?}",
-            self.active_participants.keys_vec()
-        );
-=======
-        self.ping().await;
+        self.active_potential_participants = self.connections.ping_potential().await;
 
         tracing::debug!(
             active = ?self.active_participants.keys_vec(),
@@ -92,13 +86,6 @@
         );
     }
 
-    /// Ping the active participants such that we can see who is alive.
-    pub async fn ping(&mut self) {
-        self.active_participants = self.connections.ping().await;
->>>>>>> d01771a7
-        self.active_potential_participants = self.connections.ping_potential().await;
-    }
-
     pub async fn state_views(&self) -> HashMap<Participant, StateView> {
         self.connections.status.read().await.clone()
     }
