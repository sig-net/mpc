--- conflicted
+++ resolved
@@ -35,20 +35,19 @@
     /// Participants that are active in the network; as in they respond when pinged.
     pub active: Participants,
 
-<<<<<<< HEAD
-    /// Participants that are stable in the network; as in they have met certain criterias such
-    /// as indexing the latest blocks.
+    /// Participants that can be selected for a new protocol invocation.
     pub stable: BTreeSet<Participant>,
 }
 
 impl MeshState {
     pub fn update(&mut self, participant: Participant, status: NodeStatusUpdate) {
         match status {
-            NodeStatusUpdate::Active(is_stable, info) => {
+            NodeStatusUpdate::Active(info) => {
                 self.active.insert(&participant, info);
-                if is_stable {
-                    self.stable.insert(participant);
-                }
+                self.stable.insert(participant);
+            }
+            NodeStatusUpdate::Inactive(info) => {
+                self.active.insert(&participant, info);
             }
             NodeStatusUpdate::Offline => {
                 self.active.remove(&participant);
@@ -56,10 +55,6 @@
             }
         }
     }
-=======
-    /// Participants that can be selected for a new protocol invocation.
-    pub stable: Vec<Participant>,
->>>>>>> ce718cd2
 }
 
 /// Set of connections to participants in the network. Each participant is pinged at regular
@@ -142,7 +137,7 @@
             match tokio::time::timeout(Duration::from_millis(100), watcher.next()).await {
                 Ok((participant, status)) => {
                     tracing::info!(?participant, ?status, "got connection update");
-                    assert!(matches!(status, NodeStatusUpdate::Active(true, _)));
+                    assert!(matches!(status, NodeStatusUpdate::Active(_)));
                 }
                 Err(_) => {
                     panic!("{i}: timeout waiting for connection update");
