--- conflicted
+++ resolved
@@ -7,15 +7,9 @@
 use crate::node_client::NodeClient;
 use crate::protocol::contract::primitives::Participants;
 use crate::protocol::ProtocolState;
+use cait_sith::protocol::Participant;
 use connection::{ConnectionWatcher, NodeStatusUpdate};
-
-use cait_sith::protocol::Participant;
-<<<<<<< HEAD
-use tokio::sync::RwLock;
-=======
-use std::sync::Arc;
 use tokio::sync::{mpsc, RwLock};
->>>>>>> 4dfacfbb
 
 #[derive(Debug, Clone, clap::Parser)]
 #[group(id = "mesh_options")]
@@ -58,6 +52,7 @@
             NodeStatusUpdate::Inactive(info) => {
                 self.active.insert(&participant, info);
             }
+            NodeStatusUpdate::Syncing(_info) => {}
             NodeStatusUpdate::Offline => {
                 self.active.remove(&participant);
                 self.stable.remove(&participant);
@@ -73,11 +68,8 @@
     connections: connection::Pool,
     state: Arc<RwLock<MeshState>>,
     ping_interval: Duration,
-<<<<<<< HEAD
     conn_update: ConnectionWatcher,
-=======
     synced_peer_rx: mpsc::Receiver<Participant>,
->>>>>>> 4dfacfbb
 }
 
 impl Mesh {
@@ -93,11 +85,8 @@
             connections,
             state: Arc::new(RwLock::new(MeshState::default())),
             ping_interval,
-<<<<<<< HEAD
             conn_update,
-=======
             synced_peer_rx,
->>>>>>> 4dfacfbb
         }
     }
 
@@ -110,42 +99,31 @@
     }
 
     pub async fn run(mut self, contract_state: Arc<RwLock<Option<ProtocolState>>>) {
-        let mut contract_change_interval = tokio::time::interval(self.ping_interval / 2);
+        let mut interval = tokio::time::interval(self.ping_interval / 2);
+        let state = self.state.clone();
         tokio::spawn(async move {
             loop {
                 let (p, status) = self.conn_update.next().await;
                 tracing::info!(?p, ?status, "mesh connection status changed");
-                let mut state = self.state.write().await;
+                let mut state = state.write().await;
                 state.update(p, status);
             }
         });
 
         loop {
-<<<<<<< HEAD
-            contract_change_interval.tick().await;
-            if let Some(contract) = &*contract_state.read().await {
-                self.connections.connect(contract).await;
-=======
             tokio::select! {
                 _ = interval.tick() => {
-
                     if let Some(contract) = &*contract_state.read().await {
                         self.connections.connect(contract).await;
-                        let new_state = self.connections.status().await;
-                        let mut state = self.state.write().await;
-                        *state = new_state;
                     }
                 }
                 Some(participant) = self.synced_peer_rx.recv() => {
-                    self.connections.report_node_synced(participant).await;
                     let mut state = self.state.write().await;
-
                     if let Some(info) = state.need_sync.remove(&participant) {
                         state.active.insert(&participant, info);
-                        state.stable.push(participant);
+                        state.stable.insert(participant);e
                     }
                 }
->>>>>>> 4dfacfbb
             }
         }
     }
@@ -209,11 +187,13 @@
             },
         ))));
 
+        let (_sync_peer_tx, synced_peer_rx) = mpsc::channel(100);
         let mesh = Mesh::new(
             &servers.client(),
             Options {
                 ping_interval: ping_interval.as_millis() as u64,
             },
+            synced_peer_rx,
         );
 
         let state = mesh.state().clone();
@@ -274,11 +254,13 @@
             },
         ))));
 
+        let (_sync_peer_tx, synced_peer_rx) = mpsc::channel(100);
         let mesh = Mesh::new(
             &servers.client(),
             Options {
                 ping_interval: ping_interval.as_millis() as u64,
             },
+            synced_peer_rx,
         );
         let state = mesh.state().clone();
         let mesh_task = tokio::spawn(mesh.run(contract.clone()));
