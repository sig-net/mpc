[package]
name = "mpc-node"
version.workspace = true
edition = "2021"

[[bin]]
name = "mpc-node"
path = "src/main.rs"

[dependencies]
async-trait = "0.1"
atty = "0.2"
aws-config = "1.4"
aws-sdk-s3 = "1.29"
axum = "0.6.19"
axum-extra = "0.7"
chrono = "0.4.24"
google-datastore1 = "=5.0.4"
google-secretmanager1 = "5"
hkdf = "0.12.4"
highway = "1.1.0"
http = "1.1.0"
hyper-rustls = { version = "=0.24", features = ["http2"] }
local-ip-address = "0.5.4"
prometheus = "0.13.3"
redis = "0.27.2"
semver = "1.0.23"
sysinfo = "0.32.0"
tokio-retry = "0.3"
<<<<<<< HEAD
tracing = "0.1"
tracing-appender = "0.2.2"
tracing-subscriber = { version = "0.3", features = ["env-filter"] }
tracing-stackdriver = "0.10.0"
tracing-opentelemetry = "0.21.0"
opentelemetry = { version = "0.20.0", features = ["rt-tokio", "trace"] }
opentelemetry-otlp = { version = "0.13.0", features = [
    "http-proto",
    "reqwest-client",
] }
opentelemetry_sdk = { version = "0.20.0", features = ["rt-tokio"] }
opentelemetry-semantic-conventions = "0.14.0"
web3 = "0.19.0"
url = { version = "2.4.0", features = ["serde"] }
=======
tracing-stackdriver = "0.10.0"
>>>>>>> 5811b47b

# workspace dependencies
anyhow.workspace = true
borsh.workspace = true
cait-sith.workspace = true
ciborium.workspace = true
clap.workspace = true
deadpool-redis.workspace = true
hex.workspace = true
hyper.workspace = true
k256.workspace = true
rand.workspace = true
reqwest.workspace = true
serde.workspace = true
serde_bytes.workspace = true
serde_json.workspace = true
sha3.workspace = true
thiserror.workspace = true
tokio.workspace = true
tracing.workspace = true
tracing-subscriber.workspace = true
url.workspace = true
web3.workspace = true

near-account-id.workspace = true
near-crypto = "0.26.0"
near-fetch = "0.6.0"
near-lake-framework = { git = "https://github.com/near/near-lake-framework-rs", branch = "node/2.3.0" }
near-lake-primitives = { git = "https://github.com/near/near-lake-framework-rs", branch = "node/2.3.0" }
near-primitives.workspace = true
near-sdk.workspace = true

mpc-contract.workspace = true
mpc-crypto.workspace = true
mpc-keys.workspace = true
mpc-primitives.workspace = true<|MERGE_RESOLUTION|>--- conflicted
+++ resolved
@@ -27,10 +27,7 @@
 semver = "1.0.23"
 sysinfo = "0.32.0"
 tokio-retry = "0.3"
-<<<<<<< HEAD
-tracing = "0.1"
 tracing-appender = "0.2.2"
-tracing-subscriber = { version = "0.3", features = ["env-filter"] }
 tracing-stackdriver = "0.10.0"
 tracing-opentelemetry = "0.21.0"
 opentelemetry = { version = "0.20.0", features = ["rt-tokio", "trace"] }
@@ -40,11 +37,6 @@
 ] }
 opentelemetry_sdk = { version = "0.20.0", features = ["rt-tokio"] }
 opentelemetry-semantic-conventions = "0.14.0"
-web3 = "0.19.0"
-url = { version = "2.4.0", features = ["serde"] }
-=======
-tracing-stackdriver = "0.10.0"
->>>>>>> 5811b47b
 
 # workspace dependencies
 anyhow.workspace = true
