--- conflicted
+++ resolved
@@ -30,7 +30,6 @@
 tokio-retry = "0.3"
 tracing-appender = "0.2.2"
 tracing-stackdriver = "0.10.0"
-<<<<<<< HEAD
 tracing-opentelemetry = "0.30.0"
 opentelemetry = { version = "0.29.0", default-features = false, features = [
     "trace",
@@ -42,11 +41,9 @@
     "rt-tokio",
 ] }
 opentelemetry-appender-tracing = "0.29.1"
-=======
 alloy-signer-local = "0.9.1"
 alloy-sol-types = "0.8.24"
 helios = { git = "https://github.com/sig-net/helios", rev = "7c8018157cf5adc176ba2de8c769c1a7cc6f6106" }
->>>>>>> cd214784
 
 # workspace dependencies
 alloy.workspace = true
