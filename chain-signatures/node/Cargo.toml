--- conflicted
+++ resolved
@@ -42,14 +42,11 @@
 opentelemetry-appender-tracing = "0.29.1"
 alloy-signer-local = "1.0.9"
 alloy-sol-types = "1.2.0"
-<<<<<<< HEAD
-helios = { git = "https://github.com/sig-net/helios", rev = "dcd7e23106eba82d9e288928f90b629ac2970db4" }
+helios = { git = "https://github.com/sig-net/helios", rev = "a0e50e11066f999c393f58271cb255ace2a6c179" }
+alloy-dyn-abi = "1.2.0"
 ethers-core = "2.0.13"
 secp256k1 = "0.28.2"
-=======
-helios = { git = "https://github.com/sig-net/helios", rev = "a0e50e11066f999c393f58271cb255ace2a6c179" }
-alloy-dyn-abi = "1.2.0"
->>>>>>> bc9f70a3
+
 
 # workspace dependencies
 alloy.workspace = true
