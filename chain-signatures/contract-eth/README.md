# Chain Signatures Contract on Ethereum

## Overview

This repository contains the Solidity code for the Chain Signatures contract, which is deployed on the Ethereum blockchain.

## Setup

To setup the project, you can use the following command:

```bash
npm install
```

## Compile

To compile the contract, you can use the following command:

```bash
npx hardhat compile
```

## Testing

To unit test the contract, you can use the following command:

```bash
npx hardhat test
```

## Run it locally end to end

To do a local end-to-end test, following these steps.

1. Run the following command to spin up a local Ethereum node:
```bash
npx hardhat node
```

2. Figure out the contract address. Run and copy the "Future contract address" from the output:
```bash
npx hardhat --network localhost run scripts/findAddress.js
```

3. Make sure you have docker daemon running. Open another terminal window, go to `integration-tests` and run the following command to start the MPC cluster:
```bash
cargo run -- setup-env --eth-contract-address <future-contract-address>
```

4. In MPC cluster log, search for log `voting for public key public_key=secp256k1:` and copy the public key after `secp256k1:`

5. Open another terminal window, Then run the following command to config the mpc public key for deploying ethereum contract:
```bash
node scripts/convertPk.js <public_key>
```
For example:
```bash
node scripts/convertPk.js 37xNKgg4LvhuaMBPThHEZNp6VJHu8KsATkPrCKrsfbwQEas1erep8otiB37F99tvY5aM3s78uzix49t5BjxuBYzD
```

6. Then run the following command to deploy the contract:
```bash
npx hardhat run scripts/initialDeploy.js --network localhost
```

7. Then run the following command to request a signature from MPC:
```bash
npx hardhat run scripts/requestSign.js --network localhost
```

In a few seconds,you should see the signature response from MPC printed by requestSign.js.

## Run it on Ethereum Sepolia Testnet from end to end
1. Get a Sepolia testnet ETH wallet with some ETH and a infura (MetaMask Developer) API key. You can also ping Bo for using his keys.
2. Config hardhat with the infura api key and ethereum account secret key, enter as is and it will ask you the key interactively:
```bash
npx hardhat vars set INFURA_API_KEY
npx hardhat vars set SEPOLIA_PRIVATE_KEY
```
3. Deploy the contract with right public key configured in `params.json`.
```bash
npx hardhat run scripts/initialDeploy.js --network sepolia
```

<<<<<<< HEAD
4. Make sure you have docker daemon running. Go to `integration-tests` and run the following command to start the MPC cluster connected to Ethereum Sepolia Testnet:
=======
4. Go to Etherscan Sepolia: https://sepolia.etherscan.io/, check the latest block number.

5. Make sure you have docker daemon running. Go to `integration-tests` and run the following command to start the MPC cluster connected to Ethereum Sepolia Testnet:
```bash
cargo run -- setup-env --eth-rpc-http-url https://sepolia.infura.io/v3/<infura-api-key> --eth-rpc-ws-url wss://sepolia.infura.io/ws/v3/<infura-api-key> --eth-account-sk <eth-account-secret-key-without-0x-prefix> --eth-contract-address <future-contract-address>
```

6. In MPC cluster log, search for log `voting for public key public_key=secp256k1:` and copy the public key after `secp256k1:`

7. Open another terminal window, Then run the following command to config the mpc public key for deploying ethereum contract:
```bash
node scripts/convertPk.js <public_key>
```
For example:
```bash
node scripts/convertPk.js pkqFQkRgYsZx4pNwuitXSDYAKsGML1P6JboVKP5qSG4HVatFHUqA8Fzcan49uxBZFyNwCHvr1tJo5KNJMcuWCQ6
```

8. Then run the following command to deploy the contract to Ethereum Sepolia Testnet:
>>>>>>> 4e189712
```bash
cargo run -- setup-env --eth-rpc-url https://sepolia.infura.io/v3/<infura-api-key> --eth-account-sk <eth-account-secret-key-without-0x-prefix> --eth-contract-address <eth-proxy-contract-address>
```

5. Then run the following command to request a signature from MPC:
```bash
npx hardhat run scripts/requestSign.js --network sepolia
```

Wait a moment, you should see the signature response from MPC printed by requestSign.js.

Note that everything is slower on Sepolia compared to local. Expect more than 10 seconds to deploy the contract and request a signature.

## Gas Optimization

Contract before [this commit](https://github.com/sig-net/mpc/pull/58/commits/b4fab2a22195efef8c86dd7e620a130b76d6708c) uses 3.8M unit of gas to respond, which is too high, about 10x of a uniswap swap. It was using the most gas efficient [implementation](https://github.com/witnet/elliptic-curve-solidity) of Secp256k1 curve and strictly follows the verification logic of the NEAR contract.

After [this commit](https://github.com/sig-net/mpc/pull/58/commits/f2308fe3c7352aa0fb6cec6eb868895e6c5bd4ed), the gas cost is reduced to only 53k, this is only 1/7 of a uniswap swap, or only 2.5x of a eth transfer. (Uniswap swap is about 356k gas, eth transfer is about 21k gas). The optimizations are making the contract not the same logic and not the same interface as the NEAR version, described below:

1. Use eth precompiled ecrecover instead of library implemented ecrecover. The precompiled ecrecover is considered as native version and use very little gas. However, it doesn't recover a public key, but an address, which you can consider as a hash of the public key. Previously we compare recovered public key with expected public key. Now we verify the recover by comparing the recovered addresswith the expected public key's hash address.

2. Use ecrecover to hack the ECMUL operation. Ethereum has a ECMUL precompiled contract, but it is not for Secp256k1 curve. Based on [this calculation](https://ethresear.ch/t/you-can-kinda-abuse-ecrecover-to-do-ecmul-in-secp256k1-today/2384), we can verify a ECMUL on Secp256k1 curve cheaply by using ecrecover. Note that it is a verify of ECMUL, not ECMUL itself, therefore user has to calculate the ECMUL result and pass to the contract.

After 1, the respond gas cost is reduced to 1.2M. After 2, the respond gas cost is reduced to 260K. Then we can further reduce the respond gas cost by moving the verify ECMUL operation to sign, so sign gas cost increased from 140k to 350k, and respond gas cost reduced to 53k. The sign gas cost, paid by user, is similar to a uniswap swap and the respond gas, which is paid by the mpc node runner to a very cheap level.

There are certain small gas optimizations possible to reduce a little more gas, but at this stage I think it is not a priority.

## Upgrade contract

To upgrade the contract, after change to ChainSignatures.sol, you can use the following command:
```bash
npx hardhat run scripts/upgradeContract.js --network <network>
```

It will upgrade the implementation contract to the new version and keep the proxy contract address the same. Make sure you always extends the storage and never override it. For more details, please refer to [Writing Upgradeable Contracts](https://docs.openzeppelin.com/upgrades-plugins/writing-upgradeable).

## Update the public key

To update the public key, you also need to update the contract. Add a `reinitialize` function to the contract that set the public key to new one, and upgrade the contract as above.<|MERGE_RESOLUTION|>--- conflicted
+++ resolved
@@ -82,29 +82,7 @@
 npx hardhat run scripts/initialDeploy.js --network sepolia
 ```
 
-<<<<<<< HEAD
 4. Make sure you have docker daemon running. Go to `integration-tests` and run the following command to start the MPC cluster connected to Ethereum Sepolia Testnet:
-=======
-4. Go to Etherscan Sepolia: https://sepolia.etherscan.io/, check the latest block number.
-
-5. Make sure you have docker daemon running. Go to `integration-tests` and run the following command to start the MPC cluster connected to Ethereum Sepolia Testnet:
-```bash
-cargo run -- setup-env --eth-rpc-http-url https://sepolia.infura.io/v3/<infura-api-key> --eth-rpc-ws-url wss://sepolia.infura.io/ws/v3/<infura-api-key> --eth-account-sk <eth-account-secret-key-without-0x-prefix> --eth-contract-address <future-contract-address>
-```
-
-6. In MPC cluster log, search for log `voting for public key public_key=secp256k1:` and copy the public key after `secp256k1:`
-
-7. Open another terminal window, Then run the following command to config the mpc public key for deploying ethereum contract:
-```bash
-node scripts/convertPk.js <public_key>
-```
-For example:
-```bash
-node scripts/convertPk.js pkqFQkRgYsZx4pNwuitXSDYAKsGML1P6JboVKP5qSG4HVatFHUqA8Fzcan49uxBZFyNwCHvr1tJo5KNJMcuWCQ6
-```
-
-8. Then run the following command to deploy the contract to Ethereum Sepolia Testnet:
->>>>>>> 4e189712
 ```bash
 cargo run -- setup-env --eth-rpc-url https://sepolia.infura.io/v3/<infura-api-key> --eth-account-sk <eth-account-secret-key-without-0x-prefix> --eth-contract-address <eth-proxy-contract-address>
 ```
