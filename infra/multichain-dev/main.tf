--- conflicted
+++ resolved
@@ -17,11 +17,8 @@
   version = "~> 3.0"
 
   container = {
-<<<<<<< HEAD
     image = "europe-west1-docker.pkg.dev/near-cs-dev/multichain-public/multichain-dev:latest"
-=======
-    image = "us-east1-docker.pkg.dev/pagoda-discovery-platform-dev/multichain-public/multichain-dev:latest"
->>>>>>> ce420d3e
+
     port  = "3000"
 
     volumeMounts = [
@@ -92,7 +89,6 @@
         }
       }
     ]
-<<<<<<< HEAD
 }
 
 resource "google_service_account" "service_account" {
@@ -113,8 +109,7 @@
   role    = each.key
   member  = "serviceAccount:${google_service_account.service_account.email}"
   project = var.project_id
-=======
->>>>>>> ce420d3e
+
 }
 
 resource "google_compute_address" "internal_ips" {
