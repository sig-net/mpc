--- conflicted
+++ resolved
@@ -103,13 +103,6 @@
       value = "near-lake-data-testnet"
     },
     {
-<<<<<<< HEAD
-=======
-      name  = "MPC_INDEXER_START_BLOCK_HEIGHT"
-      value = 178736306
-    },
-    {
->>>>>>> 2cb54bce
       name  = "AWS_DEFAULT_REGION"
       value = "eu-central-1"
     },
