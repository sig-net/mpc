--- conflicted
+++ resolved
@@ -104,11 +104,8 @@
     },
     {
       name  = "MPC_INDEXER_START_BLOCK_HEIGHT"
-<<<<<<< HEAD
       value = 177673773
-=======
-      value = 177069137
->>>>>>> ce420d3e
+
     },
     {
       name  = "AWS_DEFAULT_REGION"
