variable "project_id" {
  description = "The project ID to deploy resource into"
  type        = string
}

variable "subnetwork" {
  description = "The name of the subnetwork to deploy instances into"
  type        = string
}

variable "mig_name" {
  description = "The desired name to assign to the deployed managed instance group"
  type        = string
  default     = "mpc-mig"
}

variable "image" {
  description = "The Docker image to deploy to GCE instances. Note: This is a public image repository used for updating your nodes, please do not change this"
  type        = string
  default     = "europe-west1-docker.pkg.dev/near-cs-testnet/multichain-public/multichain-testnet:latest"
}

variable "image_port" {
  description = "The port the image exposes for HTTP requests"
  type        = number
  default     = 3000
}

variable "region" {
  description = "The GCP region to deploy instances into"
  type        = string
}

variable "zone" {
  type = string
}

variable "network" {
  description = "The GCP network"
  type        = string
}

variable "additional_metadata" {
  type        = map(any)
  description = "Additional metadata to attach to the instance"
  default     = {
    cos-update-strategy:	"update_enabled"
  }
}

variable "service_account" {
  type = object({
    email  = string,
    scopes = list(string)
  })
  default = {
    email  = ""
    scopes = ["cloud-platform"]
  }
}

variable "env_variables" {
  type    = map(any)
  default = null
}

variable "node_configs" {
  type = list(object({
    account              = string
    cipher_pk            = string
    account_sk_secret_id = string
    cipher_sk_secret_id  = string
    sign_sk_secret_id    = string
    sk_share_secret_id   = string
  }))
}

variable "env" {
  type    = string
  default = "testnet"
}

variable "static_env" {
  type = list(object({
    name  = string
    value = string
  }))
  default = [
    {
      name  = "MPC_NEAR_RPC"
      value = "https://rpc.testnet.near.org"
    },
    {
      name  = "MPC_CONTRACT_ID"
      value = "v1.signer-prod.testnet"
    },
    {
      name  = "MPC_INDEXER_S3_BUCKET"
      value = "near-lake-data-testnet"
    },
    {
<<<<<<< HEAD
=======
      name  = "MPC_INDEXER_START_BLOCK_HEIGHT"
      value = 177673773
    },
    {
>>>>>>> 2cb54bce
      name  = "AWS_DEFAULT_REGION"
      value = "eu-central-1"
    },
    {
      name  = "MPC_WEB_PORT"
      value = "3000"
    },
    {
      name  = "RUST_LOG"
      value = "mpc_node=debug"
    },
    {
      name  = "MPC_INDEXER_S3_REGION"
      value = "eu-central-1"
    }
  ]
}

variable "create_network" {
  default     = false
  description = "Do you want to create a new VPC network (true) or use default GCP network (false)?"
}<|MERGE_RESOLUTION|>--- conflicted
+++ resolved
@@ -99,13 +99,6 @@
       value = "near-lake-data-testnet"
     },
     {
-<<<<<<< HEAD
-=======
-      name  = "MPC_INDEXER_START_BLOCK_HEIGHT"
-      value = 177673773
-    },
-    {
->>>>>>> 2cb54bce
       name  = "AWS_DEFAULT_REGION"
       value = "eu-central-1"
     },
